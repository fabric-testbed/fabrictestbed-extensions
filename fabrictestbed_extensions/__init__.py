--- conflicted
+++ resolved
@@ -1,8 +1,5 @@
-<<<<<<< HEAD
 # Please update version number here when making a release: flit, the
 # build backend we use, picks up the version from here.
-__version__ = "1.6.0b11"
-=======
 # MIT License
 #
 # Copyright (c) 2023 FABRIC Testbed
@@ -30,5 +27,4 @@
 __all__ = ["__version__"]
 
 # Version gets picked up from package metadata in pyproject.toml.
-__version__ = version(__name__)
->>>>>>> 8f698c61
+__version__ = version(__name__)