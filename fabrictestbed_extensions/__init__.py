# Please update version number here when making a release: flit, the
# build backend we use, picks up the version from here.
<<<<<<< HEAD
__version__ = "1.5.0b2"
=======
__version__ = "1.4.4"
>>>>>>> 3bfafad5
<|MERGE_RESOLUTION|>--- conflicted
+++ resolved
@@ -1,7 +1,3 @@
 # Please update version number here when making a release: flit, the
 # build backend we use, picks up the version from here.
-<<<<<<< HEAD
-__version__ = "1.5.0b2"
-=======
-__version__ = "1.4.4"
->>>>>>> 3bfafad5
+__version__ = "1.5.0b3"