#!/usr/bin/env python3
# MIT License
#
# Copyright (c) 2020 FABRIC Testbed
#
# Permission is hereby granted, free of charge, to any person obtaining a copy
# of this software and associated documentation files (the "Software"), to deal
# in the Software without restriction, including without limitation the rights
# to use, copy, modify, merge, publish, distribute, sublicense, and/or sell
# copies of the Software, and to permit persons to whom the Software is
# furnished to do so, subject to the following conditions:
#
# The above copyright notice and this permission notice shall be included in all
# copies or substantial portions of the Software.
#
# THE SOFTWARE IS PROVIDED "AS IS", WITHOUT WARRANTY OF ANY KIND, EXPRESS OR
# IMPLIED, INCLUDING BUT NOT LIMITED TO THE WARRANTIES OF MERCHANTABILITY,
# FITNESS FOR A PARTICULAR PURPOSE AND NONINFRINGEMENT. IN NO EVENT SHALL THE
# AUTHORS OR COPYRIGHT HOLDERS BE LIABLE FOR ANY CLAIM, DAMAGES OR OTHER
# LIABILITY, WHETHER IN AN ACTION OF CONTRACT, TORT OR OTHERWISE, ARISING FROM,
# OUT OF OR IN CONNECTION WITH THE SOFTWARE OR THE USE OR OTHER DEALINGS IN THE
# SOFTWARE.
#
# Author: Paul Ruth (pruth@renci.org)

import os
import traceback
import re

import functools
import time
import logging
from tabulate import tabulate



import importlib.resources as pkg_resources
from typing import List

from fabrictestbed.slice_editor import Labels, ExperimentTopology, Capacities, CapacityHints, ComponentType, ComponentModelType, ServiceType, ComponentCatalog
from fabrictestbed.slice_editor import (
    ExperimentTopology,
    Capacities
)
from fabrictestbed.slice_manager import SliceManager, Status, SliceState
from fim.slivers.network_service import NetworkServiceSliver, ServiceType, NSLayer

from ipaddress import ip_address, IPv4Address, IPv6Address, IPv4Network, IPv6Network

#from .abc_fablib import AbcFabLIB
from fim.user.network_service import NetworkService as FIMNetworkService

from .. import images

from .slice import Slice
from .interface import Interface


#class NetworkService(AbcFabLIB):
class NetworkService():
    network_service_map = { 'L2Bridge': ServiceType.L2Bridge,
                            'L2PTP': ServiceType.L2PTP,
                            'L2STS': ServiceType.L2STS,
                            }

    #Type names used in fim network services
    fim_l2network_service_types = [ 'L2Bridge', 'L2PTP', 'L2STS']
    fim_l3network_service_types = [ 'FABNetv4', 'FABNetv6']

    #fim_network_service_types = [ 'L2Bridge', 'L2PTP', 'L2STS']



    @staticmethod
    def get_fim_l2network_service_types():
        return NetworkService.fim_l2network_service_types

    @staticmethod
    def get_fim_l3network_service_types():
        return NetworkService.fim_l3network_service_types

    @staticmethod
    def get_fim_network_service_types():
        return NetworkService.get_fim_l2network_service_types() + NetworkService.get_fim_l3network_service_types()

    @staticmethod
<<<<<<< HEAD
    def calculate_l2_nstype(interfaces=None) -> ServiceType:
        """
        Determines the L2 network service type based on the number of interfaces inputted.
=======
    def calculate_l2_nstype(interfaces=None):
        #if there is a basic NIC, WAN must be STS
        basic_nic_count = 0
>>>>>>> 527fa10f

        :param interfaces: a list of interfaces
        :type interfaces: list[Interface]
        :raises Exception: if no network service type is not appropriate for the number of interfaces
        :return: the network service type
        :rtype: SergviceType
        """
        sites = set([])
        for interface in interfaces:
            sites.add(interface.get_site())
            if interface.get_model()=="NIC_Basic":
                basic_nic_count += 1

        rtn_nstype = None
        if len(sites) == 1:
            rtn_nstype = NetworkService.network_service_map['L2Bridge']
        elif basic_nic_count == 0 and len(sites) == 2 and len(interfaces) == 2:
            #TODO: remove this when STS works on all links.
            rtn_nstype = NetworkService.network_service_map['L2PTP']
        elif len(sites) == 2  and basic_nic_count == 2 and len(interfaces) == 2:
            rtn_nstype = NetworkService.network_service_map['L2STS']
        else:
            raise Exception(f"Invalid Network Service: Networks are limited to 2 unique sites. Site requested: {sites}")

        return rtn_nstype

    @staticmethod
    def validate_nstype(type, interfaces) -> bool:
        """
        Verifies the network service type against the number of interfaces.

        :param type: the network service type to check
        :type type: ServiceType
        :param interfaces: the list of interfaces to check
        :type interfaces: list[Interface]
        :raises Exception: if the network service type is invalid based on the number of interfaces
        :return: true if the network service type is valid based on the number of interfaces
        :rtype: bool
        """
        sites = set([])
        nics = set([])
        for interface in interfaces:
            sites.add(interface.get_site())
            nics.add(interface.get_model())

        # models: 'NIC_Basic', 'NIC_ConnectX_6', 'NIC_ConnectX_5'
        if type == NetworkService.network_service_map['L2Bridge']:
            if not len(sites) == 1:
                raise Exception(f"Network type {type} must include interfaces from exactly one site. {len(sites)} sites requested: {sites}")

        elif type == NetworkService.network_service_map['L2PTP']:
            if not len(sites) == 2:
                raise Exception(f"Network type {type} must include interfaces from exactly two sites. {len(sites)} sites requested: {sites}")
            if 'NIC_Basic' in nics:
                raise Exception(f"Network type {type} does not support interfaces of type 'NIC_Basic'")

        elif type == NetworkService.network_service_map['L2STS']:
            if not len(sites) == 2:
                raise Exception(f"Network type {type} must include interfaces from exactly two sites. {len(sites)} sites requested: {sites}")
        else:
            raise Exception(f"Invalid l2 network type: {type}. Please choose from {NetworkService.get_fim_l2network_service_types()} or None for automatic selection")

        return True

<<<<<<< HEAD
=======
    @staticmethod
    def new_l3network(slice=None, name=None, interfaces=[], type=None):
        if type == "IPv6":
            nstype = ServiceType.FABNetv6
        else:
            nstype = ServiceType.FABNetv4

        # TODO: need a fabnet version of this
        # validate nstype and interface List
        #NetworkService.validate_nstype(nstype, interfaces)

        return NetworkService.new_network_service(slice=slice, name=name, nstype=nstype, interfaces=interfaces)

>>>>>>> 527fa10f
    @staticmethod
    def new_l2network(slice=None, name=None, interfaces=[], type=None):
        """
        Creates a new L2 network service.

        :param slice: the fablib slice to build this network on
        :type slice: Slice
        :param name: the name of the new network
        :type name: str
        :param interfaces: a list of interfaces to build the network service on
        :type interfaces: list[Interface]
        :param type: the type of network service to build (optional)
        :tyep type: str
        :return: the new L2 network service
        :rtype: NetworkService
        """
        if type == None:
            nstype=NetworkService.calculate_l2_nstype(interfaces=interfaces)
        else:
            if type in NetworkService.get_fim_l2network_service_types():
                nstype=NetworkService.network_service_map[type]
            else:
                raise Exception(f"Invalid l2 network type: {type}. Please choose from {NetworkService.get_fim_l2network_service_types()} or None for automatic selection")

        # validate nstype and interface List
        NetworkService.validate_nstype(nstype, interfaces)

        #Set default VLANs for P2P networks that did not assing VLANs
        if nstype == ServiceType.L2PTP: # or nstype == ServiceType.L2STS:
            for interface in interfaces:
                if interface.get_model() != 'NIC_Basic' and not interface.get_vlan():
                    #TODO: Long term we might have muliple vlan on one property
                    # and will need to make sure they are unique.  For now this okay
                    interface.set_vlan("100")

        return NetworkService.new_network_service(slice=slice, name=name, nstype=nstype, interfaces=interfaces)

    @staticmethod
    def new_network_service(slice=None, name=None, nstype=None, interfaces=[]):
        """
        Creates a new FABRIC network service and returns the fablib instance.

        :param slice: the fabric slice to build the network service with
        :type slice: Slice
        :param name: the name of the new network service
        :type name: str
        :param nstype: the type of network service to create
        :type nstype: ServiceType
        :param interfaces: a list of interfaces to
        :return: the new fablib network service
        :rtype: NetworkService
        """
        fim_interfaces = []
        for interface in interfaces:
            fim_interfaces.append(interface.get_fim_interface())

        logging.info(f"Create Network Service: Slice: {slice.get_name()}, Network Name: {name}, Type: {nstype}")
        fim_network_service = slice.topology.add_network_service(name=name,
                                                                 nstype=nstype,
                                                                 interfaces=fim_interfaces)

        return NetworkService(slice=slice, fim_network_service=fim_network_service)

    @staticmethod
    def get_l3network_services(slice=None):
        topology = slice.get_fim_topology()

        rtn_network_services = []
        fim_network_service = None
        logging.debug(f"NetworkService.get_fim_l3network_service_types(): {NetworkService.get_fim_l3network_service_types()}")

        for net_name, net in topology.network_services.items():
            logging.debug(f"scanning network: {net_name}, net: {net}")
            if str(net.get_property('type')) in NetworkService.get_fim_l3network_service_types():
                logging.debug(f"returning network: {net_name}, net: {net}")
                rtn_network_services.append(NetworkService(slice = slice, fim_network_service = net))

        return rtn_network_services

    @staticmethod
    def get_l3network_service(slice=None, name=None):

        for net in NetworkService.get_l3network_services(slice=slice):
            if net.get_name() == name:
                return net

        raise Exception(f"Network not found. Slice {slice.name}, network {name}")


    @staticmethod
    def get_l2network_services(slice=None):
        """
        Gets a list of L2 network services on a fablib slice.

        :param slice: the fablib slice from which to get the network services
        :type slice: Slice
        :return: a list of network services on slice
        :rtype: list[NetworkService]
        """
        topology = slice.get_fim_topology()

        rtn_network_services = []
        fim_network_service = None
        for net_name, net in topology.network_services.items():
<<<<<<< HEAD
            if str(net.get_property('type')) in NetworkService.fim_network_service_types:
                rtn_network_services.append(NetworkService(slice=slice, fim_network_service=net))
=======
            if str(net.get_property('type')) in NetworkService.get_fim_l2network_service_types():
                rtn_network_services.append(NetworkService(slice = slice, fim_network_service = net))
>>>>>>> 527fa10f

        return rtn_network_services

    @staticmethod
    def get_l2network_service(slice=None, name=None):
        """
        Gets a particular network service on a fablib slice.

        :param slice: the fablib slice from which to get the network service
        :type slice: Slice
        :param name: the name of the network service to get
        :type name: str
        :raises Exception: if the network is not found
        :return: the particular network service
        :rtype: NetworkService
        """
        for net in NetworkService.get_l2network_services(slice=slice):
            if net.get_name() == name:
                return net

        raise Exception(f"Network not found. Slice {slice.name}, network {name}")

<<<<<<< HEAD
=======

    @staticmethod
    def get_network_services(slice=None):
        topology = slice.get_fim_topology()

        rtn_network_services = []
        fim_network_service = None
        for net_name, net in topology.network_services.items():
            if str(net.get_property('type')) in NetworkService.get_fim_network_service_types():
                rtn_network_services.append(NetworkService(slice = slice, fim_network_service = net))

        return rtn_network_services

    @staticmethod
    def get_network_service(slice=None, name=None):

        for net in NetworkService.get_network_services(slice=slice):
            if net.get_name() == name:
                return net

        raise Exception(f"Network not found. Slice {slice.name}, network {name}")


>>>>>>> 527fa10f
    def __init__(self, slice=None, fim_network_service=None):
        """
        Constructor. Sets the fablib slice and the FABRIC network service.

        :param slice: the fablib slice to set as instance state
        :type slice: Slice
        :param fim_network_service: the FIM network service to set as instance state
        :type fim_network_service: FIMNetworkService
        """
        super().__init__()
        self.fim_network_service = fim_network_service
        self.slice = slice

<<<<<<< HEAD
    def get_slice(self) -> Slice:
        """
        Gets the fablib slice this network service is built on.

        :return: the slice this network is on
        :rtype: Slice
        """
        return self.slice

    def get_fim_network_service(self) -> FIMNetworkService:
        """
        Gets the FABRIC network service this instance represents.

        :return: the FIM network service
        :rtype: FIMNetworkService
        """
        return self.fim_network_service

    def get_name(self) -> str:
        """
        Gets the name of this network service.

        :return: the name of this network service
        :rtype: str
        """
=======
        try:
            self.sliver = slice.get_sliver(reservation_id=self.get_reservation_id())
        except:
            self.sliver = None


    def __str__(self):
        table = [ ["ID", self.get_reservation_id()],
            ["Name", self.get_name()],
            ["Layer", self.get_layer()],
            ["Type", self.get_type()],
            ["Site", self.get_site()],
            ["Gateway", self.get_gateway()],
            ["L3 Subnet", self.get_subnet()],
            ["Reservation State", self.get_reservation_state()],
            ["Error Message", self.get_error_message()],
            ]

        return tabulate(table) #, headers=["Property", "Value"])


    def get_slice(self):
        return self.slice

    def get_site(self):
        try:
            return self.get_sliver().sliver.site
        except Exception as e:
            logging.warning(f"Failed to get site: {e}")
            return None

    def get_layer(self):
        try:
            return self.get_sliver().sliver.layer
        except Exception as e:
            logging.warning(f"Failed to get layer: {e}")
            return None

    def get_type(self):
        try:
            return self.get_sliver().sliver.resource_type
        except Exception as e:
            logging.warning(f"Failed to get type: {e}")
            return None

    def get_sliver(self):
        return self.sliver

    def get_fim_network_service(self):
        return self.fim_network_service

    def get_error_message(self):
        try:
            return self.get_fim_network_service().get_property(pname='reservation_info').error_message
        except:
            return ""

    def get_gateway(self):
        try:
            gateway = None
            if self.get_layer() == NSLayer.L3:
                if self.get_type() == ServiceType.FABNetv6:
                    gateway = IPv6Address(self.get_sliver().sliver.gateway.gateway)
                elif self.get_type() == ServiceType.FABNetv4:
                    gateway = IPv4Address(self.get_sliver().sliver.gateway.gateway)

            return gateway
        except Exception as e:
            logging.warning(f"Failed to get gateway: {e}")
            return None

    def get_available_ips(self, count=100):
        try:
            ip_list = []
            gateway = self.get_gateway()
            for i in range(count):
                logging.debug(f"adding IP {i}")
                ip_list.append(gateway+i+1)
            return ip_list
        except Exception as e:
            logging.warning(f"Failed to get_available_ips: {e}")
            return None

    def get_subnet(self):
        try:
            subnet = None
            if self.get_layer() == NSLayer.L3:
                if self.get_type() == ServiceType.FABNetv6:
                    subnet = IPv6Network(self.get_sliver().sliver.gateway.subnet)
                elif self.get_type() == ServiceType.FABNetv4:
                    subnet = IPv4Network(self.get_sliver().sliver.gateway.subnet)
            return subnet
        except Exception as e:
            logging.warning(f"Failed to get subnet: {e}")
            return None

    def get_reservation_id(self):
        try:
            return self.get_fim_network_service().get_property(pname='reservation_info').reservation_id
        except:
            logging.warning(f"Failed to get reservation_id: {e}")
            return None

    def get_reservation_state(self):
        try:
            return self.get_fim_network_service().get_property(pname='reservation_info').reservation_state
        except:
            logging.warning(f"Failed to get reservation_state: {e}")
            return None

    def get_name(self):
>>>>>>> 527fa10f
        return self.get_fim_network_service().name

    def get_interfaces(self) -> list[Interface]:
        """
        Gets the interfaces on this network service.

        :return: the interfaces on this network service
        :rtype: list[Interfaces]
        """
        interfaces = []
        for interface in self.get_fim_network_service().interface_list:
            interfaces.append(self.get_slice().get_interface(name=interface.name))

        return interfaces

<<<<<<< HEAD
    def get_interface(self, name=None) -> Interface:
        """
        Gets a particular interface on this network service.

        :param name: the name of the interface to search for
        :type name: str
        :return: the particular interface
        :rtype: Interface
        """
        # print(f"network_service.get_interface: name {name}")
        for interface in self.get_interfaces():
            # print(f"network_service.get_interface: self.get_name() {self.get_name()}, interface.get_name(): {interface.get_name()}")

            # interface_name = f"{self.get_name()}-{interface.get_name()}"
            interface_name = f"{interface.get_name()}"
            # print(f"network_service.get_interface: interface_name {interface_name}, name: {name}")

            if interface_name == name:
                # print(f"returning iface: {interface.get_name()}")
                return interface

        return None
        # raise Exception(f"Interface not found: interface {name}")

    def has_interface(self, interface) -> bool:
        """
        Determines whether this network service has a particular interface.

        :param interface: the fablib interface to search for
        :type interface: Interface
        :return: whether this network service has interface
        :rtype: bool
        """
        if self.get_interface(name=interface.get_name()) == None:
            return False
        else:
            return True

    def find_nic_mapping(self, net_name, nodes):
        return_data = {}

        #copy scripts to nodes
        for node in nodes:
            #config node1
            file_attributes = upload_file(username, node, 'scripts/host_set_all_dataplane_ips.py','host_set_all_dataplane_ips.py')
            #print("file_attributes: {}".format(file_attributes))
            file_attributes = upload_file(username, node, 'scripts/find_nic_mapping.py','find_nic_mapping.py')
            #print("file_attributes: {}".format(file_attributes))


        #Config target node
        target_node = nodes[0]
        stdout = execute_script(username, target_node, 'sudo python3 host_set_all_dataplane_ips.py')
        #print("stdout: {}".format(stdout))
        #print(stdout)

        target_ifaces = json.loads(stdout.replace('\n',''))
        #print(ifaces)
        #for i in ifaces['management']:
        #    print(i)

        #for i in ifaces['dataplane']:
        #    print(i)
        #node1_map = { 'data' : {'ens6': '192.168.1.100', etc... }, 'management': { 'ens3': '10.1.1.1'}  }


        # Test s1 ifaces
        target_net_ip = None
        for node in nodes:
            #skip target node
            if node == target_node:
                continue

            #test node interfaces against target
            for target, ip in target_ifaces['dataplane']:
                node1_dataplane_ip = ip
                node2_dataplane_ip = ip.replace('100','101')
                node2_cidr = '24'
                #node2_management_ip = str(node2.management_ip)
                #print("S1 Name        : {}".format(node2.name))
                #print("Management IP    : {}".format(node2_management_ip))

                stdout = execute_script(username, node, 'python3 find_nic_mapping.py {} {} {} {}'.format('net',node2_dataplane_ip,node2_cidr,node1_dataplane_ip) )
                iface =  stdout.replace('\n','')
                #print("stdout: {}".format(stdout))
                if iface != 'None':
                    #print(iface)
                    #return iface
                    if target_net_ip == None:
                        return_data[target_node.name]=target
                    return_data[node.name]=iface
                    break



        return return_data

    def flush_dataplane_ips(nodes):

        for node in nodes:
            #config node1
            file_attributes = upload_file(username, node, 'scripts/host_flush_all_dataplane_ips.py','host_flush_all_dataplane_ips.py')
            #print("file_attributes: {}".format(file_attributes))

            stdout = execute_script(username, node, 'sudo python3 host_flush_all_dataplane_ips.py')
            #print("stdout: {}".format(stdout))
            #print(stdout)


    def flush_all_dataplane_ips():
        for node_name, node in experiment_topology.nodes.items():
            flush_dataplane_ips([node])
=======
    def get_interface(self, name=None):
        for interface in self.get_fim_network_service().interface_list:
            if name in interface.name:
                return self.get_slice().get_interface(name=interface.name)

        return None

    def has_interface(self, interface):
        for fim_interface in self.get_fim_network_service().interface_list:
            #print(f"fim_interface.name: {fim_interface.name}, interface.get_name(): {interface.get_name()}")
            if fim_interface.name.endswith(interface.get_name()):
                return True

        return False
>>>>>>> 527fa10f
<|MERGE_RESOLUTION|>--- conflicted
+++ resolved
@@ -84,22 +84,19 @@
         return NetworkService.get_fim_l2network_service_types() + NetworkService.get_fim_l3network_service_types()
 
     @staticmethod
-<<<<<<< HEAD
     def calculate_l2_nstype(interfaces=None) -> ServiceType:
         """
         Determines the L2 network service type based on the number of interfaces inputted.
-=======
-    def calculate_l2_nstype(interfaces=None):
-        #if there is a basic NIC, WAN must be STS
-        basic_nic_count = 0
->>>>>>> 527fa10f
 
         :param interfaces: a list of interfaces
         :type interfaces: list[Interface]
         :raises Exception: if no network service type is not appropriate for the number of interfaces
         :return: the network service type
-        :rtype: SergviceType
-        """
+        :rtype: ServiceType
+        """
+        # if there is a basic NIC, WAN must be STS
+        basic_nic_count = 0
+
         sites = set([])
         for interface in interfaces:
             sites.add(interface.get_site())
@@ -157,8 +154,6 @@
 
         return True
 
-<<<<<<< HEAD
-=======
     @staticmethod
     def new_l3network(slice=None, name=None, interfaces=[], type=None):
         if type == "IPv6":
@@ -172,7 +167,6 @@
 
         return NetworkService.new_network_service(slice=slice, name=name, nstype=nstype, interfaces=interfaces)
 
->>>>>>> 527fa10f
     @staticmethod
     def new_l2network(slice=None, name=None, interfaces=[], type=None):
         """
@@ -277,13 +271,8 @@
         rtn_network_services = []
         fim_network_service = None
         for net_name, net in topology.network_services.items():
-<<<<<<< HEAD
-            if str(net.get_property('type')) in NetworkService.fim_network_service_types:
+            if str(net.get_property('type')) in NetworkService.get_fim_l2network_service_types():
                 rtn_network_services.append(NetworkService(slice=slice, fim_network_service=net))
-=======
-            if str(net.get_property('type')) in NetworkService.get_fim_l2network_service_types():
-                rtn_network_services.append(NetworkService(slice = slice, fim_network_service = net))
->>>>>>> 527fa10f
 
         return rtn_network_services
 
@@ -306,9 +295,6 @@
 
         raise Exception(f"Network not found. Slice {slice.name}, network {name}")
 
-<<<<<<< HEAD
-=======
-
     @staticmethod
     def get_network_services(slice=None):
         topology = slice.get_fim_topology()
@@ -330,8 +316,6 @@
 
         raise Exception(f"Network not found. Slice {slice.name}, network {name}")
 
-
->>>>>>> 527fa10f
     def __init__(self, slice=None, fim_network_service=None):
         """
         Constructor. Sets the fablib slice and the FABRIC network service.
@@ -344,38 +328,6 @@
         super().__init__()
         self.fim_network_service = fim_network_service
         self.slice = slice
-
-<<<<<<< HEAD
-    def get_slice(self) -> Slice:
-        """
-        Gets the fablib slice this network service is built on.
-
-        :return: the slice this network is on
-        :rtype: Slice
-        """
-        return self.slice
-
-    def get_fim_network_service(self) -> FIMNetworkService:
-        """
-        Gets the FABRIC network service this instance represents.
-
-        :return: the FIM network service
-        :rtype: FIMNetworkService
-        """
-        return self.fim_network_service
-
-    def get_name(self) -> str:
-        """
-        Gets the name of this network service.
-
-        :return: the name of this network service
-        :rtype: str
-        """
-=======
-        try:
-            self.sliver = slice.get_sliver(reservation_id=self.get_reservation_id())
-        except:
-            self.sliver = None
 
 
     def __str__(self):
@@ -394,6 +346,12 @@
 
 
     def get_slice(self):
+        """
+        Gets the fablib slice this network service is built on.
+
+        :return: the slice this network is on
+        :rtype: Slice
+        """
         return self.slice
 
     def get_site(self):
@@ -421,6 +379,12 @@
         return self.sliver
 
     def get_fim_network_service(self):
+        """
+        Gets the FABRIC network service this instance represents.
+
+        :return: the FIM network service
+        :rtype: FIMNetworkService
+        """
         return self.fim_network_service
 
     def get_error_message(self):
@@ -483,7 +447,12 @@
             return None
 
     def get_name(self):
->>>>>>> 527fa10f
+        """
+        Gets the name of this network service.
+
+        :return: the name of this network service
+        :rtype: str
+        """
         return self.get_fim_network_service().name
 
     def get_interfaces(self) -> list[Interface]:
@@ -499,8 +468,7 @@
 
         return interfaces
 
-<<<<<<< HEAD
-    def get_interface(self, name=None) -> Interface:
+    def get_interface(self, name=None):
         """
         Gets a particular interface on this network service.
 
@@ -509,22 +477,13 @@
         :return: the particular interface
         :rtype: Interface
         """
-        # print(f"network_service.get_interface: name {name}")
-        for interface in self.get_interfaces():
-            # print(f"network_service.get_interface: self.get_name() {self.get_name()}, interface.get_name(): {interface.get_name()}")
-
-            # interface_name = f"{self.get_name()}-{interface.get_name()}"
-            interface_name = f"{interface.get_name()}"
-            # print(f"network_service.get_interface: interface_name {interface_name}, name: {name}")
-
-            if interface_name == name:
-                # print(f"returning iface: {interface.get_name()}")
-                return interface
+        for interface in self.get_fim_network_service().interface_list:
+            if name in interface.name:
+                return self.get_slice().get_interface(name=interface.name)
 
         return None
-        # raise Exception(f"Interface not found: interface {name}")
-
-    def has_interface(self, interface) -> bool:
+
+    def has_interface(self, interface):
         """
         Determines whether this network service has a particular interface.
 
@@ -533,98 +492,9 @@
         :return: whether this network service has interface
         :rtype: bool
         """
-        if self.get_interface(name=interface.get_name()) == None:
-            return False
-        else:
-            return True
-
-    def find_nic_mapping(self, net_name, nodes):
-        return_data = {}
-
-        #copy scripts to nodes
-        for node in nodes:
-            #config node1
-            file_attributes = upload_file(username, node, 'scripts/host_set_all_dataplane_ips.py','host_set_all_dataplane_ips.py')
-            #print("file_attributes: {}".format(file_attributes))
-            file_attributes = upload_file(username, node, 'scripts/find_nic_mapping.py','find_nic_mapping.py')
-            #print("file_attributes: {}".format(file_attributes))
-
-
-        #Config target node
-        target_node = nodes[0]
-        stdout = execute_script(username, target_node, 'sudo python3 host_set_all_dataplane_ips.py')
-        #print("stdout: {}".format(stdout))
-        #print(stdout)
-
-        target_ifaces = json.loads(stdout.replace('\n',''))
-        #print(ifaces)
-        #for i in ifaces['management']:
-        #    print(i)
-
-        #for i in ifaces['dataplane']:
-        #    print(i)
-        #node1_map = { 'data' : {'ens6': '192.168.1.100', etc... }, 'management': { 'ens3': '10.1.1.1'}  }
-
-
-        # Test s1 ifaces
-        target_net_ip = None
-        for node in nodes:
-            #skip target node
-            if node == target_node:
-                continue
-
-            #test node interfaces against target
-            for target, ip in target_ifaces['dataplane']:
-                node1_dataplane_ip = ip
-                node2_dataplane_ip = ip.replace('100','101')
-                node2_cidr = '24'
-                #node2_management_ip = str(node2.management_ip)
-                #print("S1 Name        : {}".format(node2.name))
-                #print("Management IP    : {}".format(node2_management_ip))
-
-                stdout = execute_script(username, node, 'python3 find_nic_mapping.py {} {} {} {}'.format('net',node2_dataplane_ip,node2_cidr,node1_dataplane_ip) )
-                iface =  stdout.replace('\n','')
-                #print("stdout: {}".format(stdout))
-                if iface != 'None':
-                    #print(iface)
-                    #return iface
-                    if target_net_ip == None:
-                        return_data[target_node.name]=target
-                    return_data[node.name]=iface
-                    break
-
-
-
-        return return_data
-
-    def flush_dataplane_ips(nodes):
-
-        for node in nodes:
-            #config node1
-            file_attributes = upload_file(username, node, 'scripts/host_flush_all_dataplane_ips.py','host_flush_all_dataplane_ips.py')
-            #print("file_attributes: {}".format(file_attributes))
-
-            stdout = execute_script(username, node, 'sudo python3 host_flush_all_dataplane_ips.py')
-            #print("stdout: {}".format(stdout))
-            #print(stdout)
-
-
-    def flush_all_dataplane_ips():
-        for node_name, node in experiment_topology.nodes.items():
-            flush_dataplane_ips([node])
-=======
-    def get_interface(self, name=None):
-        for interface in self.get_fim_network_service().interface_list:
-            if name in interface.name:
-                return self.get_slice().get_interface(name=interface.name)
-
-        return None
-
-    def has_interface(self, interface):
         for fim_interface in self.get_fim_network_service().interface_list:
             #print(f"fim_interface.name: {fim_interface.name}, interface.get_name(): {interface.get_name()}")
             if fim_interface.name.endswith(interface.get_name()):
                 return True
 
-        return False
->>>>>>> 527fa10f
+        return False