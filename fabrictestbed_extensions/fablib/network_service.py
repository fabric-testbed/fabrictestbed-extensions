--- conflicted
+++ resolved
@@ -726,11 +726,7 @@
                     # L2 Network
                     fablib_data = self.get_fablib_data()
                     try:
-<<<<<<< HEAD
-                        gateway = ipaddress.ip_address(fablib_data['subnet']['gateway'])
-=======
                         gateway = ipaddress.ip_address(fablib_data["subnet"]["gateway"])
->>>>>>> cf10544c
                     except Exception as e:
                         gateway = None
             else:
