#!/usr/bin/env python3
# MIT License
#
# Copyright (c) 2020 FABRIC Testbed
#
# Permission is hereby granted, free of charge, to any person obtaining a copy
# of this software and associated documentation files (the "Software"), to deal
# in the Software without restriction, including without limitation the rights
# to use, copy, modify, merge, publish, distribute, sublicense, and/or sell
# copies of the Software, and to permit persons to whom the Software is
# furnished to do so, subject to the following conditions:
#
# The above copyright notice and this permission notice shall be included in all
# copies or substantial portions of the Software.
#
# THE SOFTWARE IS PROVIDED "AS IS", WITHOUT WARRANTY OF ANY KIND, EXPRESS OR
# IMPLIED, INCLUDING BUT NOT LIMITED TO THE WARRANTIES OF MERCHANTABILITY,
# FITNESS FOR A PARTICULAR PURPOSE AND NONINFRINGEMENT. IN NO EVENT SHALL THE
# AUTHORS OR COPYRIGHT HOLDERS BE LIABLE FOR ANY CLAIM, DAMAGES OR OTHER
# LIABILITY, WHETHER IN AN ACTION OF CONTRACT, TORT OR OTHERWISE, ARISING FROM,
# OUT OF OR IN CONNECTION WITH THE SOFTWARE OR THE USE OR OTHER DEALINGS IN THE
# SOFTWARE.
#
# Author: Paul Ruth (pruth@renci.org)

import os
import traceback
import re

import functools
import time
import logging
from tabulate import tabulate

<<<<<<< HEAD
from ipaddress import ip_address, IPv4Address, IPv6Address, IPv4Network, IPv6Network
=======
>>>>>>> 1fff7008

import importlib.resources as pkg_resources
from typing import List

from fabrictestbed.slice_editor import Labels, ExperimentTopology, Capacities, CapacityHints, ComponentType, ComponentModelType, ServiceType, ComponentCatalog
from fabrictestbed.slice_editor import (
    ExperimentTopology,
    Capacities
)
from fabrictestbed.slice_manager import SliceManager, Status, SliceState


#from .slicex import SliceX
#from .nodex import NodeX
#from .fabricx import FabricX

#from .abc_fablib import AbcFabLIB

from .. import images

from fabrictestbed_extensions.fablib.fablib import fablib
from fabrictestbed_extensions.fablib.node import Node


class Slice():

    def __init__(self, name=None):
        """
        Constructor
        :return:
        """
        super().__init__()

        #print(f"Creating Slice: Name: {name}, Slice: {slice}")
        self.slice_name = name
        self.sm_slice = None
        self.slice_id = None
        self.topology = None

        self.slice_key = fablib.get_default_slice_key()

    def __str__(self):

        table = [   [ "Slice Name", self.sm_slice.slice_name ],
                    [ "Slice ID", self.sm_slice.slice_id ],
                    [ "Slice State", self.sm_slice.slice_state ],
                    [ "Lease End", self.sm_slice.lease_end ],
                    ]

        return tabulate(table)


    def list_nodes(self):

        table = []
        for node in self.get_nodes():

            table.append( [     node.get_name(),
                                node.get_cores(),
                                node.get_ram(),
                                node.get_disk(),
                                node.get_image(),
                                node.get_host(),
                                node.get_site(),
                                node.get_management_ip(),
                                node.get_reservation_id(),
                                node.get_reservation_state(),
                                node.get_error_message(),
                                ] )

        return tabulate(table, headers=["Name", "Cores", "RAM", "Disk", "Image", "Host", "Site", "Management IP", "ID", "State", "Error" ])

    def list_interfaces(self):
        table = []
        for iface in self.get_interfaces():

            if iface.get_network():
                network_name = iface.get_network().get_name()
<<<<<<< HEAD
            else:
                network_name = None

            if iface.get_node():
                node_name = iface.get_node().get_name()
            else:
                node_name = None
=======

            if iface.get_node():
                node_name = iface.get_node().get_name()
>>>>>>> 1fff7008

            table.append( [     iface.get_name(),
                                node_name,
                                network_name,
                                iface.get_bandwidth(),
                                iface.get_vlan(),
                                iface.get_mac(),
                                iface.get_physical_os_interface_name(),
                                iface.get_os_interface(),
                                ] )

        return tabulate(table, headers=["Name", "Node", "Network", "Bandwidth", "VLAN", "MAC", "Physical OS Interface", "OS Interface" ])



    @staticmethod
    def new_slice(name=None):
        """
        Create a new slice
        @param name slice name
        @return fablib Slice object
        """

        slice = Slice(name=name)
        slice.topology = ExperimentTopology()
        return slice

    @staticmethod
    def get_slice(sm_slice=None, load_config=True):
        """
        Create a new slice
        @param name slice name
        @return fablib Slice object
        """
        logging.info("slice.get_slice()")

        slice = Slice(name=sm_slice.slice_name)
        slice.sm_slice = sm_slice
        slice.slice_id = sm_slice.slice_id
        slice.slice_name = sm_slice.slice_name

        slice.topology = fablib.get_slice_manager().get_slice_topology(slice_object=slice.sm_slice)

        try:
            slice.update()
        except:
            logging.error(f"Slice {slice.slice_name} could not be updated: slice.get_slice")

        if load_config:
            try:
                slice.load_config()
            except:
                logging.error(f"Slice {slice.slice_name} config could not loaded: slice.get_slice")

        return slice

    def get_fim_topology(self):
        return self.topology

    def update_slice(self):
        #Update slice
        #return_status, slices = fablib.get_slice_manager().slices(excludes=[SliceState.Dead,SliceState.Closing])
        #return_status, slices = fablib.get_slice_manager().slices(excludes=[])

        import time
        if fablib.get_log_level() == logging.DEBUG:
            start = time.time()

        return_status, slices = fablib.get_slice_manager().slices(excludes=[])
        if fablib.get_log_level() == logging.DEBUG:
            end = time.time()
            logging.debug(f"Running slice.update_slice() : fablib.get_slice_manager().slices(): elapsed time: {end - start} seconds")

        if return_status == Status.OK:
            self.sm_slice = list(filter(lambda x: x.slice_id == self.slice_id, slices))[0]
            #self.slice_name = self.sm_slice.slice_name
        else:
            raise Exception("Failed to get slice list: {}, {}".format(return_status, slices))

    def update_topology(self):
        #Update topology
        return_status, new_topo = fablib.get_slice_manager().get_slice_topology(slice_object=self.sm_slice)
        if return_status != Status.OK:
            raise Exception("Failed to get slice topology: {}, {}".format(return_status, new_topo))

        #Set slice attibutes
        self.topology = new_topo

    def update_slivers(self):
        status, slivers = fablib.get_slice_manager().slivers(slice_object=self.sm_slice)
        if status == Status.OK:
            self.slivers = slivers
            return

        raise Exception(f"{slivers}")

    def get_sliver(self, reservation_id):
        #for sliver in self.get_slivers():
        #    if sliver.reservation_id == reservation_id:
        #        return sliver

        slivers = self.get_slivers()
        sliver = list(filter(lambda x: x.reservation_id == reservation_id, slivers ))[0]

        return sliver


    def get_slivers(self):

        if not hasattr(self, 'slivers') or not self.slivers:
            self.update_slivers()

        return self.slivers



    def update(self):
        try:
            self.update_slice()
        except Exception as e:
            logging.warning(f"slice.update_slice failed: {e}")

        try:
            self.update_slivers()
        except Exception as e:
            logging.warning(f"slice.update_slivers failed: {e}")


        self.update_topology()

    def get_slice_public_key(self):
        return self.slice_key['slice_public_key']

    def get_private_key_passphrase(self):
        if 'slice_private_key_passphrase' in self.slice_key.keys():
            return self.slice_key['slice_private_key_passphrase']
        else:
            return None

    def get_slice_public_key(self):
        if 'slice_public_key' in self.slice_key.keys():
            return self.slice_key['slice_public_key']
        else:
            return None

    def get_slice_public_key_file(self):
        if 'slice_public_key_file' in self.slice_key.keys():
            return self.slice_key['slice_public_key_file']
        else:
            return None

    def get_slice_private_key_file(self):
        if 'slice_private_key_file' in self.slice_key.keys():
            return self.slice_key['slice_private_key_file']
        else:
            return None

    def get_state(self):
        return self.sm_slice.slice_state

    def get_name(self):
        return self.slice_name

    def get_slice_id(self):
        return self.slice_id

    def get_lease_end(self):
        return self.sm_slice.lease_end

    def add_l2network(self, name=None, interfaces=[], type=None):
        from fabrictestbed_extensions.fablib.network_service import NetworkService
        return NetworkService.new_l2network(slice=self, name=name, interfaces=interfaces, type=type)

<<<<<<< HEAD
    def add_l3network(self, name=None, interfaces=[], type='IPv6'):
        from fabrictestbed_extensions.fablib.network_service import NetworkService
        return NetworkService.new_l3network(slice=self, name=name, interfaces=interfaces, type=type)

    def add_node(self, name, site=None, cores=None, ram=None, disk=None, image=None, host=None, avoid=[]):
        from fabrictestbed_extensions.fablib.node import Node
        node = Node.new_node(slice=self, name=name, site=site, avoid=avoid)

        if cores or ram or disk:
            node.set_capacities(cores=cores, ram=ram, disk=disk)

        if image:
            node.set_image(image)

        if host:
            node.set_host(host)


        return node
=======
    def add_node(self, name, site=None):
        from fabrictestbed_extensions.fablib.node import Node

        return Node.new_node(slice=self, name=name, site=site)
>>>>>>> 1fff7008

    def get_object_by_reservation(self, reservation_id):
        # test all nodes
        try:
            for node in self.get_nodes():
                if node.get_reservation_id() == reservation_id:
                    return node

            for network in self.get_network_services():
                if network.get_reservation_id() == reservation_id:
                    return network

            for iface in self.get_interfaces():
                if iface.get_reservation_id() == reservation_id:
                    return iface

                    # TODO: test other resource types.
        except:
            pass

        return None


    def get_error_messages(self):

        # strings to ingnor
        cascade_notice_string1 = 'Closing reservation due to failure in slice'
        cascade_notice_string2 = 'is in a terminal state'

        origin_notices = []
        for reservation_id,notice in self.get_notices().items():
            #print(f"XXXXX: reservation_id: {reservation_id}, notice {notice}")
            if cascade_notice_string1 in notice or cascade_notice_string2 in notice:
                continue

            origin_notices.append({'reservation_id': reservation_id, 'notice': notice, 'sliver': self.get_object_by_reservation(reservation_id)})

        return origin_notices



    def get_notices(self):

        notices = {}
        for node in self.get_nodes():
            notices[node.get_reservation_id()] = node.get_error_message()

        for network_service in self.get_network_services():
            notices[network_service.get_reservation_id()] = network_service.get_error_message()

        for component in self.get_components():
            notices[component.get_reservation_id()] = component.get_error_message()

        return notices

    def get_components(self):
        from fabrictestbed_extensions.fablib.component import Component
        #self.update()

        return_components = []

        #fails for topology that does not have nodes
        try:
            for node in self.get_nodes():
                for component in node.get_components():
                    return_components.append(component)

        except Exception as e:
            print("get_components: exception")
            #traceback.print_exc()
            pass
        return return_components


    def get_network_services(self):
        from fabrictestbed_extensions.fablib.network_service import NetworkService
        #self.update()

        return_networks = []

        #fails for topology that does not have nodes
        try:
            for net_name, net in self.get_fim_topology().network_services.items():
                if str(net.get_property('type')) in NetworkService.fim_network_service_types:
                    return_networks.append(NetworkService(slice = self, fim_network_service = net))

        except Exception as e:
            print("get_network_services: exception")
            #traceback.print_exc()
            pass
        return return_networks

    def get_nodes(self):
        from fabrictestbed_extensions.fablib.node import Node
        #self.update()

        return_nodes = []

        #fails for topology that does not have nodes
        try:
            for node_name, node in self.get_fim_topology().nodes.items():
                return_nodes.append(Node.get_node(self,node))
        except Exception as e:
            print("get_nodes: exception")
            #traceback.print_exc()
            pass
        return return_nodes

    def get_node(self, name):
        from fabrictestbed_extensions.fablib.node import Node
        #self.update()
        try:
            return Node.get_node(self,self.get_fim_topology().nodes[name])
        except Exception as e:
            logging.info(e, exc_info=True)
            raise Exception(f"Node not found: {name}")

    def get_interfaces(self):
        interfaces = []
        for node in self.get_nodes():
            for interface in node.get_interfaces():
                interfaces.append(interface)
        return interfaces

    def get_interface(self, name=None):
        for interface in self.get_interfaces():
            if name.endswith(interface.get_name()):
                return interface

        raise Exception("Interface not found: {}".format(name))

    def get_l3networks(self):
        from fabrictestbed_extensions.fablib.network_service import NetworkService

        try:
            return NetworkService.get_l3network_services(self)
        except Exception as e:
            logging.info(e, exc_info=True)

<<<<<<< HEAD
        return []

    def get_l3network(self, name=None):
=======
    def get_l2networks(self):
>>>>>>> 1fff7008
        from fabrictestbed_extensions.fablib.network_service import NetworkService

        try:
            return NetworkService.get_l3network_service(self,name)
        except Exception as e:
            logging.info(e, exc_info=True)
<<<<<<< HEAD
        return None

    def get_l2networks(self):
        from fabrictestbed_extensions.fablib.network_service import NetworkService

        try:
            return NetworkService.get_l2network_services(self)
        except Exception as e:
            logging.info(e, exc_info=True)

        return []

=======

        return None

>>>>>>> 1fff7008
    def get_l2network(self, name=None):
        from fabrictestbed_extensions.fablib.network_service import NetworkService

        try:
            return NetworkService.get_l2network_service(self,name)
        except Exception as e:
            logging.info(e, exc_info=True)
        return None

    def get_networks(self):
        from fabrictestbed_extensions.fablib.network_service import NetworkService

        try:
            return NetworkService.get_network_services(self)
        except Exception as e:
            logging.info(e, exc_info=True)

        return []

    def get_network(self, name=None):
        from fabrictestbed_extensions.fablib.network_service import NetworkService

        try:
            return NetworkService.get_network_service(self,name)
        except Exception as e:
            logging.info(e, exc_info=True)
        return None

    def delete(self):
        return_status, result = fablib.get_slice_manager().delete(slice_object=self.sm_slice)

        if return_status != Status.OK:
            raise Exception("Failed to delete slice: {}, {}".format(return_status, result))

        self.topology = None

    def renew(self, end_date):

        return_status, result = fablib.get_slice_manager().renew(slice_object=self.sm_slice,
                                     new_lease_end_time = end_date)

        if return_status != Status.OK:
            raise Exception("Failed to renew slice: {}, {}".format(return_status, result))


    def build_error_exception_string(self):

        self.update()

        exception_string =  f"Slice Exception: Slice Name: {self.get_name()}, Slice ID: {self.get_slice_id()}: "
        for error in self.get_error_messages():
            notice = error['notice']
            sliver = error['sliver']

            sliver_extra = ""
            if isinstance(sliver, Node):
                sliver_extra = f"Node: {sliver.get_name()}, Site: {sliver.get_site()}, State: {sliver.get_reservation_state()}, "

            #skip errors that are caused by slice error
            if 'Closing reservation due to failure in slice' in notice:
                continue

            exception_string = f"{exception_string}{sliver_extra}{notice}\n"

        return exception_string

    def wait(self, timeout=360,interval=10,progress=False):
        slice_name=self.sm_slice.slice_name
        slice_id=self.sm_slice.slice_id

        timeout_start = time.time()
        slice = self.sm_slice

        if progress: print("Waiting for slice .", end = '')
        while time.time() < timeout_start + timeout:
            #return_status, slices = fablib.get_slice_manager().slices(excludes=[SliceState.Dead,SliceState.Closing])
            return_status, slices = fablib.get_slice_manager().slices(excludes=[])
            if return_status == Status.OK:
                slice = list(filter(lambda x: x.slice_id == slice_id, slices))[0]
                if slice.slice_state == "StableOK":
                    if progress: print(" Slice state: {}".format(slice.slice_state))
                    return slice
                if slice.slice_state == "Closing" or slice.slice_state == "Dead" or slice.slice_state == "StableError":
                    if progress: print(" Slice state: {}".format(slice.slice_state))
                    try:
                        exception_string = self.build_error_exception_string()
                    except Exception as e:
                        exception_string = "Exception while getting error messages"
                        #traceback.print_exc()

                    raise Exception(str(exception_string))
            else:
                print(f"Failure: {slices}")

            if progress: print(".", end = '')
            time.sleep(interval)

        if time.time() >= timeout_start + timeout:
            #if progress: print(" Timeout exceeded ({} sec). Slice: {} ({})".format(timeout,slice.slice_name,slice.slice_state))
            raise Exception(" Timeout exceeded ({} sec). Slice: {} ({})".format(timeout,slice.slice_name,slice.slice_state))
            return slice

        #Update the fim topology (wait to avoid get topology bug)
        #time.sleep(interval)
        self.update()

    def get_interface_map(self):
        if not hasattr(self, 'network_iface_map'):
            self.load_interface_map()

        return self.network_iface_map

    def wait_ssh(self, timeout=360,interval=10,progress=False):
        slice_name=self.sm_slice.slice_name
        slice_id=self.sm_slice.slice_id

        timeout_start = time.time()
        slice = self.sm_slice

        #Wait for the slice to be stable ok
        self.wait(timeout=timeout,interval=interval,progress=progress)

        #Test ssh
        if progress: print("Waiting for ssh in slice .", end = '')
        while time.time() < timeout_start + timeout:
            if self.test_ssh():
                if progress: print(" ssh successful")
                return True

            if progress: print(".", end = '')

            if time.time() >= timeout_start + timeout:
                if progress: print(" Timeout exceeded ({} sec). Slice: {} ({})".format(timeout,slice.slice_name,slice.slice_state))
                raise Exception(" Timeout exceeded ({} sec). Slice: {} ({})".format(timeout,slice.slice_name,slice.slice_state))

            time.sleep(interval)
            self.update()


    def test_ssh(self,):
        for node in self.get_nodes():
            if not node.test_ssh():
                logging.debug(f"test_ssh fail: {node.get_name()}: {node.get_management_ip()}")
                return False
        return True

    def post_boot_config(self):

        logging.info(f"post_boot_config: slice_name: {self.get_name()}, slice_id {self.get_slice_id()}")
        # Find the interface to network map
        logging.info(f"build_interface_map: slice_name: {self.get_name()}, slice_id {self.get_slice_id()}")
        self.build_interface_map()

        # Interface map in nodes

        for node in self.get_nodes():
            if fablib.get_log_level() == logging.DEBUG:
                try:
                    logging.debug(f"Node data {node.get_name()}: interface_map: {node.get_interface_map()}")
                except Exception as e:
                    logging.error(e, exc_info=True)

            node.save_data()

        for interface in self.get_interfaces():
            try:
                interface.config_vlan_iface()
            except Exception as e:
                logging.error(f"Interface: {interface.get_name()} failed to config")
                logging.error(e, exc_info=True)

    def load_config(self):
        self.load_interface_map()

    def load_interface_map(self):
        self.network_iface_map = {}
        for net in self.get_networks():
            self.network_iface_map[net.get_name()] = {}

        for node in self.get_nodes():
            node.load_data()


<<<<<<< HEAD

    def validIPAddress(self, IP: str) -> str:
        try:
            return "IPv4" if type(ip_address(IP)) is IPv4Address else "IPv6"
        except ValueError:
            return "Invalid"


=======
>>>>>>> 1fff7008
    def build_interface_map(self):
        self.network_iface_map = {}

        for net in self.get_l3networks():
            logging.debug(f"net: {net}")
            #gateway = IPv4Address(net.get_gateway())
            #test_ip = gateway + 1
            #subnet = IPv4Network(net.get_subnet())
            if self.validIPAddress(net.get_gateway()) == 'IPv4':
                gateway = IPv4Address(net.get_gateway())
                subnet = IPv4Network(net.get_subnet())
            elif self.validIPAddress(net.get_gateway()) == 'IPv6':
                gateway = IPv6Address(net.get_gateway())
                subnet = IPv6Network(net.get_subnet())
            else:
                raise Exception(f"FABNetv4: Gateway IP Invalid: {net.get_gateway()}")

            test_ip = gateway + 1
            #ip_base,cidr = net.get_subnet().split('/')
            #logging.debug(f"L3 gateway: {gateway}")
            #logging.debug(f"L3 test_ip: {test_ip}")

            logging.debug(f"L3 subnet: {subnet}")
            logging.debug(f"L3 gateway: {gateway}")
            logging.debug(f"L3 test_ip: {test_ip}")

            iface_map = {}

            logging.info(f"Buiding iface map for l3 network: {net.get_name()}")
            for iface in net.get_interfaces():
                logging.debug(f"iface: {iface.get_name()}")
                node = iface.get_node()
                #node.clear_all_ifaces()
                node_os_ifaces = node.get_dataplane_os_interfaces()

                logging.debug(f"Test_node: {node.get_name()}: {node.get_ssh_command()}")
                logging.debug(f"Test_tface: {iface.get_name()}")
                logging.debug(f"node_os_ifaces: {node_os_ifaces}")
                logging.debug(f"iface.get_vlan(): {iface.get_vlan()}")

                found = False
                for node_os_iface in node_os_ifaces:
                    node_os_iface_name = node_os_iface['ifname']

                    #set interface
                    node.set_ip_os_interface(os_iface=node_os_iface_name,
                                             vlan=iface.get_vlan(),
                                             ip=test_ip,
                                             cidr=subnet.prefixlen)

                    #ping test
                    #logging.debug(f"Node: {node.get_name()}: {node_os_iface_name}, {iface.get_vlan()}, {test_ip}")

                    logging.debug(f"ping test {node.get_name()}:{node_os_iface_name} ->  - {test_ip} to {gateway}")
                    test_result = node.ping_test(gateway)
                    logging.debug(f"Ping test result: {node.get_name()}:{node_os_iface_name} ->  - {test_ip} to {gateway}: {test_result}")

                    if iface.get_vlan() == None:
                        node.flush_os_interface(node_os_iface_name)
                    else:
                        node.remove_vlan_os_interface(os_iface=f"{node_os_iface_name}.{iface.get_vlan()}")

                    if test_result:
                        logging.debug(f"test_result true: {test_result}")
                        found = True
                        iface_map[node.get_name()] = node_os_iface
                        break

                if found:
                    break


            self.network_iface_map[net.get_name()] = iface_map

        for net in self.get_l2networks():
            iface_map = {}

<<<<<<< HEAD
            logging.info(f"Buiding iface map for l2 network: {net.get_name()}")
=======
            logging.info(f"Buiding iface map for network: {net.get_name()}")
>>>>>>> 1fff7008
            ifaces = net.get_interfaces()

            #target iface/node
            target_iface =  ifaces.pop()

            target_node = target_iface.get_node()
            target_os_ifaces = target_node.get_dataplane_os_interfaces()
            target_node.clear_all_ifaces()

            logging.debug(f"{target_node.get_ssh_command()}")

            target_iface_nums = []
            for target_os_iface in target_os_ifaces:
                target_os_iface_name = target_os_iface['ifname']
                iface_num=target_os_ifaces.index(target_os_iface)+1
                target_node.set_ip_os_interface(os_iface=target_os_iface_name,
                                                  vlan=target_iface.get_vlan(),
                                                  ip=f'192.168.{iface_num}.1',
                                                  cidr = '24'
                                                 )
                target_iface_nums.append(iface_num)

            logging.debug(f"target_node: {target_node.get_name()}")
            logging.debug(f"target_iface: {target_iface.get_name()}")
            logging.debug(f"target_iface.get_vlan(): {target_iface.get_vlan()}")
            logging.debug(f"target_os_ifaces: {target_os_ifaces}")

            for iface in ifaces:
                node = iface.get_node()
                node.clear_all_ifaces()
                node_os_ifaces = node.get_dataplane_os_interfaces()

                logging.debug(f"test_node: {node.get_name()}: {node.get_ssh_command()}")
                logging.debug(f"test_iface: {iface.get_name()}")
                logging.debug(f"node_os_ifaces: {node_os_ifaces}")
                logging.debug(f"iface.get_vlan(): {iface.get_vlan()}")
                logging.debug(f"{node.get_ssh_command()}")

                found = False
                for node_os_iface in node_os_ifaces:
                    node_os_iface_name = node_os_iface['ifname']
                    logging.debug(f"target_iface_nums: {target_iface_nums}")
                    for net_num in target_iface_nums:
                        dst_ip=f'192.168.{net_num}.1'

                        ip=f'192.168.{net_num}.2'

                        #set interface
                        node.set_ip_os_interface(os_iface=node_os_iface_name,
                                                 vlan=iface.get_vlan(),
                                                 ip=ip,
                                                 cidr='24')

                        #ping test
                        logging.debug(f"Node: {node.get_name()}: {node_os_iface_name}, {iface.get_vlan()}, {ip}")

                        logging.debug(f"ping test {node.get_name()}:{node_os_iface_name} ->  - {ip} to {dst_ip}")
                        test_result = node.ping_test(dst_ip)
                        logging.debug(f"Ping test result: {node.get_name()}:{node_os_iface_name} ->  - {ip} to {dst_ip}: {test_result}")

                        if iface.get_vlan() == None:
                            node.flush_os_interface(node_os_iface_name)
                        else:
                            node.remove_vlan_os_interface(os_iface=f"{node_os_iface_name}.{iface.get_vlan()}")

                        if test_result:
                            logging.debug(f"test_result true: {test_result}")
                            target_iface_nums = [ net_num ]
                            found = True
                            iface_map[node.get_name()] = node_os_iface
                            iface_map[target_node.get_name()] = target_os_ifaces[net_num-1]
                            break

                    if found:
                        break


            self.network_iface_map[net.get_name()] = iface_map
            target_node.clear_all_ifaces()

        logging.debug(f"network_iface_map: {self.network_iface_map}")

<<<<<<< HEAD
    def submit(self, wait=True, wait_timeout=360, wait_interval=10, progress=True, delay_post_boot_config=60):
=======
    def submit(self, wait=True, wait_timeout=360, wait_interval=10, progress=True, delay_post_boot_config=30):
>>>>>>> 1fff7008
        from fabrictestbed_extensions.fablib.fablib import fablib
        fabric = fablib()

        if not wait:
            progress = False

        # Generate Slice Graph
        slice_graph = self.get_fim_topology().serialize()

        # Request slice from Orchestrator
        return_status, slice_reservations = fablib.get_slice_manager().create(slice_name=self.slice_name,
                                                                slice_graph=slice_graph,
                                                                ssh_key=self.get_slice_public_key())
        if return_status != Status.OK:
            raise Exception("Failed to submit slice: {}, {}".format(return_status, slice_reservations))

        logging.debug(f'slice_reservations: {slice_reservations}')
        logging.debug(f"slice_id: {slice_reservations[0].slice_id}")
        self.slice_id = slice_reservations[0].slice_id

        time.sleep(1)
        #self.update_slice()
        self.update()

        if wait:
            self.wait_ssh(timeout=wait_timeout,interval=wait_interval,progress=progress)

            if progress:
<<<<<<< HEAD
                print("Running post boot config ... ",end="")
=======
                print("Running post boot config ...",end="")
>>>>>>> 1fff7008

            #time.sleep(30)
            self.update()

            self.test_ssh()

            #Hack for now. needs to test for active nics before pbc
            time.sleep(delay_post_boot_config)
            self.post_boot_config()

        if progress:
<<<<<<< HEAD
            print("Done!")

        return self.slice_id
=======
            print("Done!")
>>>>>>> 1fff7008
<|MERGE_RESOLUTION|>--- conflicted
+++ resolved
@@ -32,10 +32,7 @@
 import logging
 from tabulate import tabulate
 
-<<<<<<< HEAD
 from ipaddress import ip_address, IPv4Address, IPv6Address, IPv4Network, IPv6Network
-=======
->>>>>>> 1fff7008
 
 import importlib.resources as pkg_resources
 from typing import List
@@ -114,7 +111,6 @@
 
             if iface.get_network():
                 network_name = iface.get_network().get_name()
-<<<<<<< HEAD
             else:
                 network_name = None
 
@@ -122,11 +118,6 @@
                 node_name = iface.get_node().get_name()
             else:
                 node_name = None
-=======
-
-            if iface.get_node():
-                node_name = iface.get_node().get_name()
->>>>>>> 1fff7008
 
             table.append( [     iface.get_name(),
                                 node_name,
@@ -300,7 +291,6 @@
         from fabrictestbed_extensions.fablib.network_service import NetworkService
         return NetworkService.new_l2network(slice=self, name=name, interfaces=interfaces, type=type)
 
-<<<<<<< HEAD
     def add_l3network(self, name=None, interfaces=[], type='IPv6'):
         from fabrictestbed_extensions.fablib.network_service import NetworkService
         return NetworkService.new_l3network(slice=self, name=name, interfaces=interfaces, type=type)
@@ -320,12 +310,6 @@
 
 
         return node
-=======
-    def add_node(self, name, site=None):
-        from fabrictestbed_extensions.fablib.node import Node
-
-        return Node.new_node(slice=self, name=name, site=site)
->>>>>>> 1fff7008
 
     def get_object_by_reservation(self, reservation_id):
         # test all nodes
@@ -465,20 +449,15 @@
         except Exception as e:
             logging.info(e, exc_info=True)
 
-<<<<<<< HEAD
         return []
 
     def get_l3network(self, name=None):
-=======
-    def get_l2networks(self):
->>>>>>> 1fff7008
         from fabrictestbed_extensions.fablib.network_service import NetworkService
 
         try:
             return NetworkService.get_l3network_service(self,name)
         except Exception as e:
             logging.info(e, exc_info=True)
-<<<<<<< HEAD
         return None
 
     def get_l2networks(self):
@@ -491,11 +470,6 @@
 
         return []
 
-=======
-
-        return None
-
->>>>>>> 1fff7008
     def get_l2network(self, name=None):
         from fabrictestbed_extensions.fablib.network_service import NetworkService
 
@@ -678,18 +652,12 @@
         for node in self.get_nodes():
             node.load_data()
 
-
-<<<<<<< HEAD
-
     def validIPAddress(self, IP: str) -> str:
         try:
             return "IPv4" if type(ip_address(IP)) is IPv4Address else "IPv6"
         except ValueError:
             return "Invalid"
 
-
-=======
->>>>>>> 1fff7008
     def build_interface_map(self):
         self.network_iface_map = {}
 
@@ -767,11 +735,7 @@
         for net in self.get_l2networks():
             iface_map = {}
 
-<<<<<<< HEAD
             logging.info(f"Buiding iface map for l2 network: {net.get_name()}")
-=======
-            logging.info(f"Buiding iface map for network: {net.get_name()}")
->>>>>>> 1fff7008
             ifaces = net.get_interfaces()
 
             #target iface/node
@@ -854,11 +818,7 @@
 
         logging.debug(f"network_iface_map: {self.network_iface_map}")
 
-<<<<<<< HEAD
     def submit(self, wait=True, wait_timeout=360, wait_interval=10, progress=True, delay_post_boot_config=60):
-=======
-    def submit(self, wait=True, wait_timeout=360, wait_interval=10, progress=True, delay_post_boot_config=30):
->>>>>>> 1fff7008
         from fabrictestbed_extensions.fablib.fablib import fablib
         fabric = fablib()
 
@@ -887,11 +847,7 @@
             self.wait_ssh(timeout=wait_timeout,interval=wait_interval,progress=progress)
 
             if progress:
-<<<<<<< HEAD
                 print("Running post boot config ... ",end="")
-=======
-                print("Running post boot config ...",end="")
->>>>>>> 1fff7008
 
             #time.sleep(30)
             self.update()
@@ -903,10 +859,6 @@
             self.post_boot_config()
 
         if progress:
-<<<<<<< HEAD
             print("Done!")
 
-        return self.slice_id
-=======
-            print("Done!")
->>>>>>> 1fff7008
+        return self.slice_id