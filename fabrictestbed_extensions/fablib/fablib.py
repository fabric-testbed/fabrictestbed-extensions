#!/usr/bin/env python3
# MIT License
#
# Copyright (c) 2020 FABRIC Testbed
#
# Permission is hereby granted, free of charge, to any person obtaining a copy
# of this software and associated documentation files (the "Software"), to deal
# in the Software without restriction, including without limitation the rights
# to use, copy, modify, merge, publish, distribute, sublicense, and/or sell
# copies of the Software, and to permit persons to whom the Software is
# furnished to do so, subject to the following conditions:
#
# The above copyright notice and this permission notice shall be included in all
# copies or substantial portions of the Software.
#
# THE SOFTWARE IS PROVIDED "AS IS", WITHOUT WARRANTY OF ANY KIND, EXPRESS OR
# IMPLIED, INCLUDING BUT NOT LIMITED TO THE WARRANTIES OF MERCHANTABILITY,
# FITNESS FOR A PARTICULAR PURPOSE AND NONINFRINGEMENT. IN NO EVENT SHALL THE
# AUTHORS OR COPYRIGHT HOLDERS BE LIABLE FOR ANY CLAIM, DAMAGES OR OTHER
# LIABILITY, WHETHER IN AN ACTION OF CONTRACT, TORT OR OTHERWISE, ARISING FROM,
# OUT OF OR IN CONNECTION WITH THE SOFTWARE OR THE USE OR OTHER DEALINGS IN THE
# SOFTWARE.
#
# Author: Paul Ruth (pruth@renci.org)

import os
import traceback
import re

import functools
import time
import logging
import random
from tabulate import tabulate


import importlib.resources as pkg_resources
from typing import List

from fabrictestbed.slice_editor import Labels, ExperimentTopology, Capacities, CapacityHints, ComponentType, ComponentModelType, ServiceType, ComponentCatalog
from fabrictestbed.slice_editor import (
    ExperimentTopology,
    Capacities
)
from fabrictestbed.slice_manager import SliceManager, Status, SliceState

from .abc_fablib import AbcFabLIB

from .. import images

class fablib(AbcFabLIB):

    log_level = logging.INFO

    #dafault_sites = [ 'TACC', 'MAX', 'UTAH', 'NCSA', 'MICH', 'WASH', 'DALL', 'SALT', 'STAR']

    def __init__(self):
        """
        Constructor
        :return:
        """
        super().__init__()

        self.build_slice_manager()
        self.resources = None
<<<<<<< HEAD


=======
>>>>>>> 1fff7008

    def build_slice_manager(self):
        self.slice_manager = SliceManager(oc_host=self.orchestrator_host,
                             cm_host=self.credmgr_host,
                             project_name='all',
                             scope='all')

        # Initialize the slice manager
        self.slice_manager.initialize()

        return self.slice_manager

    @staticmethod
<<<<<<< HEAD
    def get_site_names():
        return fablib.get_resources().get_site_names()

    @staticmethod
    def list_sites():
        return str(fablib.get_resources())

    @staticmethod
    def show_site(site_name):
        return str(fablib.get_resources().show_site(site_name))


    @staticmethod
=======
>>>>>>> 1fff7008
    def get_resources():
        if not fablib.fablib_object.resources:
            fablib.get_available_resources()

        return fablib.fablib_object.resources

    @staticmethod
    def get_random_site(avoid=[]):
        return fablib.get_random_sites(count=1, avoid=avoid)[0]

    @staticmethod
    def get_random_sites(count=1, avoid=[]):
<<<<<<< HEAD
        # Need to avoid SALT and MASS for now.
        # Real fix is to check availability
        always_avoid=['SALT','MASS', 'NCSA']
=======
        #Need to avoid NCSA and MASS for now
        always_avoid=['NCSA','MASS']
>>>>>>> 1fff7008
        for site in always_avoid:
            if site not in avoid:
                avoid.append(site)


        sites = fablib.get_resources().get_site_list()
        for site in avoid:
            if site in sites:
                sites.remove(site)

        rtn_sites = []
        for i in range(count):
            rand_site = random.choice(sites)
            sites.remove(rand_site)
            rtn_sites.append(rand_site)
        return rtn_sites

    @staticmethod
    def init_fablib():
        if not hasattr(fablib, 'fablib_object'):
            fablib.fablib_object = fablib()

    @staticmethod
    def get_default_slice_key():
        return fablib.fablib_object.default_slice_key

    @staticmethod
    def get_config():
        return { 'credmgr_host': fablib.fablib_object.credmgr_host,
                'orchestrator_host': fablib.fablib_object.orchestrator_host,
                'fabric_token': fablib.fablib_object.fabric_token,
                'bastion_username': fablib.fablib_object.bastion_username,
                'bastion_key_filename': fablib.fablib_object.bastion_key_filename,
                'bastion_public_addr': fablib.fablib_object.bastion_public_addr,
                'bastion_public_addr': fablib.fablib_object.bastion_public_addr,
                'bastion_private_ipv4_addr': fablib.fablib_object.bastion_private_ipv4_addr,
                'slice_public_key': fablib.get_default_slice_public_key(),
                'slice_public_key_file': fablib.get_default_slice_public_key_file(),
                'slice_private_key_file': fablib.get_default_slice_private_key_file(),
                'fabric_slice_private_key_passphrase': fablib.get_default_slice_private_key_passphrase()
               }
    @staticmethod
    def get_default_slice_public_key():
        if 'slice_public_key' in fablib.fablib_object.default_slice_key.keys():
            return fablib.fablib_object.default_slice_key['slice_public_key']
        else:
            return None

    @staticmethod
    def get_default_slice_public_key_file():
        if 'slice_public_key_file' in fablib.fablib_object.default_slice_key.keys():
            return fablib.fablib_object.default_slice_key['slice_public_key_file']
        else:
            return None

    @staticmethod
    def get_default_slice_private_key_file():
        if 'slice_private_key_file' in fablib.fablib_object.default_slice_key.keys():
            return fablib.fablib_object.default_slice_key['slice_private_key_file']
        else:
            return None

    @staticmethod
    def get_default_slice_private_key_passphrase():
        if 'slice_private_key_passphrase' in fablib.fablib_object.default_slice_key.keys():
            return fablib.fablib_object.default_slice_key['slice_private_key_passphrase']
        else:
            return None

    @staticmethod
    def get_credmgr_host():
        return fablib.fablib_object.credmgr_host

    @staticmethod
    def get_orchestrator_host():
        return fablib.fablib_object.orchestrator_host

    @staticmethod
    def get_fabric_token():
        return fablib.fablib_object.fabric_token

    @staticmethod
    def get_bastion_username():
        return fablib.fablib_object.bastion_username

    @staticmethod
    def get_bastion_key_filename():
        return fablib.fablib_object.bastion_key_filename

    @staticmethod
    def get_bastion_public_addr():
        return fablib.fablib_object.bastion_public_addr

    @staticmethod
    def get_bastion_private_ipv4_addr():
        return fablib.fablib_object.bastion_private_ipv4_addr

    @staticmethod
    def get_bastion_private_ipv6_addr():
        return fablib.fablib_object.bastion_private_ipv6_addr

    @staticmethod
    def set_slice_manager(slice_manager):
        fablib.fablib_object.slice_manager = slice_manager

    @staticmethod
    def get_slice_manager():
        return fablib.fablib_object.slice_manager

    @staticmethod
    def create_slice_manager():
        return fablib.fablib_object.create_slice_manager()

    @staticmethod
    def new_slice(name):
        #fabric = fablib()
        from fabrictestbed_extensions.fablib.slice import Slice
        return Slice.new_slice(name=name)

    @staticmethod
    def get_site_advertisment(site):
        return_status, topology = fablib.get_slice_manager().resources()
        if return_status != Status.OK:
            raise Exception("Failed to get advertised_topology: {}, {}".format(return_status, topology))


        return topology.sites[site]

    @staticmethod
    def get_available_resources(update=False):
        from fabrictestbed_extensions.fablib.resources import Resources
<<<<<<< HEAD

        if fablib.fablib_object.resources == None:
            fablib.fablib_object.resources = Resources()

=======

        if fablib.fablib_object.resources == None:
            fablib.fablib_object.resources = Resources()

>>>>>>> 1fff7008
        if update:
            fablib.fablib_object.resources.update()

        return fablib.fablib_object.resources

    @staticmethod
    def get_slice_list(excludes=[SliceState.Dead,SliceState.Closing]):
        return_status, slices = fablib.get_slice_manager().slices(excludes=excludes)

        return_slices = []
        if return_status == Status.OK:
            for slice in slices:
                return_slices.append(slice)
        else:
            raise Exception(f"Failed to get slice list: {slices}")
        return return_slices

    @staticmethod
    def get_slices(excludes=[SliceState.Dead,SliceState.Closing]):
        from fabrictestbed_extensions.fablib.slice import Slice
        import time

        if fablib.get_log_level() == logging.DEBUG:
            start = time.time()

        return_status, slices = fablib.get_slice_manager().slices(excludes=excludes)


        if fablib.get_log_level() == logging.DEBUG:
            end = time.time()
            logging.debug(f"Running fablib.get_slice_manager().slices(): elapsed time: {end - start} seconds")

        return_slices = []
        if return_status == Status.OK:
            for slice in slices:
                return_slices.append(Slice.get_slice(sm_slice=slice, load_config=False))
        else:
            raise Exception(f"Failed to get slices: {slices}")
        return return_slices

    @staticmethod
    def get_slice(name=None, slice_id=None):

        #Get the appropriat slices list
        if slice_id:
            #if getting by slice_id consider all slices
            slices = fablib.get_slices(excludes=[])

            for slice in slices:
                if slice_id != None and slice.get_slice_id() == slice_id:
                    return slice
        elif name:
            # if getting by name then only consider active slices
            slices = fablib.get_slices(excludes=[SliceState.Dead,SliceState.Closing])

            for slice in slices:
                if name != None and slice.get_name() == name:
                    return slice
        else:
            raise Exception("get_slice requires slice name (name) or slice id (slice_id)")

    @staticmethod
    def delete_slice(slice_name=None):
        slice = fablib.get_slice(slice_name)
        slice.delete()

    @staticmethod
    def delete_all():
        slices = fablib.get_slices()

        for slice in slices:
            try:
                print(f"Deleting slice {slice.get_name()}", end='')
                slice.delete()
                print(f", Success!")
            except Exception as e:
                print(f", Failed!")

    @staticmethod
    def get_log_level():
        return fablib.log_level

    @staticmethod
    def set_log_level(log_level):
        fablib.log_level = log_level


fablib.set_log_level(logging.DEBUG)
try:
    os.makedirs("/tmp/fablib")
except:
    pass
try:
    os.makedirs("/tmp/fablib/fabric_data")
except:
    pass

logging.basicConfig(filename='/tmp/fablib/fablib.log',
                    level=fablib.get_log_level(),
                    format= '[%(asctime)s] {%(pathname)s:%(lineno)d} %(levelname)s - %(message)s',
                    datefmt='%H:%M:%S')


#init fablib object
fablib.fablib_object = fablib()<|MERGE_RESOLUTION|>--- conflicted
+++ resolved
@@ -63,11 +63,6 @@
 
         self.build_slice_manager()
         self.resources = None
-<<<<<<< HEAD
-
-
-=======
->>>>>>> 1fff7008
 
     def build_slice_manager(self):
         self.slice_manager = SliceManager(oc_host=self.orchestrator_host,
@@ -81,7 +76,6 @@
         return self.slice_manager
 
     @staticmethod
-<<<<<<< HEAD
     def get_site_names():
         return fablib.get_resources().get_site_names()
 
@@ -95,8 +89,6 @@
 
 
     @staticmethod
-=======
->>>>>>> 1fff7008
     def get_resources():
         if not fablib.fablib_object.resources:
             fablib.get_available_resources()
@@ -109,14 +101,10 @@
 
     @staticmethod
     def get_random_sites(count=1, avoid=[]):
-<<<<<<< HEAD
         # Need to avoid SALT and MASS for now.
         # Real fix is to check availability
         always_avoid=['SALT','MASS', 'NCSA']
-=======
-        #Need to avoid NCSA and MASS for now
-        always_avoid=['NCSA','MASS']
->>>>>>> 1fff7008
+        
         for site in always_avoid:
             if site not in avoid:
                 avoid.append(site)
@@ -248,17 +236,10 @@
     @staticmethod
     def get_available_resources(update=False):
         from fabrictestbed_extensions.fablib.resources import Resources
-<<<<<<< HEAD
 
         if fablib.fablib_object.resources == None:
             fablib.fablib_object.resources = Resources()
-
-=======
-
-        if fablib.fablib_object.resources == None:
-            fablib.fablib_object.resources = Resources()
-
->>>>>>> 1fff7008
+            
         if update:
             fablib.fablib_object.resources.update()
 
