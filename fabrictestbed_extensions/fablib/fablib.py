#!/usr/bin/env python3
# MIT License
#
# Copyright (c) 2020 FABRIC Testbed
#
# Permission is hereby granted, free of charge, to any person obtaining a copy
# of this software and associated documentation files (the "Software"), to deal
# in the Software without restriction, including without limitation the rights
# to use, copy, modify, merge, publish, distribute, sublicense, and/or sell
# copies of the Software, and to permit persons to whom the Software is
# furnished to do so, subject to the following conditions:
#
# The above copyright notice and this permission notice shall be included in all
# copies or substantial portions of the Software.
#
# THE SOFTWARE IS PROVIDED "AS IS", WITHOUT WARRANTY OF ANY KIND, EXPRESS OR
# IMPLIED, INCLUDING BUT NOT LIMITED TO THE WARRANTIES OF MERCHANTABILITY,
# FITNESS FOR A PARTICULAR PURPOSE AND NONINFRINGEMENT. IN NO EVENT SHALL THE
# AUTHORS OR COPYRIGHT HOLDERS BE LIABLE FOR ANY CLAIM, DAMAGES OR OTHER
# LIABILITY, WHETHER IN AN ACTION OF CONTRACT, TORT OR OTHERWISE, ARISING FROM,
# OUT OF OR IN CONNECTION WITH THE SOFTWARE OR THE USE OR OTHER DEALINGS IN THE
# SOFTWARE.
#
# Author: Paul Ruth (pruth@renci.org)

import os
import traceback
import re

import functools
import time
import logging
import random
from tabulate import tabulate


import importlib.resources as pkg_resources
from typing import List

from fabrictestbed.slice_editor import Labels, ExperimentTopology, Capacities, CapacityHints, ComponentType, \
    ComponentModelType, ServiceType, ComponentCatalog
from fabrictestbed.slice_editor import (
    ExperimentTopology,
    Capacities
)
from fabrictestbed.slice_manager import SliceManager, Status, SliceState

from .abc_fablib import AbcFabLIB

from .. import images


class fablib(AbcFabLIB):

    log_level = logging.INFO

    #dafault_sites = [ 'TACC', 'MAX', 'UTAH', 'NCSA', 'MICH', 'WASH', 'DALL', 'SALT', 'STAR']

    def __init__(self):
        """
        Constructor. Builds SliceManager for fablib object.
        """
        super().__init__()

        self.slice_manager = None
        self.build_slice_manager()
        self.resources = None

    def build_slice_manager(self):
        """
        Creates a new SliceManager object.

        :return: a new SliceManager
        :rtype: SliceManager
        """
        self.slice_manager = SliceManager(oc_host=self.orchestrator_host,
                                          cm_host=self.credmgr_host,
                                          project_name='all',
                                          scope='all')

        # Initialize the slice manager
        self.slice_manager.initialize()

        return self.slice_manager

    @staticmethod
    def get_site_names():
        return fablib.get_resources().get_site_names()

    @staticmethod
    def list_sites():
        return str(fablib.get_resources())

    @staticmethod
    def show_site(site_name):
        return str(fablib.get_resources().show_site(site_name))


    @staticmethod
    def get_resources():
        if not fablib.fablib_object.resources:
            fablib.get_available_resources()

        return fablib.fablib_object.resources

    @staticmethod
    def get_random_site(avoid=[]):
        return fablib.get_random_sites(count=1, avoid=avoid)[0]

    @staticmethod
    def get_random_sites(count=1, avoid=[]):
        # Need to avoid SALT and MASS for now.
        # Real fix is to check availability
        always_avoid=['SALT','MASS', 'NCSA']
        
        for site in always_avoid:
            if site not in avoid:
                avoid.append(site)


        sites = fablib.get_resources().get_site_list()
        for site in avoid:
            if site in sites:
                sites.remove(site)

        rtn_sites = []
        for i in range(count):
            rand_site = random.choice(sites)
            sites.remove(rand_site)
            rtn_sites.append(rand_site)
        return rtn_sites

    @staticmethod
    def init_fablib():
        """
        Static initializer for the fablib object.
        """
        if not hasattr(fablib, 'fablib_object'):
            fablib.fablib_object = fablib()

    @staticmethod
    def get_default_slice_key():
        """
        Gets the ABCFabLIB default_slice_key dictionary.

        :return: default_slice_key dictionary from superclass
        :rtype: dict[str, str]
        """
        return fablib.fablib_object.default_slice_key

    @staticmethod
    def get_config():
        """
        Gets a dictionary mapping keywords to configured FABRIC values.

        :return: dictionary mapping keywords to FABRIC values
        :rtype: dict[str, str]
        """
        return {'credmgr_host': fablib.fablib_object.credmgr_host,
                'orchestrator_host': fablib.fablib_object.orchestrator_host,
                'fabric_token': fablib.fablib_object.fabric_token,
                'bastion_username': fablib.fablib_object.bastion_username,
                'bastion_key_filename': fablib.fablib_object.bastion_key_filename,
                'bastion_public_addr': fablib.fablib_object.bastion_public_addr,
                'bastion_public_addr': fablib.fablib_object.bastion_public_addr,
                'bastion_private_ipv4_addr': fablib.fablib_object.bastion_private_ipv4_addr,
                'slice_public_key': fablib.get_default_slice_public_key(),
                'slice_public_key_file': fablib.get_default_slice_public_key_file(),
                'slice_private_key_file': fablib.get_default_slice_private_key_file(),
                'fabric_slice_private_key_passphrase': fablib.get_default_slice_private_key_passphrase()
                }

    @staticmethod
    def get_default_slice_public_key():
        """
        Gets the default slice public key.

        :return: the slice public key on this fablib object
        :rtype: str
        """
        if 'slice_public_key' in fablib.fablib_object.default_slice_key.keys():
            return fablib.fablib_object.default_slice_key['slice_public_key']
        else:
            return None

    @staticmethod
    def get_default_slice_public_key_file():
        """
        Gets the path to the default slice public key file.

        :return: the path to the slice public key on this fablib object
        :rtype: str
        """
        if 'slice_public_key_file' in fablib.fablib_object.default_slice_key.keys():
            return fablib.fablib_object.default_slice_key['slice_public_key_file']
        else:
            return None

    @staticmethod
    def get_default_slice_private_key_file():
        """
        Gets the path to the default slice private key file.

        :return: the path to the slice private key on this fablib object
        :rtype: str
        """
        if 'slice_private_key_file' in fablib.fablib_object.default_slice_key.keys():
            return fablib.fablib_object.default_slice_key['slice_private_key_file']
        else:
            return None

    @staticmethod
    def get_default_slice_private_key_passphrase():
        """
        Gets the passphrase to the default slice private key.

        :return: the passphrase to the slice private key on this fablib object
        :rtype: str
        """
        if 'slice_private_key_passphrase' in fablib.fablib_object.default_slice_key.keys():
            return fablib.fablib_object.default_slice_key['slice_private_key_passphrase']
        else:
            return None

    @staticmethod
    def get_credmgr_host():
        """
        Gets the credential manager host site value.

        :return: the credential manager host site
        :rtype: str
        """
        return fablib.fablib_object.credmgr_host

    @staticmethod
    def get_orchestrator_host():
        """
        Gets the orchestrator host site value.

        :return: the orchestrator host site
        :rtype: str
        """
        return fablib.fablib_object.orchestrator_host

    @staticmethod
    def get_fabric_token():
        """
        Gets the FABRIC token location.

        :return: FABRIC token location
        :rtype: str
        """
        return fablib.fablib_object.fabric_token

    @staticmethod
    def get_bastion_username():
        """
        Gets the FABRIC Bastion username.

        :return: FABRIC Bastion username
        :rtype: str
        """
        return fablib.fablib_object.bastion_username

    @staticmethod
    def get_bastion_key_filename():
        """
        Gets the FABRIC Bastion key filename.

        :return: FABRIC Bastion key filename
        :rtype: str
        """
        return fablib.fablib_object.bastion_key_filename

    @staticmethod
    def get_bastion_public_addr():
        """
        Gets the FABRIC Bastion host address.

        :return: Bastion host public address
        :rtype: str
        """
        return fablib.fablib_object.bastion_public_addr

    @staticmethod
    def get_bastion_private_ipv4_addr():
        """
        Gets the FABRIC Bastion private IPv4 host address.

        :return: Bastion private IPv4 address
        :rtype: str
        """
        return fablib.fablib_object.bastion_private_ipv4_addr

    @staticmethod
    def get_bastion_private_ipv6_addr():
        """
        Gets the FABRIC Bastion private IPv6 host address.

        :return: Bastion private IPv6 address
        :rtype: str
        """
        return fablib.fablib_object.bastion_private_ipv6_addr

    @staticmethod
    def set_slice_manager(slice_manager):
        """
        Sets the slice manager of this fablib object.

        :param slice_manager: the slice manager to set
        :type slice_manager: SliceManager
        """
        fablib.fablib_object.slice_manager = slice_manager

    @staticmethod
    def get_slice_manager():
        """
        Gets the slice manager of this fablib object.

        :return: the slice manager on this fablib object
        :rtype: SliceManager
        """
        return fablib.fablib_object.slice_manager

    @staticmethod
    def create_slice_manager():
        return fablib.fablib_object.create_slice_manager()

    @staticmethod
    def new_slice(name):
        """
        Creates a new slice with the given name.

        :param name: the name to give the slice
        :type name: str
        :return: a new slice
        :rtype: Slice
        """
        # fabric = fablib()
        from fabrictestbed_extensions.fablib.slice import Slice
        return Slice.new_slice(name=name)

    @staticmethod
    def get_site_advertisment(site):
        """
        Given a site name, gets information about the site.

        :param site: a site name
        :type site: str
        :return: site information
        :rtype: Node
        """
        return_status, topology = fablib.get_slice_manager().resources()
        if return_status != Status.OK:
            raise Exception("Failed to get advertised_topology: {}, {}".format(return_status, topology))

        return topology.sites[site]

    @staticmethod
<<<<<<< HEAD
    def get_available_resources():
        """
        Gets an object containing all resources on the slice manager, or an exception.

        :raises: Exception: If the slice manager cannot get the advertised topology
        :return: all resources found by the slice manager or an exception
        :rtype: Union[AdvertisedTopology, Exception]
        """
        return_status, topology = fablib.get_slice_manager().resources()
        if return_status != Status.OK:
            raise Exception("Failed to get advertised_topology: {}, {}".format(return_status, topology))
=======
    def get_available_resources(update=False):
        from fabrictestbed_extensions.fablib.resources import Resources
>>>>>>> 527fa10f

        if fablib.fablib_object.resources == None:
            fablib.fablib_object.resources = Resources()
            
        if update:
            fablib.fablib_object.resources.update()

        return fablib.fablib_object.resources

    @staticmethod
<<<<<<< HEAD
    def get_slice_list(excludes=[SliceState.Dead, SliceState.Closing], verbose=False):
        """
        Gets a list of slices on the slice manager.

        :param excludes: A list of slice states to exclude from the output list
        :type excludes: list[SliceState] 
        :param verbose: An indicator for verbose output. Currently, this parameter is unused
        :type verbose: bool
        :return: a list of slices
        :rtypee: list[Slice]
        """
=======
    def get_slice_list(excludes=[SliceState.Dead,SliceState.Closing]):
>>>>>>> 527fa10f
        return_status, slices = fablib.get_slice_manager().slices(excludes=excludes)

        return_slices = []
        if return_status == Status.OK:
            for slice in slices:
                return_slices.append(slice)
        else:
            raise Exception(f"Failed to get slice list: {slices}")
        return return_slices

    @staticmethod
<<<<<<< HEAD
    def get_slices(excludes=[SliceState.Dead, SliceState.Closing], verbose=False):
        """
        Gets a list of slices on the slice manager.

        :param excludes: A list of slice states to exclude from the output list
        :type excludes: list[SliceState] 
        :param verbose: An indicator for verbose output.
        :type verbose: bool
        :return: a list of slices
        :rtypee: list[Slice]
        """
=======
    def get_slices(excludes=[SliceState.Dead,SliceState.Closing]):
>>>>>>> 527fa10f
        from fabrictestbed_extensions.fablib.slice import Slice
        import time

        if fablib.get_log_level() == logging.DEBUG:
            start = time.time()

        return_status, slices = fablib.get_slice_manager().slices(excludes=excludes)


        if fablib.get_log_level() == logging.DEBUG:
            end = time.time()
            logging.debug(f"Running fablib.get_slice_manager().slices(): elapsed time: {end - start} seconds")

        return_slices = []
        if return_status == Status.OK:
            for slice in slices:
                return_slices.append(Slice.get_slice(sm_slice=slice, load_config=False))
        else:
            raise Exception(f"Failed to get slices: {slices}")
        return return_slices

    @staticmethod
<<<<<<< HEAD
    def get_slice(name=None, slice_id=None, verbose=False):
        """
        Gets a slice off of the slice manager by name.

        :param name: The name of the desired slice
        :type name: str
        :param slice_id: The ID of the desired slice
        :type slice_id: str
        :param verbose: An indicator for verbose output. Currently, this is unused
        :type verbose: bool
        :raises: Exception: if slice name or slice id are not inputted
        :return: the slice, if found
        :rtype: Slice
        """
        # Get the appropriat slices list
=======
    def get_slice(name=None, slice_id=None):

        #Get the appropriat slices list
>>>>>>> 527fa10f
        if slice_id:
            # if getting by slice_id consider all slices
            slices = fablib.get_slices(excludes=[])

            for slice in slices:
                if slice_id != None and slice.get_slice_id() == slice_id:
                    return slice
        elif name:
            # if getting by name then only consider active slices
            slices = fablib.get_slices(excludes=[SliceState.Dead, SliceState.Closing])

            for slice in slices:
                if name != None and slice.get_name() == name:
                    return slice
        else:
            raise Exception("get_slice requires slice name (name) or slice id (slice_id)")

    @staticmethod
    def delete_slice(slice_name=None):
        """
        Deletes a slice by name.

        :param slice_name: the name of the slice to delete
        :type slice_name: str
        """
        slice = fablib.get_slice(slice_name)
        slice.delete()

    @staticmethod
    def delete_all():
        """
        Deletes all slices on the slice manager, besides those that are already closing or dead.
        """
        slices = fablib.get_slices()

        for slice in slices:
            try:
                print(f"Deleting slice {slice.get_name()}", end='')
                slice.delete()
                print(f", Success!")
            except Exception as e:
                print(f", Failed!")

    @staticmethod
    def get_log_level():
        return fablib.log_level

    @staticmethod
    def set_log_level(log_level):
        fablib.log_level = log_level


fablib.set_log_level(logging.DEBUG)
try:
    os.makedirs("/tmp/fablib")
except:
    pass
try:
    os.makedirs("/tmp/fablib/fabric_data")
except:
    pass

logging.basicConfig(filename='/tmp/fablib/fablib.log',
                    level=fablib.get_log_level(),
                    format= '[%(asctime)s] {%(pathname)s:%(lineno)d} %(levelname)s - %(message)s',
                    datefmt='%H:%M:%S')

# init fablib object
fablib.fablib_object = fablib()<|MERGE_RESOLUTION|>--- conflicted
+++ resolved
@@ -357,22 +357,8 @@
         return topology.sites[site]
 
     @staticmethod
-<<<<<<< HEAD
-    def get_available_resources():
-        """
-        Gets an object containing all resources on the slice manager, or an exception.
-
-        :raises: Exception: If the slice manager cannot get the advertised topology
-        :return: all resources found by the slice manager or an exception
-        :rtype: Union[AdvertisedTopology, Exception]
-        """
-        return_status, topology = fablib.get_slice_manager().resources()
-        if return_status != Status.OK:
-            raise Exception("Failed to get advertised_topology: {}, {}".format(return_status, topology))
-=======
     def get_available_resources(update=False):
         from fabrictestbed_extensions.fablib.resources import Resources
->>>>>>> 527fa10f
 
         if fablib.fablib_object.resources == None:
             fablib.fablib_object.resources = Resources()
@@ -383,21 +369,15 @@
         return fablib.fablib_object.resources
 
     @staticmethod
-<<<<<<< HEAD
-    def get_slice_list(excludes=[SliceState.Dead, SliceState.Closing], verbose=False):
+    def get_slice_list(excludes=[SliceState.Dead,SliceState.Closing]):
         """
         Gets a list of slices on the slice manager.
 
         :param excludes: A list of slice states to exclude from the output list
-        :type excludes: list[SliceState] 
-        :param verbose: An indicator for verbose output. Currently, this parameter is unused
-        :type verbose: bool
+        :type excludes: list[SliceState]
         :return: a list of slices
         :rtypee: list[Slice]
         """
-=======
-    def get_slice_list(excludes=[SliceState.Dead,SliceState.Closing]):
->>>>>>> 527fa10f
         return_status, slices = fablib.get_slice_manager().slices(excludes=excludes)
 
         return_slices = []
@@ -409,21 +389,17 @@
         return return_slices
 
     @staticmethod
-<<<<<<< HEAD
-    def get_slices(excludes=[SliceState.Dead, SliceState.Closing], verbose=False):
+    def get_slices(excludes=[SliceState.Dead,SliceState.Closing]):
         """
         Gets a list of slices on the slice manager.
 
         :param excludes: A list of slice states to exclude from the output list
-        :type excludes: list[SliceState] 
+        :type excludes: list[SliceState]
         :param verbose: An indicator for verbose output.
         :type verbose: bool
         :return: a list of slices
         :rtypee: list[Slice]
         """
-=======
-    def get_slices(excludes=[SliceState.Dead,SliceState.Closing]):
->>>>>>> 527fa10f
         from fabrictestbed_extensions.fablib.slice import Slice
         import time
 
@@ -446,8 +422,7 @@
         return return_slices
 
     @staticmethod
-<<<<<<< HEAD
-    def get_slice(name=None, slice_id=None, verbose=False):
+    def get_slice(name=None, slice_id=None):
         """
         Gets a slice off of the slice manager by name.
 
@@ -462,11 +437,6 @@
         :rtype: Slice
         """
         # Get the appropriat slices list
-=======
-    def get_slice(name=None, slice_id=None):
-
-        #Get the appropriat slices list
->>>>>>> 527fa10f
         if slice_id:
             # if getting by slice_id consider all slices
             slices = fablib.get_slices(excludes=[])
