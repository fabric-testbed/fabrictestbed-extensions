#!/usr/bin/env python3
# MIT License
#
# Copyright (c) 2020 FABRIC Testbed
#
# Permission is hereby granted, free of charge, to any person obtaining a copy
# of this software and associated documentation files (the "Software"), to deal
# in the Software without restriction, including without limitation the rights
# to use, copy, modify, merge, publish, distribute, sublicense, and/or sell
# copies of the Software, and to permit persons to whom the Software is
# furnished to do so, subject to the following conditions:
#
# The above copyright notice and this permission notice shall be included in all
# copies or substantial portions of the Software.
#
# THE SOFTWARE IS PROVIDED "AS IS", WITHOUT WARRANTY OF ANY KIND, EXPRESS OR
# IMPLIED, INCLUDING BUT NOT LIMITED TO THE WARRANTIES OF MERCHANTABILITY,
# FITNESS FOR A PARTICULAR PURPOSE AND NONINFRINGEMENT. IN NO EVENT SHALL THE
# AUTHORS OR COPYRIGHT HOLDERS BE LIABLE FOR ANY CLAIM, DAMAGES OR OTHER
# LIABILITY, WHETHER IN AN ACTION OF CONTRACT, TORT OR OTHERWISE, ARISING FROM,
# OUT OF OR IN CONNECTION WITH THE SOFTWARE OR THE USE OR OTHER DEALINGS IN THE
# SOFTWARE.
#
# Author: Paul Ruth (pruth@renci.org)
from __future__ import annotations

import json
import logging
import os
import random
from concurrent.futures import ThreadPoolExecutor
from typing import TYPE_CHECKING, Dict, List

import pandas as pd
from fabrictestbed.util.constants import Constants
from IPython import get_ipython
from tabulate import tabulate

if TYPE_CHECKING:
    from fabric_cf.orchestrator.swagger_client import Slice as OrchestratorSlice

from fabrictestbed.slice_manager import SliceManager, SliceState, Status
from fim.user import Node as FimNode

from fabrictestbed_extensions.fablib.resources import Resources
from fabrictestbed_extensions.fablib.slice import Slice


class fablib:
    default_fablib_manager = None

    @staticmethod
    def get_default_fablib_manager():
        if fablib.default_fablib_manager is None:
            fablib.default_fablib_manager = FablibManager()

        return fablib.default_fablib_manager

    @staticmethod
    def get_image_names() -> List[str]:
        """
        Gets a list of available image names.

        :return: list of image names as strings
        :rtype: list[str]
        """
        return fablib.get_default_fablib_manager().get_image_names()

    @staticmethod
    def get_site_names() -> List[str]:
        """
        Gets a list of all available site names.

        :return: list of site names as strings
        :rtype: list[str]
        """
        return fablib.get_default_fablib_manager().get_site_names()

    @staticmethod
    def list_sites() -> str:
        """
        Get a string used to print a tabular list of sites with state

        :return: tabulated string of site state
        :rtype: str
        """
        return fablib.get_default_fablib_manager().list_sites()

    @staticmethod
    def show_site(site_name: str):
        """
        Get a string used to print tabular info about a site

        :param site_name: the name of a site
        :type site_name: String
        :return: tabulated string of site state
        :rtype: String
        """
        return fablib.get_default_fablib_manager().show_site(site_name)

    @staticmethod
    def get_resources() -> Resources:
        """
        Get a reference to the resources object. The resources object
        is used to query for available resources and capacities.

        :return: the resources object
        :rtype: Resources
        """
        return fablib.get_default_fablib_manager().get_resources()

    @staticmethod
    def get_random_site(avoid: List[str] = []) -> str:
        """
        Get a random site.

        :param avoid: list of site names to avoid choosing
        :type site_name: List[String]
        :return: one site name
        :rtype: String
        """
        return fablib.get_default_fablib_manager().get_random_site(avoid=avoid)

    @staticmethod
    def get_random_sites(count: int = 1, avoid: List[str] = []) -> List[str]:
        """
        Get a list of random sites names. Each site will be included at most once.

        :param count: number of sites to return.
        :type count: int
        :param avoid: list of site names to avoid chosing
        :type site_name: List[String]
        :return: list of random site names.
        :rtype: List[Sting]
        """
        return fablib.get_default_fablib_manager().get_random_sites(
            count=count, avoid=avoid
        )

    @staticmethod
    def init_fablib():
        """
        Not intended to be called by the user.

        Static initializer for the fablib object.
        """
        return fablib.get_default_fablib_manager().init_fablib()

    @staticmethod
    def get_default_slice_key() -> Dict[str, str]:
        """
        Gets the current default_slice_keys as a dictionary containg the
        public and private slice keys.

        Important! Slice key management is underdevelopment and this
        functionality will likely change going forward.

        :return: default_slice_key dictionary from superclass
        :rtype: Dict[String, String]
        """
        return fablib.get_default_fablib_manager().get_default_slice_key()

    @staticmethod
    def show_config():
        return fablib.get_default_fablib_manager().show_config()

    @staticmethod
    def get_config() -> Dict[str, str]:
        """
        Gets a dictionary mapping keywords to configured FABRIC environment
        variable values values.

        :return: dictionary mapping keywords to FABRIC values
        :rtype: Dict[String, String]
        """
        return fablib.get_default_fablib_manager().get_config()

    @staticmethod
    def get_default_slice_public_key() -> str:
        """
        Gets the default slice public key.

        Important! Slice key management is underdevelopment and this
        functionality will likely change going forward.

        :return: the slice public key on this fablib object
        :rtype: String
        """
        return fablib.get_default_fablib_manager().get_default_slice_public_key()

    @staticmethod
    def get_default_slice_public_key_file() -> str:
        """
        Gets the path to the default slice public key file.

        Important! Slice key management is underdevelopment and this
        functionality will likely change going forward.

        :return: the path to the slice public key on this fablib object
        :rtype: String
        """
        return fablib.get_default_fablib_manager().get_default_slice_public_key_file()

    @staticmethod
    def get_default_slice_private_key_file() -> str:
        """
        Gets the path to the default slice private key file.

        Important! Slices key management is underdevelopment and this
        functionality will likely change going forward.

        :return: the path to the slice private key on this fablib object
        :rtype: String
        """
        return fablib.get_default_fablib_manager().get_default_slice_private_key_file()

    @staticmethod
    def get_default_slice_private_key_passphrase() -> str:
        """
        Gets the passphrase to the default slice private key.

        Important! Slices key management is underdevelopment and this
        functionality will likely change going forward.

        :return: the passphrase to the slice private key on this fablib object
        :rtype: String
        """
        return (
            fablib.get_default_fablib_manager().get_default_slice_private_key_passphrase()
        )

    @staticmethod
    def get_credmgr_host() -> str:
        """
        Gets the credential manager host site value.

        :return: the credential manager host site
        :rtype: String
        """
        return fablib.get_default_fablib_manager().get_credmgr_host()

    @staticmethod
    def get_orchestrator_host() -> str:
        """
        Gets the orchestrator host site value.

        :return: the orchestrator host site
        :rtype: String
        """
        return fablib.get_default_fablib_manager().get_orchestrator_host()

    @staticmethod
    def get_fabric_token() -> str:
        """
        Gets the FABRIC token location.

        :return: FABRIC token location
        :rtype: String
        """
        return fablib.get_default_fablib_manager().get_fabric_token()

    @staticmethod
    def get_bastion_username() -> str:
        """
        Gets the FABRIC Bastion username.

        :return: FABRIC Bastion username
        :rtype: String
        """
        return fablib.get_default_fablib_manager().get_bastion_username()

    @staticmethod
    def get_bastion_key_filename() -> str:
        """
        Gets the FABRIC Bastion key filename.

        :return: FABRIC Bastion key filename
        :rtype: String
        """
        return fablib.get_default_fablib_manager().get_bastion_key_filename()

    @staticmethod
    def get_bastion_public_addr() -> str:
        """
        Gets the FABRIC Bastion host address.

        :return: Bastion host public address
        :rtype: String
        """
        return fablib.get_default_fablib_manager().get_bastion_public_addr()

    @staticmethod
    def get_bastion_private_ipv4_addr() -> str:
        """
        Gets the FABRIC Bastion private IPv4 host address. This is the
        internally faceing IPv4 address needed to use paramiko

        :return: Bastion private IPv4 address
        :rtype: String
        """
        return fablib.get_default_fablib_manager().get_bastion_private_ipv4_addr()

    @staticmethod
    def get_bastion_private_ipv6_addr() -> str:
        """
        Gets the FABRIC Bastion private IPv6 host address. This is the
        internally faceing IPv4 address needed to use paramiko

        :return: Bastion private IPv6 address
        :rtype: String
        """
        return fablib.get_default_fablib_manager().get_bastion_private_ipv6_addr()

    @staticmethod
    def get_slice_manager() -> SliceManager:
        """
        Not intended as API call


        Gets the slice manager of this fablib object.

        :return: the slice manager on this fablib object
        :rtype: SliceManager
        """
        return fablib.get_default_fablib_manager().get_slice_manager()

    @staticmethod
    def new_slice(name: str) -> Slice:
        """
        Creates a new slice with the given name.

        :param name: the name to give the slice
        :type name: String
        :return: a new slice
        :rtype: Slice
        """
        return fablib.get_default_fablib_manager().new_slice(name)

    @staticmethod
    def get_site_advertisement(site: str) -> FimNode:
        """
        Not intended for API use.

        Given a site name, gets fim topology object for this site.

        :param site: a site name
        :type site: String
        :return: fim object for this site
        :rtype: Node
        """
        return fablib.get_default_fablib_manager().get_site_advertisement(site)

    @staticmethod
    def get_available_resources(update: bool = False) -> Resources:
        """
        Get the available resources.

        Optionally update the availalbe resources by querying the FABRIC
        services. Otherwise, this method returns the exisitng information.

        :param site: update
        :type site: Bool
        :return: Availalbe Resources object
        :rtype: Resources
        """
        return fablib.get_default_fablib_manager().get_available_resources(
            update=update
        )

    @staticmethod
    def get_fim_slice(
        excludes: List[SliceState] = [SliceState.Dead, SliceState.Closing]
    ) -> List[OrchestratorSlice]:
        """
        Not intended for API use.

        Gets a list of fim slices from the slice manager.

        By default this method ignores Dead and Closing slices. Optional,
        parameter allows excluding a different list of slice states.  Pass
        an empty list (i.e. excludes=[]) to get a list of all slices.

        :param excludes: A list of slice states to exclude from the output list
        :type excludes: List[SliceState]
        :return: a list of slices
        :rtype: List[Slice]
        """
        return fablib.get_default_fablib_manager().get_fim_slice(excludes=excludes)

    @staticmethod
    def get_slices(
        excludes: List[SliceState] = [SliceState.Dead, SliceState.Closing]
    ) -> List[Slice]:
        """
        Gets a list of slices from the slice manager.

        By default this method ignores Dead and Closing slices. Optional,
        parameter allows excluding a different list of slice states.  Pass
        an empty list (i.e. excludes=[]) to get a list of all slices.

        :param excludes: A list of slice states to exclude from the output list
        :type excludes: List[SliceState]
        :return: a list of slices
        :rtype: List[Slice]
        """
        return fablib.get_default_fablib_manager().get_slices(excludes=excludes)

    @staticmethod
    def get_slice(name: str = None, slice_id: str = None) -> Slice:
        """
        Gets a slice by name or slice_id. Dead and Closing slices may have
        non-unique names and must be queried by slice_id.  Slices in all other
        states are guaranteed to have unique names and can be queried by name.

        If both a name and slicd_id are provided, the slice matching the
        slice_id will be returned.

        :param name: The name of the desired slice
        :type name: String
        :param slice_id: The ID of the desired slice
        :type slice_id: String
        :raises: Exception: if slice name or slice id are not inputted
        :return: the slice, if found
        :rtype: Slice
        """
        return fablib.get_default_fablib_manager().get_slice(
            name=name, slice_id=slice_id
        )

    @staticmethod
    def delete_slice(slice_name: str = None):
        """
        Deletes a slice by name.

        :param slice_name: the name of the slice to delete
        :type slice_name: String
        """
        return fablib.get_default_fablib_manager().delete_slice(slice_name=slice_name)

    @staticmethod
    def delete_all(progress: bool = True):
        """
        Deletes all slices on the slice manager.

        :param progress: optional progess printing to stdout
        :type progress: Bool
        """
        return fablib.get_default_fablib_manager().delete_all(progress=progress)

    @staticmethod
    def get_log_level():
        """
        Gets the current log level for logging
        """
        return fablib.get_default_fablib_manager().get_log_level()

    @staticmethod
    def set_log_level(log_level):
        """
        Sets the current log level for logging

        Options:  logging.DEBUG
                  logging.INFO
                  logging.WARNING
                  logging.ERROR
                  logging.CRITICAL

        :param log_level: new log level
        :type progress: Level
        """
        return fablib.get_default_fablib_manager().set_log_level(log_level)

    @staticmethod
    def is_jupyter_notebook() -> bool:
        return fablib.get_default_fablib_manager().is_jupyter_notebook()


class FablibManager:
    FABRIC_BASTION_USERNAME = "FABRIC_BASTION_USERNAME"
    FABRIC_BASTION_KEY_LOCATION = "FABRIC_BASTION_KEY_LOCATION"
    FABRIC_BASTION_HOST = "FABRIC_BASTION_HOST"
    FABRIC_BASTION_KEY_PASSWORD = "FABRIC_BASTION_KEY_PASSWORD"
    FABRIC_BASTION_HOST_PRIVATE_IPV4 = "FABRIC_BASTION_HOST_PRIVATE_IPV4"
    FABRIC_BASTION_HOST_PRIVATE_IPV6 = "FABRIC_BASTION_HOST_PRIVATE_IPV6"
    FABRIC_SLICE_PUBLIC_KEY_FILE = "FABRIC_SLICE_PUBLIC_KEY_FILE"
    FABRIC_SLICE_PRIVATE_KEY_FILE = "FABRIC_SLICE_PRIVATE_KEY_FILE"
    FABRIC_SLICE_PRIVATE_KEY_PASSPHRASE = "FABRIC_SLICE_PRIVATE_KEY_PASSPHRASE"
    FABRIC_LOG_FILE = "FABRIC_LOG_FILE"
    FABRIC_LOG_LEVEL = "FABRIC_LOG_LEVEL"
    FABRIC_AVOID = "FABRIC_AVOID"
    FABRIC_SSH_COMMAND_LINE = "FABRIC_SSH_COMMAND_LINE"

    FABRIC_PRIMARY = "#27aae1"
    FABRIC_PRIMARY_LIGHT = "#cde4ef"
    FABRIC_PRIMARY_DARK = "#078ac1"
    FABRIC_SECONDARY = "#f26522"
    FABRIC_SECONDARY_LIGHT = "#ff8542"
    FABRIC_SECONDARY_DARK = "#d24502"
    FABRIC_BLACK = "#231f20"
    FABRIC_DARK = "#433f40"
    FABRIC_GREY = "#666677"
    FABRIC_LIGHT = "#f3f3f9"
    FABRIC_WHITE = "#ffffff"
    FABRIC_LOGO = "fabric_logo.png"

    FABRIC_PRIMARY_EXTRA_LIGHT = "#dbf3ff"

    SUCCESS_COLOR = "#8eff92"
    SUCCESS_LIGHT_COLOR = "#c3ffc4"
    SUCCESS_DARK_COLOR = "#59cb63"

    ERROR_COLOR = "#ff8589"
    ERROR_LIGHT_COLOR = "#ffb7b9"
    ERROR_DARK_COLOR = "#b34140"

    IN_PROGRESS_COLOR = "#ffff8c"
    IN_PROGRESS_LIGHT_COLOR = "#ffffbe"
    IN_PROGRESS_DARK_COLOR = "#c8555c"

    LOG_LEVELS = {
        "DEBUG": logging.DEBUG,
        "INFO": logging.INFO,
        "WARNING": logging.WARNING,
        "ERROR": logging.ERROR,
        "CRITICAL": logging.CRITICAL,
    }

    default_fabric_rc = os.environ["HOME"] + "/work/fabric_config/fabric_rc"
    default_log_level = "DEBUG"
    default_log_file = "/tmp/fablib/fablib.log"
    default_data_dir = "/tmp/fablib"

    fablib_object = None

    ssh_thread_pool_executor = None

    def read_fabric_rc(self, file_path: str):
        vars = {}

        # file_path = os.environ['HOME']+ "/work/fabric_config/fabric_rc"
        if os.path.exists(file_path):
            with open(file_path, "r") as f:
                for line in f:
                    if line.startswith("export"):
                        var_name = line.split("=")[0].split("export")[1].strip()
                        var_value = line.split("=")[1].strip()
                        vars[var_name] = var_value
        return vars

    def __init__(
        self,
        fabric_rc: str = None,
        credmgr_host: str = None,
        orchestrator_host: str = None,
        fabric_token: str = None,
        project_id: str = None,
        bastion_username: str = None,
        bastion_key_filename: str = None,
        log_level: int = None,
        log_file: str = None,
        data_dir: str = None,
        output: str = None,
        execute_thread_pool_size: int = 64,
    ):
        """
        Constructor. Builds FablibManager.  Tries to get configuration from:

         - constructor parameters (high priority)
         - fabric_rc file (middle priority)
         - environment variables (low priority)
         - defaults (if needed and possible)

        """

        if output is not None:
            self.output = output
        else:
            if self.is_jupyter_notebook():
                self.output = "pandas"
            else:
                self.output = "text"

        self.ssh_thread_pool_executor = ThreadPoolExecutor(execute_thread_pool_size)

        # Hack to avoid sites in maintence.  TODO: Make dynamic call to FABRIC API
        self.sites_in_maintenance = []

        # init attributes
        self.bastion_passphrase = None
        self.log_file = self.default_log_file
        self.log_level = self.default_log_level
        self.set_log_level(self.log_level)
        self.data_dir = None
        self.avoid = []
        self.ssh_command_line = "ssh ${Username}@${Management IP}"
        self.ssh_config_file = ""

        # Setup slice key dict
        # self.slice_keys = {}
        self.default_slice_key = {}

        # Set config values from env vars
        if Constants.FABRIC_CREDMGR_HOST in os.environ:
            self.credmgr_host = os.environ[Constants.FABRIC_CREDMGR_HOST]

        if Constants.FABRIC_ORCHESTRATOR_HOST in os.environ:
            self.orchestrator_host = os.environ[Constants.FABRIC_ORCHESTRATOR_HOST]

        if Constants.FABRIC_TOKEN_LOCATION in os.environ:
            self.fabric_token = os.environ[Constants.FABRIC_TOKEN_LOCATION]

        if Constants.FABRIC_PROJECT_ID in os.environ:
            self.project_id = os.environ[Constants.FABRIC_PROJECT_ID]

        # Basstion host setup
        if self.FABRIC_BASTION_USERNAME in os.environ:
            self.bastion_username = os.environ[self.FABRIC_BASTION_USERNAME]
        if self.FABRIC_BASTION_KEY_LOCATION in os.environ:
            self.bastion_key_filename = os.environ[self.FABRIC_BASTION_KEY_LOCATION]
        if self.FABRIC_BASTION_HOST in os.environ:
            self.bastion_public_addr = os.environ[self.FABRIC_BASTION_HOST]
        # if self.FABRIC_BASTION_HOST_PRIVATE_IPV4 in os.environ:
        #    self.bastion_private_ipv4_addr = os.environ[self.FABRIC_BASTION_HOST_PRIVATE_IPV4]
        # if self.FABRIC_BASTION_HOST_PRIVATE_IPV6 in os.environ:
        #    self.bastion_private_ipv6_addr = os.environ[self.FABRIC_BASTION_HOST_PRIVATE_IPV6]

        # Slice Keys
        if self.FABRIC_SLICE_PUBLIC_KEY_FILE in os.environ:
            self.default_slice_key["slice_public_key_file"] = os.environ[
                self.FABRIC_SLICE_PUBLIC_KEY_FILE
            ]
            with open(os.environ[self.FABRIC_SLICE_PUBLIC_KEY_FILE], "r") as fd:
                self.default_slice_key["slice_public_key"] = fd.read().strip()
        if self.FABRIC_SLICE_PRIVATE_KEY_FILE in os.environ:
            # self.slice_private_key_file=os.environ['FABRIC_SLICE_PRIVATE_KEY_FILE']
            self.default_slice_key["slice_private_key_file"] = os.environ[
                self.FABRIC_SLICE_PRIVATE_KEY_FILE
            ]
        if "FABRIC_SLICE_PRIVATE_KEY_PASSPHRASE" in os.environ:
            # self.slice_private_key_passphrase = os.environ['FABRIC_SLICE_PRIVATE_KEY_PASSPHRASE']
            self.default_slice_key["slice_private_key_passphrase"] = os.environ[
                self.FABRIC_SLICE_PRIVATE_KEY_PASSPHRASE
            ]

        # Set config values from fabric_rc file
        if fabric_rc is None:
            fabric_rc = self.default_fabric_rc

        fabric_rc_dict = self.read_fabric_rc(fabric_rc)

        if Constants.FABRIC_CREDMGR_HOST in fabric_rc_dict:
            self.credmgr_host = fabric_rc_dict[Constants.FABRIC_CREDMGR_HOST]

        if Constants.FABRIC_ORCHESTRATOR_HOST in fabric_rc_dict:
            self.orchestrator_host = fabric_rc_dict[Constants.FABRIC_ORCHESTRATOR_HOST]

        if "FABRIC_TOKEN_LOCATION" in fabric_rc_dict:
            self.fabric_token = fabric_rc_dict["FABRIC_TOKEN_LOCATION"]
            os.environ[Constants.FABRIC_TOKEN_LOCATION] = self.fabric_token

        if "FABRIC_PROJECT_ID" in fabric_rc_dict:
            self.project_id = fabric_rc_dict["FABRIC_PROJECT_ID"]
            os.environ["FABRIC_PROJECT_ID"] = self.project_id

        # Basstion host setup
        if self.FABRIC_BASTION_HOST in fabric_rc_dict:
            self.bastion_public_addr = (
                fabric_rc_dict[self.FABRIC_BASTION_HOST].strip().strip('"')
            )
        if self.FABRIC_BASTION_USERNAME in fabric_rc_dict:
            self.bastion_username = (
                fabric_rc_dict[self.FABRIC_BASTION_USERNAME].strip().strip('"')
            )
        if self.FABRIC_BASTION_KEY_LOCATION in fabric_rc_dict:
            self.bastion_key_filename = (
                fabric_rc_dict[self.FABRIC_BASTION_KEY_LOCATION].strip().strip('"')
            )
        if self.FABRIC_SLICE_PRIVATE_KEY_PASSPHRASE in fabric_rc_dict:
            self.bastion_key_filename = (
                fabric_rc_dict[self.FABRIC_SLICE_PRIVATE_KEY_PASSPHRASE]
                .strip()
                .strip('"')
            )

        # Slice keys
        if self.FABRIC_SLICE_PRIVATE_KEY_FILE in fabric_rc_dict:
            self.default_slice_key["slice_private_key_file"] = (
                fabric_rc_dict[self.FABRIC_SLICE_PRIVATE_KEY_FILE].strip().strip('"')
            )
        if self.FABRIC_SLICE_PUBLIC_KEY_FILE in fabric_rc_dict:
            self.default_slice_key["slice_public_key_file"] = (
                fabric_rc_dict[self.FABRIC_SLICE_PUBLIC_KEY_FILE].strip().strip('"')
            )
            with open(fabric_rc_dict[self.FABRIC_SLICE_PUBLIC_KEY_FILE], "r") as fd:
                self.default_slice_key["slice_public_key"] = fd.read().strip()
        if self.FABRIC_SLICE_PRIVATE_KEY_PASSPHRASE in fabric_rc_dict:
            self.default_slice_key["slice_private_key_passphrase"] = fabric_rc_dict[
                self.FABRIC_SLICE_PRIVATE_KEY_PASSPHRASE
            ]

        if self.FABRIC_LOG_FILE in fabric_rc_dict:
            self.set_log_file(fabric_rc_dict[self.FABRIC_LOG_FILE].strip().strip('"'))
        if self.FABRIC_LOG_LEVEL in fabric_rc_dict:
            self.set_log_level(fabric_rc_dict[self.FABRIC_LOG_LEVEL].strip().strip('"'))
        if self.FABRIC_AVOID in fabric_rc_dict:
            self.set_avoid_csv(
                fabric_rc_dict[self.FABRIC_AVOID].strip().strip('"').strip("'")
            )
        if self.FABRIC_SSH_COMMAND_LINE in fabric_rc_dict:
            self.set_ssh_command_line(
                fabric_rc_dict[self.FABRIC_SSH_COMMAND_LINE]
                .strip()
                .strip('"')
                .strip("'")
            )

        # Set config values from constructor arguments
        if credmgr_host is not None:
            self.credmgr_host = credmgr_host
        if orchestrator_host is not None:
            self.orchestrator_host = orchestrator_host
        if fabric_token is not None:
            self.fabric_token = fabric_token
        if project_id is not None:
            self.project_id = project_id
        if bastion_username is not None:
            self.bastion_username = bastion_username
        if bastion_key_filename is not None:
            self.bastion_key_filename = bastion_key_filename
        if log_level is not None:
            self.set_log_level(log_level)
        if log_file is not None:
            self.log_level = log_file
        if data_dir is not None:
            self.data_dir = data_dir

        self.set_log_file(log_file=self.log_file)

        # if self.log_file is not None and self.log_level is not None:
        #    logging.basicConfig(filename=self.log_file, level=self.LOG_LEVELS[self.log_level],
        #                        format='[%(asctime)s] {%(pathname)s:%(lineno)d} %(levelname)s - %(message)s',
        #                        datefmt='%H:%M:%S')

        self.bastion_private_ipv4_addr = "0.0.0.0"
        self.bastion_private_ipv6_addr = "0:0:0:0:0:0"

        # Create slice manager
        self.slice_manager = None
        self.resources = None
        self.build_slice_manager()

    def get_ssh_thread_pool_executor(self) -> ThreadPoolExecutor:
        return self.ssh_thread_pool_executor

    # def set_data_dir(self, data_dir: str):
    #    """
    #    Sets the directory for fablib to store temporary data
    #
    #    :param data_dir: new log data_dir
    #    :type data_dir: String
    #    """
    #    self.data_dir = data_dir
    #
    #    try:
    #        if not os.path.isdir(self.data_dir):
    #            os.makedirs(self.data_dir)
    #    except Exception as e:
    #        logging.warning(f"Failed to create data dir: {self.data_dir}")

    def get_ssh_command_line(self):
        return self.ssh_command_line

    def set_ssh_command_line(self, command):
        self.ssh_command_line = command

    def set_avoid_csv(self, avoid_csv: str = ""):
        avoid_csv = avoid_csv.strip().strip('"').strip("'")

        avoid = []
        for site in avoid_csv.split(","):
            avoid.append(site.strip())

        self.set_avoid(avoid)

    def set_avoid(self, avoid: list = []):
        logging.info(f"Setting global avoid list: {avoid}")
        self.avoid = avoid

    def get_avoid(self):
        return self.avoid

    def set_log_level(self, log_level: str = "INFO"):
        """
        Sets the current log level for logging

        Options:  'DEBUG'
                  'INFO'
                  'WARNING'
                  'ERROR'
                  'CRITICAL'

        :param log_level: new log level
        :type str: Level
        """

        self.log_level = log_level

        try:
            for handler in logging.root.handlers[:]:
                logging.root.removeHandler(handler)
        except Exception as e:
            pass

        try:
            if self.log_file and not os.path.isdir(os.path.dirname(self.log_file)):
                os.makedirs(os.path.dirname(self.log_file))
        except Exception as e:
            pass
            # logging.warning(f"Failed to create log_file directory: {os.path.dirname(self.log_file)}")

        if self.log_file and self.log_level:
            logging.basicConfig(
                filename=self.log_file,
                level=self.LOG_LEVELS[self.log_level],
                format="[%(asctime)s] {%(pathname)s:%(lineno)d} %(levelname)s - %(message)s",
                datefmt="%H:%M:%S",
            )

    def get_log_level(self):
        """
        Get the current log level for logging

        :return log_file: new log level
        :rtype log_file: string
        """

        return self.log_level

    def get_log_file(self) -> str:
        """
        Gets the current log file for logging

        :return log_file: new log level
        :rtype log_file: string
        """

        return self.log_file

    def set_log_file(self, log_file: str):
        """
        Sets the current log file for logging

        :param log_file: new log level
        :type log_file: string
        """
        self.log_file = log_file

        try:
            if not os.path.isdir(os.path.dirname(self.log_file)):
                os.makedirs(os.path.dirname(self.log_file))
        except Exception as e:
            pass
            # logging.warning(f"Failed to create log_file directory: {os.path.dirname(self.log_file)}")

        try:
            for handler in logging.root.handlers[:]:
                logging.root.removeHandler(handler)
        except:
            pass

        logging.basicConfig(
            filename=self.log_file,
            level=self.LOG_LEVELS[self.log_level],
            format="[%(asctime)s] {%(pathname)s:%(lineno)d} %(levelname)s - %(message)s",
            datefmt="%H:%M:%S",
        )

    def build_slice_manager(self) -> SliceManager:
        """
        Not a user facing API call.

        Creates a new SliceManager object.

        :return: a new SliceManager
        :rtype: SliceManager
        """
        try:
            logging.info(
                f"oc_host={self.orchestrator_host},"
                f"cm_host={self.credmgr_host},"
                f"project_id={self.project_id},"
                f"token_location={self.fabric_token},"
                f"initialize=True,"
                f"scope='all'"
            )

            self.slice_manager = SliceManager(
                oc_host=self.orchestrator_host,
                cm_host=self.credmgr_host,
                project_id=self.project_id,
                token_location=self.fabric_token,
                initialize=True,
                scope="all",
            )

            # Initialize the slice manager
            self.slice_manager.initialize()
        except Exception as e:
            # logging.error(f"{e}")
            logging.error(e, exc_info=True)
            raise e

        return self.slice_manager

    def get_image_names(self) -> List[str]:
        """
        Gets a list of available image names.

        This is statically defined for now. Eventually, images will be managed dynamically.

        :return: list of image names as strings
        :rtype: list[str]
        """
        return [
            "default_centos8_stream",
            "default_centos9_stream",
            "default_centos_7",
            "default_centos_8",
            "default_cirros",
            "default_debian_10",
            "default_fedora_35",
            "default_freebsd_13_zfs",
            "default_openbsd_7",
            "default_rocky_8",
            "default_ubuntu_18",
            "default_ubuntu_20",
            "default_ubuntu_21",
            "default_ubuntu_22",
        ]

    def get_site_names(self) -> List[str]:
        """
        Gets a list of all available site names.

        :return: list of site names as strings
        :rtype: list[str]
        """
        return self.get_resources().get_site_names()

    def list_sites(
        self,
        output: str = None,
        fields: str = None,
        quiet: bool = False,
        filter_function=None,
        update: bool = True,
        pretty_names=True,
    ) -> object:
        """
        Lists all the sites and their attributes.

        There are several output options: "text", "pandas", and "json" that determine the format of the
        output that is returned and (optionally) displayed/printed.

        output:  'text': string formatted with tabular
                  'pandas': pandas dataframe
                  'json': string in json format

        fields: json output will include all available fields/columns.

        Example: fields=['Name','ConnectX-5 Available', 'NVMe Total']

        filter_function:  A lambda function to filter data by field values.

        Example: filter_function=lambda s: s['ConnectX-5 Available'] > 3 and s['NVMe Available'] <= 10

        :param output: output format
        :type output: str
        :param fields: list of fields (table columns) to show
        :type fields: List[str]
        :param quiet: True to specify printing/display
        :type quiet: bool
        :param filter_function: lambda function
        :type filter_function: lambda
        :return: table in format specified by output parameter
        :rtype: Object
        """
        return self.get_resources(update=update).list_sites(
            output=output,
            fields=fields,
            quiet=quiet,
            filter_function=filter_function,
            pretty_names=pretty_names,
        )

    def show_config(
        self,
        output: str = None,
        fields: list[str] = None,
        quiet: bool = False,
        pretty_names=True,
    ):
        """
        Show a table containing the current FABlib configuration parameters.

        There are several output options: "text", "pandas", and "json" that determine the format of the
        output that is returned and (optionally) displayed/printed.

        output:  'text': string formatted with tabular
                  'pandas': pandas dataframe
                  'json': string in json format

        fields: json output will include all available fields.

        Example: fields=['credmgr_host','project_id', 'fablib_log_file']

        :param output: output format
        :type output: str
        :param fields: list of fields to show
        :type fields: List[str]
        :param quiet: True to specify printing/display
        :type quiet: bool
        :return: table in format specified by output parameter
        :rtype: Object
        """

        if pretty_names:
            pretty_names_dict = self.get_config_pretty_names_dict()
        else:
            pretty_names_dict = {}

        return self.show_table(
            self.get_config(),
            fields=fields,
            title="FABlib Config",
            output=output,
            quiet=quiet,
            pretty_names_dict=pretty_names_dict,
        )

    def show_site(
        self,
        site_name: str,
        output: str = None,
        fields: list[str] = None,
        quiet: bool = False,
        pretty_names=True,
    ):
        """
        Show a table with all the properties of a specific site

        There are several output options: "text", "pandas", and "json" that determine the format of the
        output that is returned and (optionally) displayed/printed.

        output:  'text': string formatted with tabular
                  'pandas': pandas dataframe
                  'json': string in json format

        fields: json output will include all available fields.

        Example: fields=['credmgr_host','project_id', 'fablib_log_file']

        :param site_name: the name of a site
        :type site_name: str
        :param output: output format
        :type output: str
        :param fields: list of fields to show
        :type fields: List[str]
        :param quiet: True to specify printing/display
        :type quiet: bool
        :return: table in format specified by output parameter
        :rtype: Object
        """
        return str(
            self.get_resources().show_site(
                site_name,
                fields=fields,
                output=output,
                quiet=quiet,
                pretty_names=pretty_names,
            )
        )

    def get_resources(self, update: bool = True) -> Resources:
        """
        Get a reference to the resources object. The resources object
        is used to query for available resources and capacities.

        :return: the resources object
        :rtype: Resources
        """
        if not self.resources:
            self.get_available_resources(update=update)

        return self.resources

    def get_random_site(
        self, avoid: List[str] = [], filter_function=None, update: bool = True
    ) -> str:
        """
        Get a random site.

        :param avoid: list of site names to avoid choosing
        :type site_name: List[String]
        :return: one site name
        :rtype: String
        """
        return self.get_random_sites(
            count=1, avoid=avoid, filter_function=filter_function, update=update
        )[0]

    def get_random_sites(
        self,
        count: int = 1,
        avoid: List[str] = [],
        filter_function=None,
        update: bool = True,
    ) -> List[str]:
        """
        Get a list of random sites names. Each site will be included at most once.

        :param count: number of sites to return.
        :type count: int
        :param avoid: list of site names to avoid chosing
        :type site_name: List[String]
        :return: list of random site names.
        :rtype: List[Sting]
        """

        # Always filter out sites in maintenance and sites that can't support any VMs
        def combined_filter_function(site):
            if filter_function is None:
                if site["name"] not in self.sites_in_maintenance and site["hosts"] > 0:
                    return True
            else:
                if (
                    filter_function(site)
                    and site["name"] not in self.sites_in_maintenance
                    and site["hosts"] > 0
                ):
                    return True

            return False

        for site in self.get_avoid():
            if site not in avoid:
                avoid.append(site)

        site_list = self.list_sites(
            output="list",
            quiet=True,
            filter_function=combined_filter_function,
            update=update,
        )

        sites = list(map(lambda x: x["name"], site_list))

        # sites = self.get_resources().get_site_list()
        for site in avoid:
            if site in sites:
                sites.remove(site)

        rtn_sites = []
        for i in range(count):
            if len(sites) > 0:
                rand_site = random.choice(sites)
                sites.remove(rand_site)
                rtn_sites.append(rand_site)
            else:
                rtn_sites.append(None)
        return rtn_sites

    def get_default_slice_key(self) -> Dict[str, str]:
        """
        Gets the current default_slice_keys as a dictionary containg the
        public and private slice keys.

        Important! Slice key management is underdevelopment and this
        functionality will likely change going forward.

        :return: default_slice_key dictionary from superclass
        :rtype: Dict[String, String]
        """
        return self.default_slice_key

    def get_config_pretty_names_dict(self):
        return {
            "credmgr_host": "Credential Manager",
            "orchestrator_host": "Orchestrator",
            "fabric_token": "Token File",
            "project_id": "Project ID",
            "bastion_username": "Bastion Username",
            "bastion_private_key_file": "Bastion Private Key File",
            "bastion_host": "Bastion Host",
            "bastion_private_key_passphrase": "Bastion Private Key Passphrase",
            "slice_public_key_file": "Slice Public Key File",
            "slice_private_key_file": "Slice Private Key File",
            "fabric_slice_private_key_passphrase": "Slice Private Key Passphrase",
            "fablib_log_file": "Log File",
            "fablib_log_level": "Log Level",
        }

    def get_config(self) -> Dict[str, Dict[str, str]]:
        """
        Gets a dictionary mapping keywords to configured FABRIC environment
        variable values.

        :return: dictionary mapping keywords to FABRIC values
        :rtype: Dict[String, String]
        """
        return {
            "credmgr_host": self.credmgr_host,
            "orchestrator_host": self.orchestrator_host,
            "fabric_token": self.fabric_token,
            "project_id": self.project_id,
            "bastion_username": self.bastion_username,
            "bastion_private_key_file": self.bastion_key_filename,
            "bastion_host": self.bastion_public_addr,
            "bastion_private_key_passphrase": self.bastion_passphrase,
            "slice_public_key_file": self.get_default_slice_public_key_file(),
            "slice_private_key_file": self.get_default_slice_private_key_file(),
            "fabric_slice_private_key_passphrase": self.get_default_slice_private_key_passphrase(),
            "fablib_log_file": self.get_log_file(),
            "fablib_log_level": self.get_log_level(),
        }

    def get_configXXX(self) -> Dict[str, Dict[str, str]]:
        """
        Gets a dictionary mapping keywords to configured FABRIC environment
        variable values.

        :return: dictionary mapping keywords to FABRIC values
        :rtype: Dict[String, String]
        """
        return {
            "credmgr_host": {
                "pretty_name": "Credential Manager",
                "value": self.credmgr_host,
            },
            "orchestrator_host": {
                "pretty_name": "Orchestrator",
                "value": self.orchestrator_host,
            },
            "fabric_token": {"pretty_name": "Token File", "value": self.fabric_token},
            "project_id": {"pretty_name": "Project ID", "value": self.project_id},
            "bastion_username": {
                "pretty_name": "Bastion Username",
                "value": self.bastion_username,
            },
            "bastion_private_key_file": {
                "pretty_name": "Bastion Private Key File",
                "value": self.bastion_key_filename,
            },
            "bastion_host": {
                "pretty_name": "Bastion Host",
                "value": self.bastion_public_addr,
            },
            "bastion_private_key_passphrase": {
                "pretty_name": "Bastion Private Key Passphrase",
                "value": self.bastion_passphrase,
            },
            "slice_public_key_file": {
                "pretty_name": "Slice Public Key File",
                "value": self.get_default_slice_public_key_file(),
            },
            "slice_private_key_file": {
                "pretty_name": "Slice Private Key File",
                "value": self.get_default_slice_private_key_file(),
            },
            "fabric_slice_private_key_passphrase": {
                "pretty_name": "Slice Private Key Passphrase",
                "value": self.get_default_slice_private_key_passphrase(),
            },
            "fablib_log_file": {
                "pretty_name": "Log File",
                "value": self.get_log_file(),
            },
            "fablib_log_level": {
                "pretty_name": "Log Level",
                "value": self.get_log_level(),
            },
        }

    def get_default_slice_public_key(self) -> str:
        """
        Gets the default slice public key.

        Important! Slice key management is underdevelopment and this
        functionality will likely change going forward.

        :return: the slice public key on this fablib object
        :rtype: String
        """
        if "slice_public_key" in self.default_slice_key.keys():
            return self.default_slice_key["slice_public_key"]
        else:
            return None

    def get_default_slice_public_key_file(self) -> str:
        """
        Gets the path to the default slice public key file.

        Important! Slice key management is underdevelopment and this
        functionality will likely change going forward.

        :return: the path to the slice public key on this fablib object
        :rtype: String
        """
        if "slice_public_key_file" in self.default_slice_key.keys():
            return self.default_slice_key["slice_public_key_file"]
        else:
            return None

    def get_default_slice_private_key_file(self) -> str:
        """
        Gets the path to the default slice private key file.

        Important! Slices key management is underdevelopment and this
        functionality will likely change going forward.

        :return: the path to the slice private key on this fablib object
        :rtype: String
        """
        if "slice_private_key_file" in self.default_slice_key.keys():
            return self.default_slice_key["slice_private_key_file"]
        else:
            return None

    def get_default_slice_private_key_passphrase(self) -> str:
        """
        Gets the passphrase to the default slice private key.

        Important! Slices key management is underdevelopment and this
        functionality will likely change going forward.

        :return: the passphrase to the slice private key on this fablib object
        :rtype: String
        """
        if "slice_private_key_passphrase" in self.default_slice_key.keys():
            return self.default_slice_key["slice_private_key_passphrase"]
        else:
            return None

    def get_credmgr_host(self) -> str:
        """
        Gets the credential manager host site value.

        :return: the credential manager host site
        :rtype: String
        """
        return self.credmgr_host

    def get_orchestrator_host(self) -> str:
        """
        Gets the orchestrator host site value.

        :return: the orchestrator host site
        :rtype: String
        """
        return self.orchestrator_host

    def get_fabric_token(self) -> str:
        """
        Gets the FABRIC token location.

        :return: FABRIC token location
        :rtype: String
        """
        return self.fabric_token

    def get_bastion_username(self) -> str:
        """
        Gets the FABRIC Bastion username.

        :return: FABRIC Bastion username
        :rtype: String
        """
        return self.bastion_username

    def get_bastion_key_filename(self) -> str:
        """
        Gets the FABRIC Bastion key filename.

        :return: FABRIC Bastion key filename
        :rtype: String
        """
        return self.bastion_key_filename

    def get_bastion_public_addr(self) -> str:
        """
        Gets the FABRIC Bastion host address.

        :return: Bastion host public address
        :rtype: String
        """
        return self.bastion_public_addr

    def get_bastion_private_ipv4_addr(self) -> str:
        """
        Gets the FABRIC Bastion private IPv4 host address. This is the
        internally faceing IPv4 address needed to use paramiko

        :return: Bastion private IPv4 address
        :rtype: String
        """
        return self.bastion_private_ipv4_addr

    def get_bastion_private_ipv6_addr(self) -> str:
        """
        Gets the FABRIC Bastion private IPv6 host address. This is the
        internally faceing IPv4 address needed to use paramiko

        :return: Bastion private IPv6 address
        :rtype: String
        """
        return self.bastion_private_ipv6_addr

    def set_slice_manager(self, slice_manager: SliceManager):
        """
        Not intended as API call

        Sets the slice manager of this fablib object.

        :param slice_manager: the slice manager to set
        :type slice_manager: SliceManager
        """
        self.slice_manager = slice_manager

    def get_slice_manager(self) -> SliceManager:
        """
        Not intended as API call


        Gets the slice manager of this fablib object.

        :return: the slice manager on this fablib object
        :rtype: SliceManager
        """
        return self.slice_manager

    def new_slice(self, name: str) -> Slice:
        """
        Creates a new slice with the given name.

        :param name: the name to give the slice
        :type name: String
        :return: a new slice
        :rtype: Slice
        """
        # fabric = fablib()
        return Slice.new_slice(self, name=name)

    def get_site_advertisement(self, site: str) -> FimNode:
        """
        Not intended for API use.

        Given a site name, gets fim topology object for this site.

        :param site: a site name
        :type site: String
        :return: fim object for this site
        :rtype: Node
        """
        logging.info("Updating get_site_advertisement")
        return_status, topology = self.get_slice_manager().resources()
        if return_status != Status.OK:
            raise Exception(
                "Failed to get advertised_topology: {}, {}".format(
                    return_status, topology
                )
            )

        return topology.sites[site]

    def get_available_resources(self, update: bool = False) -> Resources:
        """
        Get the available resources.

        Optionally update the available resources by querying the FABRIC
        services. Otherwise, this method returns the existing information.

        :param update:
        :return: Available Resources object
        """
        from fabrictestbed_extensions.fablib.resources import Resources

        if self.resources is None:
            self.resources = Resources(self)
        elif update:
            self.resources.update()

        return self.resources

    def get_fim_slices(
        self, excludes: List[SliceState] = [SliceState.Dead, SliceState.Closing]
    ) -> List[OrchestratorSlice]:
        """
        Gets a list of fim slices from the slice manager.

        This is not recommened for most users and should only be used to bypass fablib inorder
        to create custom low-level functionality.

        By default this method ignores Dead and Closing slices. Optional,
        parameter allows excluding a different list of slice states.  Pass
        an empty list (i.e. excludes=[]) to get a list of all slices.

        :param excludes: A list of slice states to exclude from the output list
        :type excludes: List[SliceState]
        :return: a list of fim models of slices
        :rtype: List[Slice]
        """
        return_status, slices = self.get_slice_manager().slices(
            excludes=excludes, limit=200
        )

        return_slices = []
        if return_status == Status.OK:
            for slice in slices:
                return_slices.append(slice)
        else:
            raise Exception(f"Failed to get slice list: {slices}")
        return return_slices

    # def tabulate_slices(self, slices):
    #     table = []
    #     for slice in slices:
    #         table.append([slice.get_slice_id(),
    #                       slice.get_name(),
    #                       slice.get_lease_end(),
    #                       slice.get_state(),
    #                       ])
    #
    #     return tabulate(table, headers=["ID", "Name", "Lease Expiration (UTC)", "State"])

    def list_slices(
        self,
        excludes=[SliceState.Dead, SliceState.Closing],
        output=None,
        fields=None,
        quiet=False,
        filter_function=None,
        pretty_names=True,
    ):
        """
        Lists all the slices created by a user.

        There are several output options: "text", "pandas", and "json" that determine the format of the
        output that is returned and (optionally) displayed/printed.

        output:  'text': string formatted with tabular
                  'pandas': pandas dataframe
                  'json': string in json format

        fields: json output will include all available fields/columns.

        Example: fields=['Name','State']

        filter_function:  A lambda function to filter data by field values.

        Example: filter_function=lambda s: s['State'] == 'Configuring'

        :param excludes: slice status to exclude
        :type excludes: list[slice.state]
        :param output: output format
        :type output: str
        :param fields: list of fields (table columns) to show
        :type fields: List[str]
        :param quiet: True to specify printing/display
        :type quiet: bool
        :param filter_function: lambda function
        :type filter_function: lambda
        :return: table in format specified by output parameter
        :rtype: Object
        """
        table = []
        for slice in self.get_slices(excludes=excludes):
            table.append(slice.toDict())
            # table.append({"ID": slice.get_slice_id(),
            #              "Name": slice.get_name(),
            #              "Lease Expiration (UTC)": slice.get_lease_end(),
            #              "Lease Start (UTC)": slice.get_lease_start(),
            #              "Project ID": slice.get_project_id(),
            #              "State": slice.get_state(),
            #              })

        # if fields == None:
        #    fields = ["ID", "Name", "Lease Expiration (UTC)", "Lease Start (UTC)", "Project ID", "State"]

        if pretty_names:
            pretty_names_dict = Slice.get_pretty_names_dict()
        else:
            pretty_names_dict = {}

        return self.list_table(
            table,
            fields=fields,
            title="Slices",
            output=output,
            quiet=quiet,
            filter_function=filter_function,
            pretty_names_dict=pretty_names_dict,
        )

    def show_slice(
        self,
        name: str = None,
        id: str = None,
        output=None,
        fields=None,
        quiet=False,
        pretty_names=True,
    ):
        """
        Show a table with all the properties of a specific site

        There are several output options: "text", "pandas", and "json" that determine the format of the
        output that is returned and (optionally) displayed/printed.

        output:  'text': string formatted with tabular
                  'pandas': pandas dataframe
                  'json': string in json format

        fields: json output will include all available fields.

        Example: fields=['Name','State']

        :param name: the name of a slice
        :type name: str
        :param output: output format
        :type output: str
        :param fields: list of fields to show
        :type fields: List[str]
        :param quiet: True to specify printing/display
        :type quiet: bool
        :return: table in format specified by output parameter
        :rtype: Object
        """

        slice = self.get_slice(name=name, slice_id=id)

        return slice.show(
            output=output, fields=fields, quiet=quiet, pretty_names=pretty_names
        )

    def get_slices(
        self,
        excludes: List[SliceState] = [SliceState.Dead, SliceState.Closing],
        slice_name: str = None,
        slice_id: str = None,
    ) -> List[Slice]:
        """
        Gets a list of slices from the slice manager.

        By default this method ignores Dead and Closing slices. Optional,
        parameter allows excluding a different list of slice states.  Pass
        an empty list (i.e. excludes=[]) to get a list of all slices.

        :param excludes: A list of slice states to exclude from the output list
        :type excludes: List[SliceState]
        :param slice_name
        :param slice_id
        :return: a list of slices
        :rtype: List[Slice]
        """
        import time

        if self.get_log_level() == logging.DEBUG:
            start = time.time()

        return_status, slices = self.get_slice_manager().slices(
            excludes=excludes, name=slice_name, slice_id=slice_id, limit=200
        )

        if self.get_log_level() == logging.DEBUG:
            end = time.time()
            logging.debug(
                f"Running self.get_slice_manager().slices(): elapsed time: {end - start} seconds"
            )

        return_slices = []
        if return_status == Status.OK:
            for slice in slices:
                return_slices.append(Slice.get_slice(self, sm_slice=slice))
        else:
            raise Exception(f"Failed to get slices: {slices}")
        return return_slices

    def get_slice(self, name: str = None, slice_id: str = None) -> Slice:
        """
        Gets a slice by name or slice_id. Dead and Closing slices may have
        non-unique names and must be queried by slice_id.  Slices in all other
        states are guaranteed to have unique names and can be queried by name.

        If both a name and slicd_id are provided, the slice matching the
        slice_id will be returned.

        :param name: The name of the desired slice
        :type name: String
        :param slice_id: The ID of the desired slice
        :type slice_id: String
        :raises: Exception: if slice name or slice id are not inputted
        :return: the slice, if found
        :rtype: Slice
        """
        # Get the appropriate slices list
        if slice_id:
            # if getting by slice_id consider all slices
            slices = self.get_slices(excludes=[], slice_id=slice_id)

            if len(slices) == 1:
                return slices[0]
            else:
                raise Exception(f"More than 1 slice found with slice_id: {slice_id}")
        elif name:
            # if getting by name then only consider active slices
            slices = self.get_slices(
                excludes=[SliceState.Dead, SliceState.Closing], slice_name=name
            )

            return slices[0]
        else:
            raise Exception(
                "get_slice requires slice name (name) or slice id (slice_id)"
            )

    def delete_slice(self, slice_name: str = None):
        """
        Deletes a slice by name.

        :param slice_name: the name of the slice to delete
        :type slice_name: String
        """
        slice = self.get_slice(slice_name)
        slice.delete()

    def delete_all(self, progress: bool = True):
        """
        Deletes all slices on the slice manager.

        :param progress: optional progess printing to stdout
        :type progress: Bool
        """
        slices = self.get_slices()

        for slice in slices:
            try:
                if progress:
                    print(f"Deleting slice {slice.get_name()}", end="")
                slice.delete()
                if progress:
                    print(", Success!")
            except Exception as e:
                if progress:
                    print(", Failed!")

    def is_jupyter_notebook(self) -> bool:
        """
        Test for running inside a jupyter notebook

        :return: bool, True if in jupyter notebook
        :rtype: bool
        """
        try:
            shell = get_ipython().__class__.__name__
            if shell == "ZMQInteractiveShell":
                return True  # Jupyter notebook or qtconsole
            elif shell == "TerminalInteractiveShell":
                return False  # Terminal running IPython
            else:
                return False  # Other type (?)
        except NameError:
            return False

    def show_table_text(self, table, quiet=False):
        printable_table = tabulate(table)

        if not quiet:
            print(f"\n{printable_table}")

        return printable_table

    def show_table_jupyter(
        self, table, headers=None, title="", title_font_size="1.25em", quiet=False
    ):
        printable_table = pd.DataFrame(table)

        properties = {  # 'background-color': f'{FablibManager.FABRIC_LIGHT}',
            "text-align": "left",
            "border": f"1px {FablibManager.FABRIC_BLACK} solid !important",
        }

        printable_table = printable_table.style.set_caption(title)
        printable_table = printable_table.set_properties(**properties, overwrite=False)
        printable_table = printable_table.hide(axis="index")
        printable_table = printable_table.hide(axis="columns")

        printable_table = printable_table.set_table_styles(
            [
                {
                    "selector": "tr:nth-child(even)",
                    "props": [
                        ("background", f"{FablibManager.FABRIC_PRIMARY_EXTRA_LIGHT}"),
                        ("color", f"{FablibManager.FABRIC_BLACK}"),
                    ],
                }
            ],
            overwrite=False,
        )
        printable_table = printable_table.set_table_styles(
            [
                {
                    "selector": "tr:nth-child(odd)",
                    "props": [
                        ("background", f"{FablibManager.FABRIC_WHITE}"),
                        ("color", f"{FablibManager.FABRIC_BLACK}"),
                    ],
                }
            ],
            overwrite=False,
        )

        caption_props = [
            ("text-align", "center"),
            ("font-size", "150%"),
            # ("color", f'{FablibManager.FABRIC_BLACK}'),
            # ("background-color", f'{FablibManager.FABRIC_WHITE}'),
            # ("font-family", "courier"),
            # ("font-family", "montserrat"),
            # ("font-family", "IBM plex sans")'
        ]

        printable_table = printable_table.set_table_styles(
            [{"selector": "caption", "props": caption_props}], overwrite=False
        )

        if not quiet:
            display(printable_table)

        return printable_table

    def show_table_json(self, data, quiet=False):
        json_str = json.dumps(data, indent=4)

        if not quiet:
            print(f"{json_str}")

        return json_str

    def show_table_dict(self, data, quiet=False):
        if not quiet:
            print(f"{data}")

        return data

    def show_table(
        self,
        data,
        fields=None,
        title="",
        title_font_size="1.25em",
        output=None,
        quiet=False,
        pretty_names_dict={},
    ):
<<<<<<< HEAD

        if output is None:
=======
        if output == None:
>>>>>>> 8d99d29e
            output = self.output.lower()

        table = self.create_show_table(
            data, fields=fields, pretty_names_dict=pretty_names_dict
        )

        if output == "text" or output == "default":
            return self.show_table_text(table, quiet=quiet)
        elif output == "json":
            return self.show_table_json(data, quiet=quiet)
        elif output == "dict":
            return self.show_table_dict(data, quiet=quiet)
        elif output == "pandas" or output == "jupyter_default":
            return self.show_table_jupyter(
                table,
                headers=fields,
                title=title,
                title_font_size=title_font_size,
                quiet=quiet,
            )
        else:
            logging.error(f"Unknown output type: {output}")

    def list_table_text(self, table, headers=None, quiet=False):
        if headers is not None:
            printable_table = tabulate(table, headers=headers)
        else:
            printable_table = tabulate(table)

        if not quiet:
            print(f"\n{printable_table}")

        return printable_table

    def list_table_jupyter(
        self,
        table,
        headers=None,
        title="",
        title_font_size="1.25em",
        output=None,
        quiet=False,
    ):
        if headers is not None:
            printable_table = pd.DataFrame(table, columns=headers)
        else:
            printable_table = pd.DataFrame(table)

            # Table config (maybe some of this is unnecessary?
        # df.style.set_properties(**{'background-color': 'black',
        #                   'color': 'green'})

        properties = {  # 'background-color': f'{FablibManager.FABRIC_LIGHT}',
            "text-align": "left",
            "border": f"1px {FablibManager.FABRIC_BLACK} solid !important",
        }

        printable_table = printable_table.style.set_caption(title)
        printable_table = printable_table.hide(axis="index")
        # printable_table = printable_table.set_properties(**{'text-align': 'left'}, overwrite=False)
        printable_table = printable_table.set_properties(**properties, overwrite=False)

        caption_props = [
            ("text-align", "center"),
            ("font-size", "150%"),
            ("caption-side", "top"),
            # ("color", f'{FablibManager.FABRIC_BLACK}'),
            # ("background-color", f'{FablibManager.FABRIC_WHITE}'),
            # ("font-family", "courier"),
            # ("font-family", "montserrat"),
            # ("font-family", "IBM plex sans")'
        ]

        printable_table = printable_table.set_table_styles(
            [{"selector": "caption", "props": caption_props}], overwrite=False
        )

        printable_table = printable_table.set_table_styles(
            [dict(selector="th", props=[("text-align", "left")])], overwrite=False
        )
        printable_table = printable_table.set_table_styles(
            [
                {
                    "selector": "tr:nth-child(even)",
                    "props": [
                        ("background", f"{FablibManager.FABRIC_WHITE}"),
                        ("color", f"{FablibManager.FABRIC_BLACK}"),
                    ],
                }
            ],
            overwrite=False,
        )
        printable_table = printable_table.set_table_styles(
            [
                {
                    "selector": "tr:nth-child(odd)",
                    "props": [
                        ("background", f"{FablibManager.FABRIC_PRIMARY_EXTRA_LIGHT}"),
                        ("color", f"{FablibManager.FABRIC_BLACK}"),
                    ],
                }
            ],
            overwrite=False,
        )

        printable_table = printable_table.set_table_styles(
            [
                dict(
                    selector=".level0",
                    props=[
                        ("border", "1px black solid !important"),
                        ("background", f"{FablibManager.FABRIC_WHITE}"),
                        ("color", f"{FablibManager.FABRIC_BLACK}"),
                    ],
                )
            ],
            overwrite=False,
        )

        # printable_table = printable_table.set_table_styles([dict(selector='.level0',
        #                                                         props=[('border', '1px black solid !important')])],
        #                                                   overwrite=False)

        if not quiet:
            display(printable_table)

        return printable_table

    def list_table_json(self, data, quiet=False):
        json_str = json.dumps(data, indent=4)

        if not quiet:
            print(f"{json_str}")

        return json_str

    def list_table_list(self, data, quiet=False):
        if not quiet:
            print(f"{data}")

        return data

    def list_table(
        self,
        data,
        fields=None,
        title="",
        title_font_size="1.25em",
        output=None,
        quiet=False,
        filter_function=None,
        pretty_names_dict={},
    ):
        if filter_function:
            data = list(filter(filter_function, data))

        logging.debug(f"data: {data}\n\n")

        if output is None:
            output = self.output.lower()

        if fields is None and len(data) > 0:
            fields = list(data[0].keys())

        if fields is None:
            fields = []

        logging.debug(f"fields: {fields}\n\n")

        headers = []
        for field in fields:
            if field in pretty_names_dict:
                headers.append(pretty_names_dict[field])
            else:
                headers.append(field)

        logging.debug(f"headers: {headers}\n\n")

        if output == "text":
            table = self.create_list_table(data, fields=fields)
            return self.list_table_text(table, headers=headers, quiet=quiet)
        elif output == "json":
            return self.list_table_json(data, quiet=quiet)
        elif output == "list":
            return self.list_table_list(data, quiet=quiet)
        elif output == "pandas":
            table = self.create_list_table(data, fields=fields)

            return self.list_table_jupyter(
                table,
                headers=headers,
                title=title,
                title_font_size=title_font_size,
                output=output,
                quiet=quiet,
            )
        else:
            logging.error(f"Unknown output type: {output}")

    def create_list_table(self, data, fields=None):
        table = []
        for entry in data:
            row = []
            for field in fields:
                row.append(entry[field])

            table.append(row)
        return table

    def create_list_tableXXX(self, data, fields=None):
        table = []
        for entry in data:
            row = []
            for field in fields:
                row.append(entry[field])

            table.append(row)
        return table

    def create_show_table(self, data, fields=None, pretty_names_dict={}):
        table = []
        if fields is None:
            for key, value in data.items():
                if key in pretty_names_dict:
                    table.append([pretty_names_dict[key], value])
                else:
                    table.append([key, value])
        else:
            for field in fields:
                value = data[field]
                if field in pretty_names_dict:
                    table.append([pretty_names_dict[field], value])
                else:
                    table.append([field, value])

        return table

    def create_show_tableXXX(self, data, fields=None):
        table = []
        if fields is None:
            for key, value in data.items():
                table.append([key, value])
        else:
            for field in fields:
                table.append([field, data[field]])
        return table

    # @staticmethod
    # def remove_dict_pretty_names(dict):
    #    rtn_dict = {}
    #    for key, value in dict.items():
    #        rtn_dict[key] = value['value']
    #    return rtn_dict<|MERGE_RESOLUTION|>--- conflicted
+++ resolved
@@ -1862,12 +1862,7 @@
         quiet=False,
         pretty_names_dict={},
     ):
-<<<<<<< HEAD
-
         if output is None:
-=======
-        if output == None:
->>>>>>> 8d99d29e
             output = self.output.lower()
 
         table = self.create_show_table(
