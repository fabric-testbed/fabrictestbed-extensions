#!/usr/bin/env python3
# MIT License
#
# Copyright (c) 2020 FABRIC Testbed
#
# Permission is hereby granted, free of charge, to any person obtaining a copy
# of this software and associated documentation files (the "Software"), to deal
# in the Software without restriction, including without limitation the rights
# to use, copy, modify, merge, publish, distribute, sublicense, and/or sell
# copies of the Software, and to permit persons to whom the Software is
# furnished to do so, subject to the following conditions:
#
# The above copyright notice and this permission notice shall be included in all
# copies or substantial portions of the Software.
#
# THE SOFTWARE IS PROVIDED "AS IS", WITHOUT WARRANTY OF ANY KIND, EXPRESS OR
# IMPLIED, INCLUDING BUT NOT LIMITED TO THE WARRANTIES OF MERCHANTABILITY,
# FITNESS FOR A PARTICULAR PURPOSE AND NONINFRINGEMENT. IN NO EVENT SHALL THE
# AUTHORS OR COPYRIGHT HOLDERS BE LIABLE FOR ANY CLAIM, DAMAGES OR OTHER
# LIABILITY, WHETHER IN AN ACTION OF CONTRACT, TORT OR OTHERWISE, ARISING FROM,
# OUT OF OR IN CONNECTION WITH THE SOFTWARE OR THE USE OR OTHER DEALINGS IN THE
# SOFTWARE.
#
# Author: Paul Ruth (pruth@renci.org)
from __future__ import annotations

import json
import logging
import os
import random
from concurrent.futures import ThreadPoolExecutor
from ipaddress import IPv4Network, IPv6Network
from typing import TYPE_CHECKING, Dict, List

import pandas as pd
import paramiko
from fabrictestbed.util.constants import Constants
from IPython import get_ipython
from IPython.core.display_functions import display
from tabulate import tabulate

from fabrictestbed_extensions import __version__ as fablib_version

if TYPE_CHECKING:
    from fabric_cf.orchestrator.swagger_client import Slice as OrchestratorSlice

from fabrictestbed.slice_manager import SliceManager, SliceState, Status
from fim.user import Node as FimNode

from fabrictestbed_extensions.fablib.resources import FacilityPorts, Links, Resources
from fabrictestbed_extensions.fablib.slice import Slice


class fablib:
    default_fablib_manager = None

    @staticmethod
    def get_default_fablib_manager():
        if fablib.default_fablib_manager is None:
            fablib.default_fablib_manager = FablibManager()

        return fablib.default_fablib_manager

    @staticmethod
    def get_image_names() -> List[str]:
        """
        Gets a list of available image names.

        :return: list of image names as strings
        :rtype: list[str]
        """
        return fablib.get_default_fablib_manager().get_image_names()

    @staticmethod
    def get_site_names() -> List[str]:
        """
        Gets a list of all available site names.

        :return: list of site names as strings
        :rtype: list[str]
        """
        return fablib.get_default_fablib_manager().get_site_names()

    @staticmethod
    def list_sites(latlon: bool = True) -> object:
        """
        Get a string used to print a tabular list of sites with state

        :return: tabulated string of site state
        :rtype: str
        """
        return fablib.get_default_fablib_manager().list_sites(latlon=latlon)

    @staticmethod
    def list_links() -> object:
        """
        Print the links in pretty format

        :return: Formatted list of links
        :rtype: object
        """
        return fablib.get_default_fablib_manager().list_links()

    @staticmethod
    def get_links() -> str:
        """
        Get a string used to print a tabular list of links

        :return: tabulated string of links
        :rtype: str
        """
        return fablib.get_default_fablib_manager().get_links()

    @staticmethod
    def list_facility_ports() -> object:
        """
        Print the facility ports in pretty format

        :return: Formatted list of facility ports
        :rtype: object
        """
        return fablib.get_default_fablib_manager().list_facility_ports()

    @staticmethod
    def get_facility_ports() -> str:
        """
        Get a string used to print a tabular list of facility ports

        :return: tabulated string of facility ports
        :rtype: str
        """
        return fablib.get_default_fablib_manager().get_facility_ports()

    @staticmethod
    def show_site(site_name: str):
        """
        Get a string used to print tabular info about a site

        :param site_name: the name of a site
        :type site_name: String
        :return: tabulated string of site state
        :rtype: String
        """
        return fablib.get_default_fablib_manager().show_site(site_name)

    @staticmethod
    def get_resources() -> Resources:
        """
        Get a reference to the resources object. The resources object
        is used to query for available resources and capacities.

        :return: the resources object
        :rtype: Resources
        """
        return fablib.get_default_fablib_manager().get_resources()

    @staticmethod
    def get_random_site(avoid: List[str] = []) -> str:
        """
        Get a random site.

        :param avoid: list of site names to avoid choosing
        :type site_name: List[String]
        :return: one site name
        :rtype: String
        """
        return fablib.get_default_fablib_manager().get_random_site(avoid=avoid)

    @staticmethod
    def get_random_sites(count: int = 1, avoid: List[str] = []) -> List[str]:
        """
        Get a list of random sites names. Each site will be included at most once.

        :param count: number of sites to return.
        :type count: int
        :param avoid: list of site names to avoid chosing
        :type site_name: List[String]
        :return: list of random site names.
        :rtype: List[Sting]
        """
        return fablib.get_default_fablib_manager().get_random_sites(
            count=count, avoid=avoid
        )

    @staticmethod
    def init_fablib():
        """
        Not intended to be called by the user.

        Static initializer for the fablib object.
        """
        return fablib.get_default_fablib_manager().init_fablib()

    @staticmethod
    def get_default_slice_key() -> Dict[str, str]:
        """
        Gets the current default_slice_keys as a dictionary containg the
        public and private slice keys.

        Important! Slice key management is underdevelopment and this
        functionality will likely change going forward.

        :return: default_slice_key dictionary from superclass
        :rtype: Dict[String, String]
        """
        return fablib.get_default_fablib_manager().get_default_slice_key()

    @staticmethod
    def show_config():
        return fablib.get_default_fablib_manager().show_config()

    @staticmethod
    def get_config() -> Dict[str, str]:
        """
        Gets a dictionary mapping keywords to configured FABRIC environment
        variable values values.

        :return: dictionary mapping keywords to FABRIC values
        :rtype: Dict[String, String]
        """
        return fablib.get_default_fablib_manager().get_config()

    @staticmethod
    def get_default_slice_public_key() -> str:
        """
        Gets the default slice public key.

        Important! Slice key management is underdevelopment and this
        functionality will likely change going forward.

        :return: the slice public key on this fablib object
        :rtype: String
        """
        return fablib.get_default_fablib_manager().get_default_slice_public_key()

    @staticmethod
    def get_default_slice_public_key_file() -> str:
        """
        Gets the path to the default slice public key file.

        Important! Slice key management is underdevelopment and this
        functionality will likely change going forward.

        :return: the path to the slice public key on this fablib object
        :rtype: String
        """
        return fablib.get_default_fablib_manager().get_default_slice_public_key_file()

    @staticmethod
    def get_default_slice_private_key_file() -> str:
        """
        Gets the path to the default slice private key file.

        Important! Slices key management is underdevelopment and this
        functionality will likely change going forward.

        :return: the path to the slice private key on this fablib object
        :rtype: String
        """
        return fablib.get_default_fablib_manager().get_default_slice_private_key_file()

    @staticmethod
    def get_default_slice_private_key_passphrase() -> str:
        """
        Gets the passphrase to the default slice private key.

        Important! Slices key management is underdevelopment and this
        functionality will likely change going forward.

        :return: the passphrase to the slice private key on this fablib object
        :rtype: String
        """
        return (
            fablib.get_default_fablib_manager().get_default_slice_private_key_passphrase()
        )

    @staticmethod
    def get_credmgr_host() -> str:
        """
        Gets the credential manager host site value.

        :return: the credential manager host site
        :rtype: String
        """
        return fablib.get_default_fablib_manager().get_credmgr_host()

    @staticmethod
    def get_orchestrator_host() -> str:
        """
        Gets the orchestrator host site value.

        :return: the orchestrator host site
        :rtype: String
        """
        return fablib.get_default_fablib_manager().get_orchestrator_host()

    @staticmethod
    def get_fabric_token() -> str:
        """
        Gets the FABRIC token location.

        :return: FABRIC token location
        :rtype: String
        """
        return fablib.get_default_fablib_manager().get_fabric_token()

    @staticmethod
    def get_bastion_username() -> str:
        """
        Gets the FABRIC Bastion username.

        :return: FABRIC Bastion username
        :rtype: String
        """
        return fablib.get_default_fablib_manager().get_bastion_username()

    @staticmethod
    def get_bastion_key_filename() -> str:
        """
        Gets the FABRIC Bastion key filename.

        :return: FABRIC Bastion key filename
        :rtype: String
        """
        return fablib.get_default_fablib_manager().get_bastion_key_filename()

    @staticmethod
    def get_bastion_public_addr() -> str:
        """
        Gets the FABRIC Bastion host address.

        :return: Bastion host public address
        :rtype: String
        """
        return fablib.get_default_fablib_manager().get_bastion_public_addr()

    @staticmethod
    def get_slice_manager() -> SliceManager:
        """
        Not intended as API call


        Gets the slice manager of this fablib object.

        :return: the slice manager on this fablib object
        :rtype: SliceManager
        """
        return fablib.get_default_fablib_manager().get_slice_manager()

    @staticmethod
    def new_slice(name: str) -> Slice:
        """
        Creates a new slice with the given name.

        :param name: the name to give the slice
        :type name: String
        :return: a new slice
        :rtype: Slice
        """
        return fablib.get_default_fablib_manager().new_slice(name)

    @staticmethod
    def get_site_advertisement(site: str) -> FimNode:
        """
        Not intended for API use.

        Given a site name, gets fim topology object for this site.

        :param site: a site name
        :type site: String
        :return: fim object for this site
        :rtype: Node
        """
        return fablib.get_default_fablib_manager().get_site_advertisement(site)

    @staticmethod
    def get_available_resources(update: bool = False) -> Resources:
        """
        Get the available resources.

        Optionally update the availalbe resources by querying the FABRIC
        services. Otherwise, this method returns the exisitng information.

        :param site: update
        :type site: Bool
        :return: Availalbe Resources object
        :rtype: Resources
        """
        return fablib.get_default_fablib_manager().get_available_resources(
            update=update
        )

    @staticmethod
    def get_fim_slice(
        excludes: List[SliceState] = [SliceState.Dead, SliceState.Closing]
    ) -> List[OrchestratorSlice]:
        """
        Not intended for API use.

        Gets a list of fim slices from the slice manager.

        By default this method ignores Dead and Closing slices. Optional,
        parameter allows excluding a different list of slice states.  Pass
        an empty list (i.e. excludes=[]) to get a list of all slices.

        :param excludes: A list of slice states to exclude from the output list
        :type excludes: List[SliceState]
        :return: a list of slices
        :rtype: List[Slice]
        """
        return fablib.get_default_fablib_manager().get_fim_slice(excludes=excludes)

    @staticmethod
    def get_slices(
        excludes: List[SliceState] = [SliceState.Dead, SliceState.Closing]
    ) -> List[Slice]:
        """
        Gets a list of slices from the slice manager.

        By default this method ignores Dead and Closing slices. Optional,
        parameter allows excluding a different list of slice states.  Pass
        an empty list (i.e. excludes=[]) to get a list of all slices.

        :param excludes: A list of slice states to exclude from the output list
        :type excludes: List[SliceState]
        :return: a list of slices
        :rtype: List[Slice]
        """
        return fablib.get_default_fablib_manager().get_slices(excludes=excludes)

    @staticmethod
    def get_slice(name: str = None, slice_id: str = None) -> Slice:
        """
        Gets a slice by name or slice_id. Dead and Closing slices may have
        non-unique names and must be queried by slice_id.  Slices in all other
        states are guaranteed to have unique names and can be queried by name.

        If both a name and slicd_id are provided, the slice matching the
        slice_id will be returned.

        :param name: The name of the desired slice
        :type name: String
        :param slice_id: The ID of the desired slice
        :type slice_id: String
        :raises: Exception: if slice name or slice id are not inputted
        :return: the slice, if found
        :rtype: Slice
        """
        return fablib.get_default_fablib_manager().get_slice(
            name=name, slice_id=slice_id
        )

    @staticmethod
    def delete_slice(slice_name: str = None):
        """
        Deletes a slice by name.

        :param slice_name: the name of the slice to delete
        :type slice_name: String
        """
        return fablib.get_default_fablib_manager().delete_slice(slice_name=slice_name)

    @staticmethod
    def delete_all(progress: bool = True):
        """
        Deletes all slices on the slice manager.

        :param progress: optional progess printing to stdout
        :type progress: Bool
        """
        return fablib.get_default_fablib_manager().delete_all(progress=progress)

    @staticmethod
    def get_log_level():
        """
        Gets the current log level for logging
        """
        return fablib.get_default_fablib_manager().get_log_level()

    @staticmethod
    def set_log_level(log_level):
        """
        Sets the current log level for logging

        Options:  logging.DEBUG
                  logging.INFO
                  logging.WARNING
                  logging.ERROR
                  logging.CRITICAL

        :param log_level: new log level
        :type progress: Level
        """
        return fablib.get_default_fablib_manager().set_log_level(log_level)

    @staticmethod
    def is_jupyter_notebook() -> bool:
        return fablib.get_default_fablib_manager().is_jupyter_notebook()


class FablibManager:
    FABNETV4_SUBNET = IPv4Network("10.128.0.0/10")
    FABNETV6_SUBNET = IPv6Network("2602:FCFB:00::/40")

    FABRIC_BASTION_USERNAME = "FABRIC_BASTION_USERNAME"
    FABRIC_BASTION_KEY_LOCATION = "FABRIC_BASTION_KEY_LOCATION"
    FABRIC_BASTION_HOST = "FABRIC_BASTION_HOST"
    FABRIC_BASTION_KEY_PASSWORD = "FABRIC_BASTION_KEY_PASSWORD"
    FABRIC_SLICE_PUBLIC_KEY_FILE = "FABRIC_SLICE_PUBLIC_KEY_FILE"
    FABRIC_SLICE_PRIVATE_KEY_FILE = "FABRIC_SLICE_PRIVATE_KEY_FILE"
    FABRIC_SLICE_PRIVATE_KEY_PASSPHRASE = "FABRIC_SLICE_PRIVATE_KEY_PASSPHRASE"
    FABRIC_LOG_FILE = "FABRIC_LOG_FILE"
    FABRIC_LOG_LEVEL = "FABRIC_LOG_LEVEL"
    FABRIC_AVOID = "FABRIC_AVOID"
    FABRIC_SSH_COMMAND_LINE = "FABRIC_SSH_COMMAND_LINE"

    FABRIC_PRIMARY = "#27aae1"
    FABRIC_PRIMARY_LIGHT = "#cde4ef"
    FABRIC_PRIMARY_DARK = "#078ac1"
    FABRIC_SECONDARY = "#f26522"
    FABRIC_SECONDARY_LIGHT = "#ff8542"
    FABRIC_SECONDARY_DARK = "#d24502"
    FABRIC_BLACK = "#231f20"
    FABRIC_DARK = "#433f40"
    FABRIC_GREY = "#666677"
    FABRIC_LIGHT = "#f3f3f9"
    FABRIC_WHITE = "#ffffff"
    FABRIC_LOGO = "fabric_logo.png"

    FABRIC_PRIMARY_EXTRA_LIGHT = "#dbf3ff"

    SUCCESS_COLOR = "#8eff92"
    SUCCESS_LIGHT_COLOR = "#c3ffc4"
    SUCCESS_DARK_COLOR = "#59cb63"

    ERROR_COLOR = "#ff8589"
    ERROR_LIGHT_COLOR = "#ffb7b9"
    ERROR_DARK_COLOR = "#b34140"

    IN_PROGRESS_COLOR = "#ffff8c"
    IN_PROGRESS_LIGHT_COLOR = "#ffffbe"
    IN_PROGRESS_DARK_COLOR = "#c8555c"

    LOG_LEVELS = {
        "DEBUG": logging.DEBUG,
        "INFO": logging.INFO,
        "WARNING": logging.WARNING,
        "ERROR": logging.ERROR,
        "CRITICAL": logging.CRITICAL,
    }

    DEFAULT_FABRIC_CREDMGR_HOST = "cm.fabric-testbed.net"
    DEFAULT_FABRIC_ORCHESTRATOR_HOST = "orchestrator.fabric-testbed.net"
    DEFAULT_FABRIC_BASTION_HOST = "bastion.fabric-testbed.net"

    default_fabric_rc = os.environ["HOME"] + "/work/fabric_config/fabric_rc"
    default_log_level = "DEBUG"
    default_log_file = "/tmp/fablib/fablib.log"
    default_data_dir = "/tmp/fablib"

    fablib_object = None

    ssh_thread_pool_executor = None

    def read_fabric_rc(self, file_path: str):
        vars = {}

        # file_path = os.environ['HOME']+ "/work/fabric_config/fabric_rc"
        if os.path.exists(file_path):
            with open(file_path, "r") as f:
                for line in f:
                    if line.startswith("export"):
                        var_name = line.split("=")[0].split("export")[1].strip()
                        var_value = line.split("=")[1].strip()
                        vars[var_name] = var_value
        return vars

    def __init__(
        self,
        fabric_rc: str = None,
        credmgr_host: str = None,
        orchestrator_host: str = None,
        fabric_token: str = None,
        project_id: str = None,
        bastion_username: str = None,
        bastion_key_filename: str = None,
        log_level: int = None,
        log_file: str = None,
        data_dir: str = None,
        output: str = None,
        execute_thread_pool_size: int = 64,
        offline: bool = False,
    ):
        """
        Constructor. Builds FablibManager.  Tries to get configuration from:

         - constructor parameters (high priority)
         - fabric_rc file (middle priority)
         - environment variables (low priority)
         - defaults (if needed and possible)

        """

        if output != None:
            self.output = output
        else:
            if self.is_jupyter_notebook():
                self.output = "pandas"
            else:
                self.output = "text"

        self.ssh_thread_pool_executor = ThreadPoolExecutor(execute_thread_pool_size)

        # Hack to avoid sites in maintence.  TODO: Make dynamic call to FABRIC API
        self.sites_in_maintenance = []

        # init attributes
        self.bastion_passphrase = None
        self.log_file = self.default_log_file
        self.log_level = self.default_log_level
        self.set_log_level(self.log_level)
        self.data_dir = None
        self.avoid = []
        self.ssh_command_line = "ssh ${Username}@${Management IP}"
        self.ssh_config_file = ""

        # Setup slice key dict
        # self.slice_keys = {}
        self.default_slice_key = {}

        # Set config values from env vars.
        self.credmgr_host = os.environ.get(Constants.FABRIC_CREDMGR_HOST)
        self.orchestrator_host = os.environ.get(Constants.FABRIC_ORCHESTRATOR_HOST)
        self.fabric_token = os.environ.get(Constants.FABRIC_TOKEN_LOCATION)
        self.project_id = os.environ.get(Constants.FABRIC_PROJECT_ID)

        # Bastion host setup.
        self.bastion_username = os.environ.get(self.FABRIC_BASTION_USERNAME)
        self.bastion_key_filename = os.environ.get(self.FABRIC_BASTION_KEY_LOCATION)
        self.bastion_public_addr = os.environ.get(self.FABRIC_BASTION_HOST)

        # Slice Keys
        if self.FABRIC_SLICE_PUBLIC_KEY_FILE in os.environ:
            self.default_slice_key["slice_public_key_file"] = os.environ[
                self.FABRIC_SLICE_PUBLIC_KEY_FILE
            ]
            with open(os.environ[self.FABRIC_SLICE_PUBLIC_KEY_FILE], "r") as fd:
                self.default_slice_key["slice_public_key"] = fd.read().strip()
        if self.FABRIC_SLICE_PRIVATE_KEY_FILE in os.environ:
            # self.slice_private_key_file=os.environ['FABRIC_SLICE_PRIVATE_KEY_FILE']
            self.default_slice_key["slice_private_key_file"] = os.environ[
                self.FABRIC_SLICE_PRIVATE_KEY_FILE
            ]
        if "FABRIC_SLICE_PRIVATE_KEY_PASSPHRASE" in os.environ:
            # self.slice_private_key_passphrase = os.environ['FABRIC_SLICE_PRIVATE_KEY_PASSPHRASE']
            self.default_slice_key["slice_private_key_passphrase"] = os.environ[
                self.FABRIC_SLICE_PRIVATE_KEY_PASSPHRASE
            ]

        # Set config values from fabric_rc file
        if fabric_rc is None:
            fabric_rc = self.default_fabric_rc

        fabric_rc_dict = self.read_fabric_rc(fabric_rc)

        if Constants.FABRIC_CREDMGR_HOST in fabric_rc_dict:
            self.credmgr_host = fabric_rc_dict[Constants.FABRIC_CREDMGR_HOST]

        if Constants.FABRIC_ORCHESTRATOR_HOST in fabric_rc_dict:
            self.orchestrator_host = fabric_rc_dict[Constants.FABRIC_ORCHESTRATOR_HOST]

        if Constants.FABRIC_TOKEN_LOCATION in fabric_rc_dict:
            self.fabric_token = fabric_rc_dict[Constants.FABRIC_TOKEN_LOCATION]
            os.environ[Constants.FABRIC_TOKEN_LOCATION] = self.fabric_token

        if Constants.FABRIC_PROJECT_ID in fabric_rc_dict:
            self.project_id = fabric_rc_dict[Constants.FABRIC_PROJECT_ID]
            os.environ[Constants.FABRIC_PROJECT_ID] = self.project_id

        # Basstion host setup
        if self.FABRIC_BASTION_HOST in fabric_rc_dict:
            self.bastion_public_addr = (
                fabric_rc_dict[self.FABRIC_BASTION_HOST].strip().strip('"')
            )
        if self.FABRIC_BASTION_USERNAME in fabric_rc_dict:
            self.bastion_username = (
                fabric_rc_dict[self.FABRIC_BASTION_USERNAME].strip().strip('"')
            )
        if self.FABRIC_BASTION_KEY_LOCATION in fabric_rc_dict:
            self.bastion_key_filename = (
                fabric_rc_dict[self.FABRIC_BASTION_KEY_LOCATION].strip().strip('"')
            )
        if self.FABRIC_SLICE_PRIVATE_KEY_PASSPHRASE in fabric_rc_dict:
            self.bastion_key_filename = (
                fabric_rc_dict[self.FABRIC_SLICE_PRIVATE_KEY_PASSPHRASE]
                .strip()
                .strip('"')
            )

        # Slice keys
        if self.FABRIC_SLICE_PRIVATE_KEY_FILE in fabric_rc_dict:
            self.default_slice_key["slice_private_key_file"] = (
                fabric_rc_dict[self.FABRIC_SLICE_PRIVATE_KEY_FILE].strip().strip('"')
            )
        if self.FABRIC_SLICE_PUBLIC_KEY_FILE in fabric_rc_dict:
            self.default_slice_key["slice_public_key_file"] = (
                fabric_rc_dict[self.FABRIC_SLICE_PUBLIC_KEY_FILE].strip().strip('"')
            )
            with open(fabric_rc_dict[self.FABRIC_SLICE_PUBLIC_KEY_FILE], "r") as fd:
                self.default_slice_key["slice_public_key"] = fd.read().strip()
        if self.FABRIC_SLICE_PRIVATE_KEY_PASSPHRASE in fabric_rc_dict:
            self.default_slice_key["slice_private_key_passphrase"] = fabric_rc_dict[
                self.FABRIC_SLICE_PRIVATE_KEY_PASSPHRASE
            ]

        if self.FABRIC_LOG_FILE in fabric_rc_dict:
            self.set_log_file(fabric_rc_dict[self.FABRIC_LOG_FILE].strip().strip('"'))
        if self.FABRIC_LOG_LEVEL in fabric_rc_dict:
            self.set_log_level(fabric_rc_dict[self.FABRIC_LOG_LEVEL].strip().strip('"'))
        if self.FABRIC_AVOID in fabric_rc_dict:
            self.set_avoid_csv(
                fabric_rc_dict[self.FABRIC_AVOID].strip().strip('"').strip("'")
            )
        if self.FABRIC_SSH_COMMAND_LINE in fabric_rc_dict:
            self.set_ssh_command_line(
                fabric_rc_dict[self.FABRIC_SSH_COMMAND_LINE]
                .strip()
                .strip('"')
                .strip("'")
            )

        # Set config values from constructor arguments
        if credmgr_host is not None:
            self.credmgr_host = credmgr_host
        if orchestrator_host is not None:
            self.orchestrator_host = orchestrator_host
        if fabric_token is not None:
            self.fabric_token = fabric_token
        if project_id is not None:
            self.project_id = project_id
        if bastion_username is not None:
            self.bastion_username = bastion_username
        if bastion_key_filename is not None:
            self.bastion_key_filename = bastion_key_filename
        if log_level is not None:
            self.set_log_level(log_level)
        if log_file is not None:
            self.log_file = log_file
        if data_dir is not None:
            self.data_dir = data_dir

        self.set_log_file(log_file=self.log_file)

        # if self.log_file is not None and self.log_level is not None:
        #    logging.basicConfig(filename=self.log_file, level=self.LOG_LEVELS[self.log_level],
        #                        format='[%(asctime)s] {%(pathname)s:%(lineno)d} %(levelname)s - %(message)s',
        #                        datefmt='%H:%M:%S')

<<<<<<< HEAD
=======
        self.bastion_private_ipv4_addr = "0.0.0.0"
        self.bastion_private_ipv6_addr = "0:0:0:0:0:0"

        if self.credmgr_host is None:
            self.credmgr_host = self.DEFAULT_FABRIC_CREDMGR_HOST

        if self.orchestrator_host is None:
            self.orchestrator_host = self.DEFAULT_FABRIC_ORCHESTRATOR_HOST

        if self.bastion_public_addr is None:
            self.bastion_public_addr = self.DEFAULT_FABRIC_BASTION_HOST

>>>>>>> 8f698c61
        self._validate_configuration()

        # Create slice manager
        self.slice_manager = None
        self.resources = None
        self.links = None
        self.facility_ports = None

        if not offline:
            self.build_slice_manager()

    def _validate_configuration(self):
        """
        Raise an error if we don't have the required configuration.
        """
        errors = []

        required_attrs = {
            "orchestrator_host": "orchestrator host",
            "credmgr_host": "credmanager host",
            "fabric_token": "FABRIC token",
            "project_id": "project ID",
            "bastion_username": "bastion username",
            "bastion_key_filename": "bastion key file",
            "bastion_public_addr": "bastion host address",
        }

        for attr, value in required_attrs.items():
            if not hasattr(self, attr) or getattr(self, attr) is None:
                errors.append(f"{value} is not set")

        if errors:
            # TODO: define custom exception class to report errors,
            # and emit a more helpful error message with hints about
            # setting up environment variables or configuration file.
            raise AttributeError(
                f"Error initializing {self.__class__.__name__}: {errors}"
            )

    def get_ssh_thread_pool_executor(self) -> ThreadPoolExecutor:
        return self.ssh_thread_pool_executor

    # def set_data_dir(self, data_dir: str):
    #    """
    #    Sets the directory for fablib to store temporary data
    #
    #    :param data_dir: new log data_dir
    #    :type data_dir: String
    #    """
    #    self.data_dir = data_dir
    #
    #    try:
    #        if not os.path.isdir(self.data_dir):
    #            os.makedirs(self.data_dir)
    #    except Exception as e:
    #        logging.warning(f"Failed to create data dir: {self.data_dir}")

    def get_ssh_command_line(self):
        return self.ssh_command_line

    def set_ssh_command_line(self, command):
        self.ssh_command_line = command

    def set_avoid_csv(self, avoid_csv: str = ""):
        avoid_csv = avoid_csv.strip().strip('"').strip("'")

        avoid = []
        for site in avoid_csv.split(","):
            avoid.append(site.strip())

        self.set_avoid(avoid)

    def set_avoid(self, avoid: list = []):
        logging.info(f"Setting global avoid list: {avoid}")
        self.avoid = avoid

    def get_avoid(self):
        return self.avoid

    def set_log_level(self, log_level: str = "INFO"):
        """
        Sets the current log level for logging

        Options:  'DEBUG'
                  'INFO'
                  'WARNING'
                  'ERROR'
                  'CRITICAL'

        :param log_level: new log level
        :type str: Level
        """

        self.log_level = log_level

        try:
            for handler in logging.root.handlers[:]:
                logging.root.removeHandler(handler)
        except Exception as e:
            pass

        try:
            if self.log_file and not os.path.isdir(os.path.dirname(self.log_file)):
                os.makedirs(os.path.dirname(self.log_file))
        except Exception as e:
            pass
            # logging.warning(f"Failed to create log_file directory: {os.path.dirname(self.log_file)}")

        if self.log_file and self.log_level:
            logging.basicConfig(
                filename=self.log_file,
                level=self.LOG_LEVELS[self.log_level],
                format="[%(asctime)s] {%(pathname)s:%(lineno)d} %(levelname)s - %(message)s",
                datefmt="%H:%M:%S",
            )

    def get_log_level(self):
        """
        Get the current log level for logging

        :return log_file: new log level
        :rtype log_file: string
        """

        return self.log_level

    def get_log_file(self) -> str:
        """
        Gets the current log file for logging

        :return log_file: new log level
        :rtype log_file: string
        """

        return self.log_file

    def set_log_file(self, log_file: str):
        """
        Sets the current log file for logging

        :param log_file: new log level
        :type log_file: string
        """
        self.log_file = log_file

        try:
            if not os.path.isdir(os.path.dirname(self.log_file)):
                os.makedirs(os.path.dirname(self.log_file))
        except Exception as e:
            pass
            # logging.warning(f"Failed to create log_file directory: {os.path.dirname(self.log_file)}")

        try:
            for handler in logging.root.handlers[:]:
                logging.root.removeHandler(handler)
        except:
            pass

        logging.basicConfig(
            filename=self.log_file,
            level=self.LOG_LEVELS[self.log_level],
            format="[%(asctime)s] {%(pathname)s:%(lineno)d} %(levelname)s - %(message)s",
            datefmt="%H:%M:%S",
        )

    def build_slice_manager(self) -> SliceManager:
        """
        Not a user facing API call.

        Creates a new SliceManager object.

        :return: a new SliceManager
        :rtype: SliceManager
        """
        try:
            logging.info(
                f"oc_host={self.orchestrator_host},"
                f"cm_host={self.credmgr_host},"
                f"project_id={self.project_id},"
                f"token_location={self.fabric_token},"
                f"initialize=True,"
                f"scope='all'"
            )

            self.slice_manager = SliceManager(
                oc_host=self.orchestrator_host,
                cm_host=self.credmgr_host,
                project_id=self.project_id,
                token_location=self.fabric_token,
                initialize=True,
                scope="all",
            )

            # Initialize the slice manager
            self.slice_manager.initialize()
        except Exception as e:
            # logging.error(f"{e}")
            logging.error(e, exc_info=True)
            raise e

        return self.slice_manager

    def get_image_names(self) -> List[str]:
        """
        Gets a list of available image names.

        This is statically defined for now. Eventually, images will be managed dynamically.

        :return: list of image names as strings
        :rtype: list[str]
        """
        return [
            "default_centos8_stream",
            "default_centos9_stream",
            "default_centos_7",
            "default_centos_8",
            "default_debian_10",
            "default_debian_11",
            "default_fedora_35",
            "default_rocky_8",
            "default_rocky_9",
            "default_ubuntu_18",
            "default_ubuntu_20",
            "default_ubuntu_21",
            "default_ubuntu_22",
            "default_fedora_36",
            "default_fedora_37",
            "docker_rocky_8",
            "docker_ubuntu_20",
            "docker_ubuntu_22",
        ]

    def get_site_names(self) -> List[str]:
        """
        Gets a list of all available site names.

        :return: list of site names as strings
        :rtype: list[str]
        """
        return self.get_resources().get_site_names()

    def list_sites(
        self,
        output: str = None,
        fields: str = None,
        quiet: bool = False,
        filter_function=None,
        update: bool = True,
        pretty_names: bool = True,
        force_refresh: bool = False,
        latlon: bool = True,
    ) -> object:
        """
        Lists all the sites and their attributes.

        There are several output options: "text", "pandas", and "json" that determine the format of the
        output that is returned and (optionally) displayed/printed.

        output:  'text': string formatted with tabular
                  'pandas': pandas dataframe
                  'json': string in json format

        fields: json output will include all available fields/columns.

        Example: fields=['Name','ConnectX-5 Available', 'NVMe Total']

        filter_function:  A lambda function to filter data by field values.

        Example: filter_function=lambda s: s['ConnectX-5 Available'] > 3 and s['NVMe Available'] <= 10

        :param output: output format
        :type output: str
        :param fields: list of fields (table columns) to show
        :type fields: List[str]
        :param quiet: True to specify printing/display
        :type quiet: bool
        :param filter_function: lambda function
        :type filter_function: lambda
        :return: table in format specified by output parameter
        :param update:
        :param pretty_names:
        :param force_refresh:
        :param latlon: convert address to latlon, makes online call to openstreetmaps.org
        :rtype: Object
        """
        return self.get_resources(
            update=update, force_refresh=force_refresh
        ).list_sites(
            output=output,
            fields=fields,
            quiet=quiet,
            filter_function=filter_function,
            pretty_names=pretty_names,
            latlon=latlon,
        )

    def list_links(
        self,
        output: str = None,
        fields: str = None,
        quiet: bool = False,
        filter_function=None,
        update: bool = True,
        pretty_names=True,
    ) -> object:
        """
        Lists all the links and their attributes.

        There are several output options: "text", "pandas", and "json" that determine the format of the
        output that is returned and (optionally) displayed/printed.

        output:  'text': string formatted with tabular
                  'pandas': pandas dataframe
                  'json': string in json format

        fields: json output will include all available fields/columns.

        Example: TODO

        filter_function:  A lambda function to filter data by field values.

        Example: filter_function=lambda s: s['ConnectX-5 Available'] > 3 and s['NVMe Available'] <= 10

        :param output: output format
        :type output: str
        :param fields: list of fields (table columns) to show
        :type fields: List[str]
        :param quiet: True to specify printing/display
        :type quiet: bool
        :param filter_function: lambda function
        :type filter_function: lambda
        :return: table in format specified by output parameter
        :rtype: Object
        """
        return self.get_links(update=update).list_links(
            output=output,
            fields=fields,
            quiet=quiet,
            filter_function=filter_function,
            pretty_names=pretty_names,
        )

    def list_facility_ports(
        self,
        output: str = None,
        fields: str = None,
        quiet: bool = False,
        filter_function=None,
        update: bool = True,
        pretty_names=True,
    ) -> object:
        """
        Lists all the facility ports and their attributes.

        There are several output options: "text", "pandas", and "json" that determine the format of the
        output that is returned and (optionally) displayed/printed.

        output:  'text': string formatted with tabular
                  'pandas': pandas dataframe
                  'json': string in json format

        fields: json output will include all available fields/columns.

        Example: TODO

        filter_function:  A lambda function to filter data by field values.

        Example: filter_function=lambda s: s['ConnectX-5 Available'] > 3 and s['NVMe Available'] <= 10

        :param output: output format
        :type output: str
        :param fields: list of fields (table columns) to show
        :type fields: List[str]
        :param quiet: True to specify printing/display
        :type quiet: bool
        :param filter_function: lambda function
        :type filter_function: lambda
        :return: table in format specified by output parameter
        :rtype: Object
        """
        return self.get_facility_ports(update=update).list_facility_ports(
            output=output,
            fields=fields,
            quiet=quiet,
            filter_function=filter_function,
            pretty_names=pretty_names,
        )

    def show_config(
        self,
        output: str = None,
        fields: list[str] = None,
        quiet: bool = False,
        pretty_names=True,
    ):
        """
        Show a table containing the current FABlib configuration parameters.

        There are several output options: "text", "pandas", and "json" that determine the format of the
        output that is returned and (optionally) displayed/printed.

        output:  'text': string formatted with tabular
                  'pandas': pandas dataframe
                  'json': string in json format

        fields: json output will include all available fields.

        Example: fields=['credmgr_host','project_id', 'fablib_log_file']

        :param output: output format
        :type output: str
        :param fields: list of fields to show
        :type fields: List[str]
        :param quiet: True to specify printing/display
        :type quiet: bool
        :return: table in format specified by output parameter
        :rtype: Object
        """

        if pretty_names:
            pretty_names_dict = self.get_config_pretty_names_dict()
        else:
            pretty_names_dict = {}

        return self.show_table(
            self.get_config(),
            fields=fields,
            title="FABlib Config",
            output=output,
            quiet=quiet,
            pretty_names_dict=pretty_names_dict,
        )

    def show_site(
        self,
        site_name: str,
        output: str = None,
        fields: list[str] = None,
        quiet: bool = False,
        pretty_names=True,
        latlon=True,
    ):
        """
        Show a table with all the properties of a specific site

        There are several output options: "text", "pandas", and "json" that determine the format of the
        output that is returned and (optionally) displayed/printed.

        output:  'text': string formatted with tabular
                  'pandas': pandas dataframe
                  'json': string in json format

        fields: json output will include all available fields.

        Example: fields=['credmgr_host','project_id', 'fablib_log_file']

        :param site_name: the name of a site
        :type site_name: str
        :param output: output format
        :type output: str
        :param fields: list of fields to show
        :type fields: List[str]
        :param quiet: True to specify printing/display
        :type quiet: bool
        :param latlon: convert address to lat/lon
        :type latlon: bool
        :return: table in format specified by output parameter
        :rtype: Object
        """
        return str(
            self.get_resources().show_site(
                site_name,
                fields=fields,
                output=output,
                quiet=quiet,
                pretty_names=pretty_names,
                latlon=latlon,
            )
        )

    def get_links(self, update: bool = True) -> Links:
        """
        Get the links.

        Optionally update the available resources by querying the FABRIC
        services. Otherwise, this method returns the existing information.

        :param update:
        :return: Links
        """

        if self.links is None:
            self.links = Links(self)
        elif update:
            self.links.update()

        return self.links

    def get_facility_ports(self, update: bool = True) -> FacilityPorts:
        """
        Get the facility ports.

        Optionally update the available resources by querying the FABRIC
        services. Otherwise, this method returns the existing information.

        :param update:
        :return: Links
        """
        if self.facility_ports is None:
            self.facility_ports = FacilityPorts(self)
        elif update:
            self.facility_ports.update()

        return self.facility_ports

    def get_resources(
        self, update: bool = True, force_refresh: bool = False
    ) -> Resources:
        """
        Get a reference to the resources object. The resources object
        is used to query for available resources and capacities.

        :return: the resources object
        :rtype: Resources
        """
        if not self.resources:
            self.get_available_resources(update=update, force_refresh=force_refresh)

        return self.resources

    def get_random_site(
        self, avoid: List[str] = [], filter_function=None, update: bool = True
    ) -> str:
        """
        Get a random site.

        :param avoid: list of site names to avoid choosing
        :type site_name: List[String]
        :return: one site name
        :rtype: String
        """
        return self.get_random_sites(
            count=1, avoid=avoid, filter_function=filter_function, update=update
        )[0]

    def get_random_sites(
        self,
        count: int = 1,
        avoid: List[str] = [],
        filter_function=None,
        update: bool = True,
        unique: bool = True,
    ) -> List[str]:
        """
        Get a list of random sites names. Each site will be included at most once.

        :param count: number of sites to return.
        :type count: int
        :param avoid: list of site names to avoid chosing
        :type site_name: List[String]
        :param unique:
        :return: list of random site names.
        :rtype: List[Sting]
        """

        # Always filter out sites in maintenance and sites that can't support any VMs
        def combined_filter_function(site):
            if filter_function == None:
                if site["state"] == "Active" and site["hosts"] > 0:
                    return True
            else:
                if (
                    filter_function(site)
                    and site["state"] == "Active"
                    and site["hosts"] > 0
                ):
                    return True

            return False

        for site in self.get_avoid():
            if site not in avoid:
                avoid.append(site)

        site_list = self.list_sites(
            output="list",
            quiet=True,
            filter_function=combined_filter_function,
            update=update,
            # if filter function is not specified, no need for latlon
            latlon=True if filter_function else False,
        )

        sites = list(map(lambda x: x["name"], site_list))

        # sites = self.get_resources().get_site_list()
        for site in avoid:
            if site in sites:
                sites.remove(site)

        rtn_sites = []
        for i in range(count):
            if len(sites) > 0:
                rand_site = random.choice(sites)
                sites.remove(rand_site)
                rtn_sites.append(rand_site)
            else:
                rtn_sites.append(None)
        return rtn_sites

    def get_default_slice_key(self) -> Dict[str, str]:
        """
        Gets the current default_slice_keys as a dictionary containg the
        public and private slice keys.

        Important! Slice key management is underdevelopment and this
        functionality will likely change going forward.

        :return: default_slice_key dictionary from superclass
        :rtype: Dict[String, String]
        """
        return self.default_slice_key

    def get_config_pretty_names_dict(self):
        return {
            "credmgr_host": "Credential Manager",
            "orchestrator_host": "Orchestrator",
            "fabric_token": "Token File",
            "project_id": "Project ID",
            "bastion_username": "Bastion Username",
            "bastion_private_key_file": "Bastion Private Key File",
            "bastion_host": "Bastion Host",
            "bastion_private_key_passphrase": "Bastion Private Key Passphrase",
            "slice_public_key_file": "Slice Public Key File",
            "slice_private_key_file": "Slice Private Key File",
            "fabric_slice_private_key_passphrase": "Slice Private Key Passphrase",
            "fablib_log_file": "Log File",
            "fablib_log_level": "Log Level",
            "fablib_version": "Version",
        }

    def get_config(self) -> Dict[str, Dict[str, str]]:
        """
        Gets a dictionary mapping keywords to configured FABRIC environment
        variable values.

        :return: dictionary mapping keywords to FABRIC values
        :rtype: Dict[String, String]
        """
        return {
            "credmgr_host": self.credmgr_host,
            "orchestrator_host": self.orchestrator_host,
            "fabric_token": self.fabric_token,
            "project_id": self.project_id,
            "bastion_username": self.bastion_username,
            "bastion_private_key_file": self.bastion_key_filename,
            "bastion_host": self.bastion_public_addr,
            "bastion_private_key_passphrase": self.bastion_passphrase,
            "slice_public_key_file": self.get_default_slice_public_key_file(),
            "slice_private_key_file": self.get_default_slice_private_key_file(),
            "fabric_slice_private_key_passphrase": self.get_default_slice_private_key_passphrase(),
            "fablib_log_file": self.get_log_file(),
            "fablib_log_level": self.get_log_level(),
            "fablib_version": fablib_version,
        }

    def get_configXXX(self) -> Dict[str, Dict[str, str]]:
        """
        Gets a dictionary mapping keywords to configured FABRIC environment
        variable values.

        :return: dictionary mapping keywords to FABRIC values
        :rtype: Dict[String, String]
        """
        return {
            "credmgr_host": {
                "pretty_name": "Credential Manager",
                "value": self.credmgr_host,
            },
            "orchestrator_host": {
                "pretty_name": "Orchestrator",
                "value": self.orchestrator_host,
            },
            "fabric_token": {"pretty_name": "Token File", "value": self.fabric_token},
            "project_id": {"pretty_name": "Project ID", "value": self.project_id},
            "bastion_username": {
                "pretty_name": "Bastion Username",
                "value": self.bastion_username,
            },
            "bastion_private_key_file": {
                "pretty_name": "Bastion Private Key File",
                "value": self.bastion_key_filename,
            },
            "bastion_host": {
                "pretty_name": "Bastion Host",
                "value": self.bastion_public_addr,
            },
            "bastion_private_key_passphrase": {
                "pretty_name": "Bastion Private Key Passphrase",
                "value": self.bastion_passphrase,
            },
            "slice_public_key_file": {
                "pretty_name": "Slice Public Key File",
                "value": self.get_default_slice_public_key_file(),
            },
            "slice_private_key_file": {
                "pretty_name": "Slice Private Key File",
                "value": self.get_default_slice_private_key_file(),
            },
            "fabric_slice_private_key_passphrase": {
                "pretty_name": "Slice Private Key Passphrase",
                "value": self.get_default_slice_private_key_passphrase(),
            },
            "fablib_log_file": {
                "pretty_name": "Log File",
                "value": self.get_log_file(),
            },
            "fablib_log_level": {
                "pretty_name": "Log Level",
                "value": self.get_log_level(),
            },
        }

    def get_default_slice_public_key(self) -> str:
        """
        Gets the default slice public key.

        Important! Slice key management is underdevelopment and this
        functionality will likely change going forward.

        :return: the slice public key on this fablib object
        :rtype: String
        """
        if "slice_public_key" in self.default_slice_key.keys():
            return self.default_slice_key["slice_public_key"]
        else:
            return None

    def get_default_slice_public_key_file(self) -> str:
        """
        Gets the path to the default slice public key file.

        Important! Slice key management is underdevelopment and this
        functionality will likely change going forward.

        :return: the path to the slice public key on this fablib object
        :rtype: String
        """
        if "slice_public_key_file" in self.default_slice_key.keys():
            return self.default_slice_key["slice_public_key_file"]
        else:
            return None

    def get_default_slice_private_key_file(self) -> str:
        """
        Gets the path to the default slice private key file.

        Important! Slices key management is underdevelopment and this
        functionality will likely change going forward.

        :return: the path to the slice private key on this fablib object
        :rtype: String
        """
        if "slice_private_key_file" in self.default_slice_key.keys():
            return self.default_slice_key["slice_private_key_file"]
        else:
            return None

    def get_default_slice_private_key_passphrase(self) -> str:
        """
        Gets the passphrase to the default slice private key.

        Important! Slices key management is underdevelopment and this
        functionality will likely change going forward.

        :return: the passphrase to the slice private key on this fablib object
        :rtype: String
        """
        if "slice_private_key_passphrase" in self.default_slice_key.keys():
            return self.default_slice_key["slice_private_key_passphrase"]
        else:
            return None

    def get_credmgr_host(self) -> str:
        """
        Gets the credential manager host site value.

        :return: the credential manager host site
        :rtype: String
        """
        return self.credmgr_host

    def get_orchestrator_host(self) -> str:
        """
        Gets the orchestrator host site value.

        :return: the orchestrator host site
        :rtype: String
        """
        return self.orchestrator_host

    def get_fabric_token(self) -> str:
        """
        Gets the FABRIC token location.

        :return: FABRIC token location
        :rtype: String
        """
        return self.fabric_token

    def get_bastion_username(self) -> str:
        """
        Gets the FABRIC Bastion username.

        :return: FABRIC Bastion username
        :rtype: String
        """
        return self.bastion_username

    def get_bastion_key_filename(self) -> str:
        """
        Gets the FABRIC Bastion key filename.

        :return: FABRIC Bastion key filename
        :rtype: String
        """
        return self.bastion_key_filename

    def get_bastion_key(self) -> str:
        """
        Reads the FABRIC Bastion private key file and returns the key.

        :return: FABRIC Bastion key string
        :rtype: String
        """
        with open(self.bastion_key_filename, "r", encoding="utf-8") as f:
            return f.read()

    def get_bastion_public_addr(self) -> str:
        """
        Gets the FABRIC Bastion host address.

        :return: Bastion host public address
        :rtype: String
        """
        return self.bastion_public_addr

    def probe_bastion_host(self) -> bool:
        """
        See if bastion will admit us with our configuration.

        Bastion hosts are configured to block hosts that attempts to
        use it with too many repeated authentication failures.  We
        want to avoid that.

        Returns ``True`` if connection attempt succeeds.  Raises an
        error in the event of failure.
        """

        bastion_client = paramiko.SSHClient()
        bastion_client.set_missing_host_key_policy(paramiko.AutoAddPolicy)

        try:
            bastion_host = self.get_bastion_public_addr()
            bastion_username = self.get_bastion_username()
            bastion_key_path = self.get_bastion_key_filename()
            bastion_key_passphrase = self.bastion_passphrase

            logging.info(
                f"Probing bastion host {bastion_host} with "
                f"username: {bastion_username}, key: {bastion_key_path}, "
                f"key passphrase: {'hidden' if bastion_key_passphrase else None}"
            )

            result = bastion_client.connect(
                hostname=bastion_host,
                username=bastion_username,
                key_filename=bastion_key_path,
                passphrase=bastion_key_passphrase,
                allow_agent=False,
                look_for_keys=False,
            )

            # Things should be fine if we are here.
            if result is None:
                logging.info(f"Connection with {bastion_host} appears to be working")
                return True

        except paramiko.SSHException as e:
            logging.error(
                f"Error connecting to bastion host {bastion_host} "
                f"(hint: check your bastion key setup?): {e}"
            )
            raise e
        except Exception as e:
            logging.error(f"Error connecting to bastion host {bastion_host}: {e}")
            raise e

        finally:
            bastion_client.close()

    def set_slice_manager(self, slice_manager: SliceManager):
        """
        Not intended as API call

        Sets the slice manager of this fablib object.

        :param slice_manager: the slice manager to set
        :type slice_manager: SliceManager
        """
        self.slice_manager = slice_manager

    def get_slice_manager(self) -> SliceManager:
        """
        Not intended as API call


        Gets the slice manager of this fablib object.

        :return: the slice manager on this fablib object
        :rtype: SliceManager
        """
        return self.slice_manager

    def new_slice(self, name: str) -> Slice:
        """
        Creates a new slice with the given name.

        :param name: the name to give the slice
        :type name: String
        :return: a new slice
        :rtype: Slice
        """
        # fabric = fablib()
        return Slice.new_slice(self, name=name)

    def get_site_advertisement(self, site: str) -> FimNode:
        """
        Not intended for API use.

        Given a site name, gets fim topology object for this site.

        :param site: a site name
        :type site: String
        :return: fim object for this site
        :rtype: Node
        """
        logging.info(f"Updating get_site_advertisement")
        return_status, topology = self.get_slice_manager().resources()
        if return_status != Status.OK:
            raise Exception(
                "Failed to get advertised_topology: {}, {}".format(
                    return_status, topology
                )
            )

        return topology.sites[site]

    def get_available_resources(
        self, update: bool = False, force_refresh: bool = False
    ) -> Resources:
        """
        Get the available resources.

        Optionally update the available resources by querying the
        FABRIC services.  Otherwise, this method returns the existing
        information.

        :param update:
        :param force_refresh:
        :return: Available Resources object
        """
        from fabrictestbed_extensions.fablib.resources import Resources

        if self.resources is None:
            self.resources = Resources(self, force_refresh=force_refresh)
        elif update:
            self.resources.update(force_refresh=force_refresh)

        return self.resources

    def get_fim_slices(
        self, excludes: List[SliceState] = [SliceState.Dead, SliceState.Closing]
    ) -> List[OrchestratorSlice]:
        """
        Gets a list of fim slices from the slice manager.

        This is not recommened for most users and should only be used to bypass fablib inorder
        to create custom low-level functionality.

        By default this method ignores Dead and Closing slices. Optional,
        parameter allows excluding a different list of slice states.  Pass
        an empty list (i.e. excludes=[]) to get a list of all slices.

        :param excludes: A list of slice states to exclude from the output list
        :type excludes: List[SliceState]
        :return: a list of fim models of slices
        :rtype: List[Slice]
        """
        return_status, slices = self.get_slice_manager().slices(
            excludes=excludes, limit=200
        )

        return_slices = []
        if return_status == Status.OK:
            for slice in slices:
                return_slices.append(slice)
        else:
            raise Exception(f"Failed to get slice list: {slices}")
        return return_slices

    # def tabulate_slices(self, slices):
    #     table = []
    #     for slice in slices:
    #         table.append([slice.get_slice_id(),
    #                       slice.get_name(),
    #                       slice.get_lease_end(),
    #                       slice.get_state(),
    #                       ])
    #
    #     return tabulate(table, headers=["ID", "Name", "Lease Expiration (UTC)", "State"])

    def list_slices(
        self,
        excludes=[SliceState.Dead, SliceState.Closing],
        output=None,
        fields=None,
        quiet=False,
        filter_function=None,
        pretty_names=True,
    ):
        """
        Lists all the slices created by a user.

        There are several output options: "text", "pandas", and "json" that determine the format of the
        output that is returned and (optionally) displayed/printed.

        output:  'text': string formatted with tabular
                  'pandas': pandas dataframe
                  'json': string in json format

        fields: json output will include all available fields/columns.

        Example: fields=['Name','State']

        filter_function:  A lambda function to filter data by field values.

        Example: filter_function=lambda s: s['State'] == 'Configuring'

        :param excludes: slice status to exclude
        :type excludes: list[slice.state]
        :param output: output format
        :type output: str
        :param fields: list of fields (table columns) to show
        :type fields: List[str]
        :param quiet: True to specify printing/display
        :type quiet: bool
        :param filter_function: lambda function
        :type filter_function: lambda
        :return: table in format specified by output parameter
        :rtype: Object
        """
        table = []
        for slice in self.get_slices(excludes=excludes):
            table.append(slice.toDict())
            # table.append({"ID": slice.get_slice_id(),
            #              "Name": slice.get_name(),
            #              "Lease Expiration (UTC)": slice.get_lease_end(),
            #              "Lease Start (UTC)": slice.get_lease_start(),
            #              "Project ID": slice.get_project_id(),
            #              "State": slice.get_state(),
            #              })

        # if fields == None:
        #    fields = ["ID", "Name", "Lease Expiration (UTC)", "Lease Start (UTC)", "Project ID", "State"]

        if pretty_names:
            pretty_names_dict = Slice.get_pretty_names_dict()
        else:
            pretty_names_dict = {}

        return self.list_table(
            table,
            fields=fields,
            title="Slices",
            output=output,
            quiet=quiet,
            filter_function=filter_function,
            pretty_names_dict=pretty_names_dict,
        )

    def show_slice(
        self,
        name: str = None,
        id: str = None,
        output=None,
        fields=None,
        quiet=False,
        pretty_names=True,
    ):
        """
        Show a table with all the properties of a specific site

        There are several output options: "text", "pandas", and "json" that determine the format of the
        output that is returned and (optionally) displayed/printed.

        output:  'text': string formatted with tabular
                  'pandas': pandas dataframe
                  'json': string in json format

        fields: json output will include all available fields.

        Example: fields=['Name','State']

        :param name: the name of a slice
        :type name: str
        :param output: output format
        :type output: str
        :param fields: list of fields to show
        :type fields: List[str]
        :param quiet: True to specify printing/display
        :type quiet: bool
        :return: table in format specified by output parameter
        :rtype: Object
        """

        slice = self.get_slice(name=name, slice_id=id)

        return slice.show(
            output=output, fields=fields, quiet=quiet, pretty_names=pretty_names
        )

    def get_slices(
        self,
        excludes: List[SliceState] = [SliceState.Dead, SliceState.Closing],
        slice_name: str = None,
        slice_id: str = None,
    ) -> List[Slice]:
        """
        Gets a list of slices from the slice manager.

        By default this method ignores Dead and Closing slices. Optional,
        parameter allows excluding a different list of slice states.  Pass
        an empty list (i.e. excludes=[]) to get a list of all slices.

        :param excludes: A list of slice states to exclude from the output list
        :type excludes: List[SliceState]
        :param slice_name:
        :param slice_id:

        :return: a list of slices
        :rtype: List[Slice]
        """
        import time

        if self.get_log_level() == logging.DEBUG:
            start = time.time()

        return_status, slices = self.get_slice_manager().slices(
            excludes=excludes, name=slice_name, slice_id=slice_id, limit=200
        )

        if self.get_log_level() == logging.DEBUG:
            end = time.time()
            logging.debug(
                f"Running self.get_slice_manager().slices(): elapsed time: {end - start} seconds"
            )

        return_slices = []
        if return_status == Status.OK:
            for slice in slices:
                return_slices.append(Slice.get_slice(self, sm_slice=slice))
        else:
            raise Exception(f"Failed to get slices: {slices}")
        return return_slices

    def get_slice(self, name: str = None, slice_id: str = None) -> Slice:
        """
        Gets a slice by name or slice_id. Dead and Closing slices may have
        non-unique names and must be queried by slice_id.  Slices in all other
        states are guaranteed to have unique names and can be queried by name.

        If both a name and slicd_id are provided, the slice matching the
        slice_id will be returned.

        :param name: The name of the desired slice
        :type name: String
        :param slice_id: The ID of the desired slice
        :type slice_id: String
        :raises: Exception: if slice name or slice id are not inputted
        :return: the slice, if found
        :rtype: Slice
        """
        # Get the appropriate slices list
        if slice_id:
            # if getting by slice_id consider all slices
            slices = self.get_slices(excludes=[], slice_id=slice_id)

            if len(slices) == 1:
                return slices[0]
            else:
                raise Exception(f"More than 1 slice found with slice_id: {slice_id}")
        elif name:
            # if getting by name then only consider active slices
            slices = self.get_slices(
                excludes=[SliceState.Dead, SliceState.Closing], slice_name=name
            )

            if len(slices) > 0:
                return slices[0]
            else:
                raise Exception(
                    f'Unable to find slice "{name}" for this project. Check slice name spelling and project id.'
                )
        else:
            raise Exception(
                "get_slice requires slice name (name) or slice id (slice_id)"
            )

    def delete_slice(self, slice_name: str = None):
        """
        Deletes a slice by name.

        :param slice_name: the name of the slice to delete
        :type slice_name: String
        """
        slice = self.get_slice(slice_name)
        slice.delete()

    def delete_all(self, progress: bool = True):
        """
        Deletes all slices on the slice manager.

        :param progress: optional progess printing to stdout
        :type progress: Bool
        """
        slices = self.get_slices()

        for slice in slices:
            try:
                if progress:
                    print(f"Deleting slice {slice.get_name()}", end="")
                slice.delete()
                if progress:
                    print(f", Success!")
            except Exception as e:
                if progress:
                    print(f", Failed!")

    def is_jupyter_notebook(self) -> bool:
        """
        Test for running inside a jupyter notebook

        :return: bool, True if in jupyter notebook
        :rtype: bool
        """
        try:
            shell = get_ipython().__class__.__name__
            if shell == "ZMQInteractiveShell":
                return True  # Jupyter notebook or qtconsole
            elif shell == "TerminalInteractiveShell":
                return False  # Terminal running IPython
            else:
                return False  # Other type (?)
        except NameError:
            return False

    def show_table_text(self, table, quiet=False):
        printable_table = tabulate(table)

        if not quiet:
            print(f"\n{printable_table}")

        return printable_table

    def show_table_jupyter(
        self, table, headers=None, title="", title_font_size="1.25em", quiet=False
    ):
        printable_table = pd.DataFrame(table)

        properties = {  # 'background-color': f'{FablibManager.FABRIC_LIGHT}',
            "text-align": "left",
            "border": f"1px {FablibManager.FABRIC_BLACK} solid !important",
        }

        printable_table = printable_table.style.set_caption(title)
        printable_table = printable_table.set_properties(**properties, overwrite=False)
        printable_table = printable_table.hide(axis="index")
        printable_table = printable_table.hide(axis="columns")

        printable_table = printable_table.set_table_styles(
            [
                {
                    "selector": "tr:nth-child(even)",
                    "props": [
                        ("background", f"{FablibManager.FABRIC_PRIMARY_EXTRA_LIGHT}"),
                        ("color", f"{FablibManager.FABRIC_BLACK}"),
                    ],
                }
            ],
            overwrite=False,
        )
        printable_table = printable_table.set_table_styles(
            [
                {
                    "selector": "tr:nth-child(odd)",
                    "props": [
                        ("background", f"{FablibManager.FABRIC_WHITE}"),
                        ("color", f"{FablibManager.FABRIC_BLACK}"),
                    ],
                }
            ],
            overwrite=False,
        )

        caption_props = [
            ("text-align", "center"),
            ("font-size", "150%"),
            # ("color", f'{FablibManager.FABRIC_BLACK}'),
            # ("background-color", f'{FablibManager.FABRIC_WHITE}'),
            # ("font-family", "courier"),
            # ("font-family", "montserrat"),
            # ("font-family", "IBM plex sans")'
        ]

        printable_table = printable_table.set_table_styles(
            [{"selector": "caption", "props": caption_props}], overwrite=False
        )

        if not quiet:
            display(printable_table)

        return printable_table

    def show_table_json(self, data, quiet=False):
        json_str = json.dumps(data, indent=4)

        if not quiet:
            print(f"{json_str}")

        return json_str

    def show_table_dict(self, data, quiet=False):
        if not quiet:
            print(f"{data}")

        return data

    def show_table(
        self,
        data,
        fields=None,
        title="",
        title_font_size="1.25em",
        output=None,
        quiet=False,
        pretty_names_dict={},
    ):
        if output == None:
            output = self.output.lower()

        table = self.create_show_table(
            data, fields=fields, pretty_names_dict=pretty_names_dict
        )

        if output == "text" or output == "default":
            return self.show_table_text(table, quiet=quiet)
        elif output == "json":
            return self.show_table_json(data, quiet=quiet)
        elif output == "dict":
            return self.show_table_dict(data, quiet=quiet)
        elif output == "pandas" or output == "jupyter_default":
            return self.show_table_jupyter(
                table,
                headers=fields,
                title=title,
                title_font_size=title_font_size,
                quiet=quiet,
            )
        else:
            logging.error(f"Unknown output type: {output}")

    def list_table_text(self, table, headers=None, quiet=False):
        if headers is not None:
            printable_table = tabulate(table, headers=headers)
        else:
            printable_table = tabulate(table)

        if not quiet:
            print(f"\n{printable_table}")

        return printable_table

    def list_table_jupyter(
        self,
        table,
        headers=None,
        title="",
        title_font_size="1.25em",
        output=None,
        quiet=False,
    ):
        if len(table) == 0:
            return None

        if headers is not None:
            printable_table = pd.DataFrame(table, columns=headers)
        else:
            printable_table = pd.DataFrame(table)

        # Table config (maybe some of this is unnecessary?
        # df.style.set_properties(**{'background-color': 'black',
        #                   'color': 'green'})

        properties = {  # 'background-color': f'{FablibManager.FABRIC_LIGHT}',
            "text-align": "left",
            "border": f"1px {FablibManager.FABRIC_BLACK} solid !important",
        }

        printable_table = printable_table.style.set_caption(title)
        printable_table = printable_table.hide(axis="index")
        # printable_table = printable_table.set_properties(**{'text-align': 'left'}, overwrite=False)
        printable_table = printable_table.set_properties(**properties, overwrite=False)

        caption_props = [
            ("text-align", "center"),
            ("font-size", "150%"),
            ("caption-side", "top"),
            # ("color", f'{FablibManager.FABRIC_BLACK}'),
            # ("background-color", f'{FablibManager.FABRIC_WHITE}'),
            # ("font-family", "courier"),
            # ("font-family", "montserrat"),
            # ("font-family", "IBM plex sans")'
        ]

        printable_table = printable_table.set_table_styles(
            [{"selector": "caption", "props": caption_props}], overwrite=False
        )

        printable_table = printable_table.set_table_styles(
            [dict(selector="th", props=[("text-align", "left")])], overwrite=False
        )
        printable_table = printable_table.set_table_styles(
            [
                {
                    "selector": "tr:nth-child(even)",
                    "props": [
                        ("background", f"{FablibManager.FABRIC_WHITE}"),
                        ("color", f"{FablibManager.FABRIC_BLACK}"),
                    ],
                }
            ],
            overwrite=False,
        )
        printable_table = printable_table.set_table_styles(
            [
                {
                    "selector": "tr:nth-child(odd)",
                    "props": [
                        ("background", f"{FablibManager.FABRIC_PRIMARY_EXTRA_LIGHT}"),
                        ("color", f"{FablibManager.FABRIC_BLACK}"),
                    ],
                }
            ],
            overwrite=False,
        )

        printable_table = printable_table.set_table_styles(
            [
                dict(
                    selector=".level0",
                    props=[
                        ("border", "1px black solid !important"),
                        ("background", f"{FablibManager.FABRIC_WHITE}"),
                        ("color", f"{FablibManager.FABRIC_BLACK}"),
                    ],
                )
            ],
            overwrite=False,
        )

        if not quiet:
            display(printable_table)

        return printable_table

    def list_table_json(self, data, quiet=False):
        json_str = json.dumps(data, indent=4)

        if not quiet:
            print(f"{json_str}")

        return json_str

    def list_table_list(self, data, quiet=False):
        if not quiet:
            print(f"{data}")

        return data

    def list_table(
        self,
        data,
        fields=None,
        title="",
        title_font_size="1.25em",
        output=None,
        quiet=False,
        filter_function=None,
        pretty_names_dict={},
    ):
        if filter_function:
            data = list(filter(filter_function, data))

        logging.debug(f"data: {data}\n\n")

        if output == None:
            output = self.output.lower()

        if fields == None and len(data) > 0:
            fields = list(data[0].keys())

        if fields == None:
            fields = []

        logging.debug(f"fields: {fields}\n\n")

        headers = []
        for field in fields:
            if field in pretty_names_dict:
                headers.append(pretty_names_dict[field])
            else:
                headers.append(field)

        logging.debug(f"headers: {headers}\n\n")

        if output == "text":
            table = self.create_list_table(data, fields=fields)
            return self.list_table_text(table, headers=headers, quiet=quiet)
        elif output == "json":
            return self.list_table_json(data, quiet=quiet)
        elif output == "list":
            return self.list_table_list(data, quiet=quiet)
        elif output == "pandas":
            table = self.create_list_table(data, fields=fields)

            return self.list_table_jupyter(
                table,
                headers=headers,
                title=title,
                title_font_size=title_font_size,
                output=output,
                quiet=quiet,
            )
        else:
            logging.error(f"Unknown output type: {output}")

    def create_list_table(self, data, fields=None):
        table = []
        for entry in data:
            row = []
            for field in fields:
                row.append(entry[field])

            table.append(row)
        return table

    def create_list_tableXXX(self, data, fields=None):
        table = []
        for entry in data:
            row = []
            for field in fields:
                row.append(entry[field])

            table.append(row)
        return table

    def create_show_table(self, data, fields=None, pretty_names_dict={}):
        table = []
        if fields == None:
            for key, value in data.items():
                if key in pretty_names_dict:
                    table.append([pretty_names_dict[key], value])
                else:
                    table.append([key, value])
        else:
            for field in fields:
                value = data[field]
                if field in pretty_names_dict:
                    table.append([pretty_names_dict[field], value])
                else:
                    table.append([field, value])

        return table

    def create_show_tableXXX(self, data, fields=None):
        table = []
        if fields == None:
            for key, value in data.items():
                table.append([key, value])
        else:
            for field in fields:
                table.append([field, data[field]])
        return table

    # @staticmethod
    # def remove_dict_pretty_names(dict):
    #    rtn_dict = {}
    #    for key, value in dict.items():
    #        rtn_dict[key] = value['value']
    #    return rtn_dict<|MERGE_RESOLUTION|>--- conflicted
+++ resolved
@@ -756,11 +756,6 @@
         #                        format='[%(asctime)s] {%(pathname)s:%(lineno)d} %(levelname)s - %(message)s',
         #                        datefmt='%H:%M:%S')
 
-<<<<<<< HEAD
-=======
-        self.bastion_private_ipv4_addr = "0.0.0.0"
-        self.bastion_private_ipv6_addr = "0:0:0:0:0:0"
-
         if self.credmgr_host is None:
             self.credmgr_host = self.DEFAULT_FABRIC_CREDMGR_HOST
 
@@ -770,7 +765,6 @@
         if self.bastion_public_addr is None:
             self.bastion_public_addr = self.DEFAULT_FABRIC_BASTION_HOST
 
->>>>>>> 8f698c61
         self._validate_configuration()
 
         # Create slice manager
