#!/usr/bin/env python3
# MIT License
#
# Copyright (c) 2020 FABRIC Testbed
#
# Permission is hereby granted, free of charge, to any person obtaining a copy
# of this software and associated documentation files (the "Software"), to deal
# in the Software without restriction, including without limitation the rights
# to use, copy, modify, merge, publish, distribute, sublicense, and/or sell
# copies of the Software, and to permit persons to whom the Software is
# furnished to do so, subject to the following conditions:
#
# The above copyright notice and this permission notice shall be included in all
# copies or substantial portions of the Software.
#
# THE SOFTWARE IS PROVIDED "AS IS", WITHOUT WARRANTY OF ANY KIND, EXPRESS OR
# IMPLIED, INCLUDING BUT NOT LIMITED TO THE WARRANTIES OF MERCHANTABILITY,
# FITNESS FOR A PARTICULAR PURPOSE AND NONINFRINGEMENT. IN NO EVENT SHALL THE
# AUTHORS OR COPYRIGHT HOLDERS BE LIABLE FOR ANY CLAIM, DAMAGES OR OTHER
# LIABILITY, WHETHER IN AN ACTION OF CONTRACT, TORT OR OTHERWISE, ARISING FROM,
# OUT OF OR IN CONNECTION WITH THE SOFTWARE OR THE USE OR OTHER DEALINGS IN THE
# SOFTWARE.
#
# Author: Paul Ruth (pruth@renci.org)
from __future__ import annotations

import ipaddress
import json
import threading
import time
import paramiko
import logging

from fabrictestbed_extensions.fablib.network_service import NetworkService
from tabulate import tabulate
import select
import jinja2

from concurrent.futures import ThreadPoolExecutor
import concurrent.futures


from typing import List, Union, Tuple

from typing import TYPE_CHECKING

if TYPE_CHECKING:
    from fabrictestbed_extensions.fablib.slice import Slice
    from fabric_cf.orchestrator.swagger_client import Sliver as OrchestratorSliver

from fim.slivers.network_service import NSLayer

from fabrictestbed.slice_editor import Labels, CapacityHints, ServiceType
from fabrictestbed.slice_editor import Capacities, UserData
from ipaddress import ip_address, IPv4Address, IPv6Address, IPv4Network, IPv6Network

from fabrictestbed_extensions.fablib.component import Component
from fabrictestbed_extensions.fablib.interface import Interface
from fabrictestbed.slice_editor import Node as FimNode


class Node:
    default_cores = 2
    default_ram = 8
    default_disk = 10
    default_image = "default_rocky_8"

    def __init__(self, slice: Slice, node: FimNode):
        """
        Constructor. Sets the fablib slice and FIM node based on arguments.
        :param slice: the fablib slice to have this node on
        :type slice: Slice
        :param node: the FIM node that this Node represents
        :type node: Node
        """
        super().__init__()
        self.fim_node = node
        self.slice = slice
        self.host = None
        self.ip_addr_list_json = None

        # Try to set the username.
        try:
            self.set_username()
        except:
            self.username = None

        try:
            self.sliver = slice.get_sliver(reservation_id=self.get_reservation_id())
        except:
            self.sliver = None

        logging.getLogger("paramiko").setLevel(logging.WARNING)

    def get_fablib_manager(self):
        return self.slice.get_fablib_manager()

    def __str__(self):
        """
        Creates a tabulated string describing the properties of the node.
        Intended for printing node information.
        :return: Tabulated string of node information
        :rtype: String
        """
        table = [
            ["ID", self.get_reservation_id()],
            ["Name", self.get_name()],
            ["Cores", self.get_cores()],
            ["RAM", self.get_ram()],
            ["Disk", self.get_disk()],
            ["Image", self.get_image()],
            ["Image Type", self.get_image_type()],
            ["Host", self.get_host()],
            ["Site", self.get_site()],
            ["Management IP", self.get_management_ip()],
            ["Reservation State", self.get_reservation_state()],
            ["Error Message", self.get_error_message()],
            ["SSH Command", self.get_ssh_command()],
        ]

        return tabulate(table)  # , headers=["Property", "Value"])

    def get_sliver(self) -> OrchestratorSliver:
        """
        Not intended as API call
        Gets the node SM sliver
        :return: SM sliver for the node
        :rtype: Sliver
        """
        return self.sliver

    @staticmethod
    def new_node(
        slice: Slice = None, name: str = None, site: str = None, avoid: List[str] = []
    ):
        """
        Not intended for API call. See: Slice.add_node()
        Creates a new FABRIC node and returns a fablib node with the new node.
        :param slice: the fablib slice to build the new node on
        :type slice: Slice
        :param name: the name of the new node
        :type name: str
        :param site: the name of the site to build the node on
        :type site: str
        :param avoid: a list of node names to avoid
        :type avoid: List[str]
        :return: a new fablib node
        :rtype: Node
        """
        if site is None:
            [site] = slice.get_fablib_manager().get_random_sites(avoid=avoid)

        logging.info(f"Adding node: {name}, slice: {slice.get_name()}, site: {site}")
        node = Node(slice, slice.topology.add_node(name=name, site=site))
        node.set_capacities(
            cores=Node.default_cores, ram=Node.default_ram, disk=Node.default_disk
        )
        node.set_image(Node.default_image)

        node.init_fablib_data()

        return node

    @staticmethod
    def get_node(slice: Slice = None, node=None):
        """
        Not intended for API call.
        Returns a new fablib node using existing FABRIC resources.
        :param slice: the fablib slice storing the existing node
        :type slice: Slice
        :param node: the FIM node stored in this fablib node
        :type node: Node
        :return: a new fablib node storing resources
        :rtype: Node
        """
        return Node(slice, node)

    def toJson(self):
        """
        Returns the node attributes as a json string

        :return: slice attributes as json string
        :rtype: str
        """
        return json.dumps(self.toDict(), indent=4)

    @staticmethod
    def get_pretty_name_dict():
        return {
            "id": "ID",
            "name": "Name",
            "cores": "Cores",
            "ram": "RAM",
            "disk": "Disk",
            "image": "Image",
            "image_type": "Image Type",
            "host": "Host",
            "site": "Site",
            "username": "Username",
            "management_ip": "Management IP",
            "state": "State",
            "error": "Error",
            "ssh_command": "SSH Command",
            "public_ssh_key_file": "Public SSH Key File",
            "private_ssh_key_file": "Private SSH Key File",
        }

    def toDict(self, skip=[]):
        """
        Returns the node attributes as a dictionary

        :return: slice attributes as  dictionary
        :rtype: dict
        """
        rtn_dict = {}

        if "id" not in skip:
            rtn_dict["id"] = str(self.get_reservation_id())
        if "name" not in skip:
            rtn_dict["name"] = str(self.get_name())
        if "cores" not in skip:
            rtn_dict["cores"] = str(self.get_cores())
        if "ram" not in skip:
            rtn_dict["ram"] = str(self.get_ram())
        if "disk" not in skip:
            rtn_dict["disk"] = str(self.get_disk())
        if "image" not in skip:
            rtn_dict["image"] = str(self.get_image())
        if "image_type" not in skip:
            rtn_dict["image_type"] = str(self.get_image_type())
        if "host" not in skip:
            rtn_dict["host"] = str(self.get_host())
        if "site" not in skip:
            rtn_dict["site"] = str(self.get_site())
        if "username" not in skip:
            rtn_dict["username"] = str(self.get_username())
        if "management_ip" not in skip:
            rtn_dict["management_ip"] = (
                str(self.get_management_ip()).strip()
                if self.get_management_ip()
                else ""
            )  # str(self.get_management_ip())
        if "state" not in skip:
            rtn_dict["state"] = str(self.get_reservation_state())
        if "error" not in skip:
            rtn_dict["error"] = str(self.get_error_message())
        if "ssh_command" not in skip:
            rtn_dict["ssh_command"] = str(self.get_ssh_command())
        if "public_ssh_key_file" not in skip:
            rtn_dict["public_ssh_key_file"] = str(self.get_public_key_file())
        if "private_ssh_key_file" not in skip:
            rtn_dict["private_ssh_key_file"] = str(self.get_private_key_file())

        return rtn_dict
        # return { "ID":  str(self.get_reservation_id()),
        #        "Name": str(self.get_name()),
        #        "Cores": str(self.get_cores()),
        #        "RAM": str(self.get_ram()),
        #        "Disk": str(self.get_disk()),
        #        "Image": str(self.get_image()),
        #        "Image Type": str(self.get_image_type()),
        #        "Host": str(self.get_host()),
        #        "Site": str(self.get_site()),
        #        "Username" : str(self.get_username()),
        #        "Management IP": str(self.get_management_ip()),
        #        "State": str(self.get_reservation_state()),
        #        "Error": str(self.get_error_message()),
        #        "SSH Command": str(self.get_ssh_command()),
        #        "Public SSH Key File": str(self.get_public_key_file()),
        #        "Private SSH Key File": str(self.get_private_key_file()),
        #         }

    def generate_template_context(self):
        context = self.toDict(skip=["ssh_command"])
        context['components'] = []
        for component in self.get_components():
            context['components'].append(component.generate_template_context())

        return context

    def get_template_context(self):
        return self.get_slice().get_template_context(self, skip=["ssh_command"])

    def render_template(self, input_string):
        environment = jinja2.Environment()
        #environment.json_encoder = json.JSONEncoder(ensure_ascii=False)
        template = environment.from_string(input_string)
        output_string = template.render(self.get_template_context())

        return output_string

    def delete(self):
        self.get_slice().get_fim_topology().remove_node(name=self.get_name())

    def show(
        self, fields=None, output=None, quiet=False, colors=False, pretty_names=True
    ):
        """
        Show a table containing the current node attributes.

        There are several output options: "text", "pandas", and "json" that determine the format of the
        output that is returned and (optionally) displayed/printed.

        output:  'text': string formatted with tabular
                  'pandas': pandas dataframe
                  'json': string in json format

        fields: json output will include all available fields.

        Example: fields=['Name','State']

        :param output: output format
        :type output: str
        :param fields: list of fields to show
        :type fields: List[str]
        :param quiet: True to specify printing/display
        :type quiet: bool
        :param colors: True to specify state colors for pandas output
        :type colors: bool
        :return: table in format specified by output parameter
        :rtype: Object
        """

        data = self.toDict()

        # if fields == None:
        #    fields = ["ID", "Name", "Cores", "RAM", "Disk",
        #            "Image", "Image Type","Host", "Site",
        #            "Management IP", "State",
        #            "Error","SSH Command"
        #             ]

        def state_color(val):
            if val == "Active":
                color = f"{self.get_fablib_manager().SUCCESS_LIGHT_COLOR}"
            elif val == "Configuring":
                color = f"{self.get_fablib_manager().IN_PROGRESS_LIGHT_COLOR}"
            elif val == "Closed":
                color = f"{self.get_fablib_manager().ERROR_LIGHT_COLOR}"
            else:
                color = ""
            return "background-color: %s" % color

        if pretty_names:
            pretty_names_dict = self.get_pretty_name_dict()
        else:
            pretty_names_dict = {}

        if colors and self.get_fablib_manager().is_jupyter_notebook():
            table = self.get_fablib_manager().show_table(
                data,
                fields=fields,
                title="Node",
                output="pandas",
                quiet=True,
                pretty_names_dict=pretty_names_dict,
            )
            table.applymap(state_color)

            if quiet == False:
                display(table)
        else:
            table = self.get_fablib_manager().show_table(
                data,
                fields=fields,
                title="Node",
                output=output,
                quiet=quiet,
                pretty_names_dict=pretty_names_dict,
            )

        return table

    def list_components(
        self,
        fields=None,
        output=None,
        quiet=False,
        filter_function=None,
        pretty_names=True,
    ):
        """
        Lists all the components in the node with their attributes.

        There are several output options: "text", "pandas", and "json" that determine the format of the
        output that is returned and (optionally) displayed/printed.

        output:  'text': string formatted with tabular
                  'pandas': pandas dataframe
                  'json': string in json format

        fields: json output will include all available fields/columns.

        Example: fields=['Name','Model']

        filter_function:  A lambda function to filter data by field values.

        Example: filter_function=lambda s: s['Model'] == 'NIC_Basic'

        :param output: output format
        :type output: str
        :param fields: list of fields (table columns) to show
        :type fields: List[str]
        :param quiet: True to specify printing/display
        :type quiet: bool
        :param filter_function: lambda function
        :type filter_function: lambda
        :return: table in format specified by output parameter
        :rtype: Object
        """

        components = []
        for component in self.get_components():
            components.append(component.get_name())

        def combined_filter_function(x):
            if filter_function == None:
                if x["name"] in set(components):
                    return True
            else:
                if filter_function(x) and x["name"] in set(components):
                    return True

            return False

        if pretty_names and len(self.self.get_components()) > 0:
            pretty_names_dict = self.self.get_components()[0].get_pretty_name_dict()
        else:
            pretty_names_dict = {}

        return self.get_slice().list_components(
            fields=fields,
            output=output,
            quiet=quiet,
            filter_function=combined_filter_function,
            pretty_names_dict=pretty_names_dict,
        )

    def list_interfaces(
        self,
        fields=None,
        output=None,
        quiet=False,
        filter_function=None,
        pretty_names=True,
    ):
        """
        Lists all the interfaces in the node with their attributes.

        There are several output options: "text", "pandas", and "json" that determine the format of the
        output that is returned and (optionally) displayed/printed.

        output:  'text': string formatted with tabular
                  'pandas': pandas dataframe
                  'json': string in json format

        fields: json output will include all available fields/columns.

        Example: fields=['Name','MAC']

        filter_function:  A lambda function to filter data by field values.

        Example: filter_function=lambda s: s['Node'] == 'Node1'

        :param output: output format
        :type output: str
        :param fields: list of fields (table columns) to show
        :type fields: List[str]
        :param quiet: True to specify printing/display
        :type quiet: bool
        :param filter_function: lambda function
        :type filter_function: lambda
        :return: table in format specified by output parameter
        :rtype: Object
        """

        ifaces = []
        for iface in self.get_interfaces():
            ifaces.append(iface.get_name())

        def combined_filter_function(x):
            if filter_function == None:
                if x["name"]["value"] in set(ifaces):
                    return True
            else:
                if filter_function(x) and x["name"]["value"] in set(ifaces):
                    return True

            return False

        # name_filter = lambda s: s['Name'] in set(ifaces)
        # if filter_function != None:
        #    filter_function = lambda x: filter_function(x) + name_filter(x)
        # else:
        #    filter_function = name_filter

        return self.get_slice().list_interfaces(
            fields=fields,
            output=output,
            quiet=quiet,
            filter_function=combined_filter_function,
            pretty_names=pretty_names,
        )

    def list_networks(
        self,
        fields=None,
        output=None,
        quiet=False,
        filter_function=None,
        pretty_names=True,
    ):
        """
        Lists all the networks attached to  the nodes with their attributes.

        There are several output options: "text", "pandas", and "json" that determine the format of the
        output that is returned and (optionally) displayed/printed.

        output:  'text': string formatted with tabular
                  'pandas': pandas dataframe
                  'json': string in json format

        fields: json output will include all available fields/columns.

        Example: fields=['Name','Type']

        filter_function:  A lambda function to filter data by field values.

        Example: filter_function=lambda s: s['Type'] == 'FABNetv4'

        :param output: output format
        :type output: str
        :param fields: list of fields (table columns) to show
        :type fields: List[str]
        :param quiet: True to specify printing/display
        :type quiet: bool
        :param filter_function: lambda function
        :type filter_function: lambda
        :return: table in format specified by output parameter
        :rtype: Object
        """

        interfaces = self.get_interfaces()
        networks = self.get_networks()

        networks = []
        for iface in interfaces:
            networks.append(iface.get_network().get_name())

        def combined_filter_function(x):
            if filter_function == None:
                if x["name"]["value"] in set(networks):
                    return True
            else:
                if filter_function(x) and x["name"]["value"] in set(networks):
                    return True

            return False

        if pretty_names and len(networks) > 0:
            pretty_names_dict = networks[0].get_pretty_name_dict()
        else:
            pretty_names_dict = {}

        return self.get_slice().list_networks(
            fields=fields,
            output=output,
            quiet=quiet,
            filter_function=combined_filter_function,
            pretty_names_dict=pretty_names_dict,
        )

    def get_networks(self):
        networks = []
        for interface in self.get_interfaces():
            networks.append(interface.get_network())

        return networks

    def get_fim_node(self) -> FimNode:
        """
        Not recommended for most users.

        Gets the node's FABRIC Information Model (fim) object. This method
        is used to access data at a lower level than FABlib.

        :return: the FABRIC model node
        :rtype: FIMNode
        """
        return self.fim_node

    def set_capacities(self, cores: int = 2, ram: int = 2, disk: int = 10):
        """
        Sets the capacities of the FABRIC node.
        :param cores: the number of cores to set on this node
        :type cores: int
        :param ram: the amount of RAM to set on this node
        :type ram: int
        :param disk: the amount of disk space to set on this node
        :type disk: int
        """
        cores = int(cores)
        ram = int(ram)
        disk = int(disk)

        cap = Capacities(core=cores, ram=ram, disk=disk)
        self.get_fim_node().set_properties(capacities=cap)

    def set_instance_type(self, instance_type: str):
        """
        Sets the instance type of this fablib node on the FABRIC node.
        :param instance_type: the name of the instance type to set
        :type instance_type: String
        """
        self.get_fim_node().set_properties(
            capacity_hints=CapacityHints(instance_type=instance_type)
        )

    def set_username(self, username: str = None):
        """
        Not intended as an API call.
        Sets this fablib node's username
        Optional username parameter. The username likely should be picked
        to match the image type.
        :param username: username
        """
        if username is not None:
            self.username = username
        elif "centos" in self.get_image():
            self.username = "centos"
        elif "ubuntu" in self.get_image():
            self.username = "ubuntu"
        elif "rocky" in self.get_image():
            self.username = "rocky"
        elif "fedora" in self.get_image():
            self.username = "fedora"
        elif "cirros" in self.get_image():
            self.username = "cirros"
        elif "debian" in self.get_image():
            self.username = "debian"
        elif "freebsd" in self.get_image():
            self.username = "freebsd"
        elif "openbsd" in self.get_image():
            self.username = "openbsd"
        else:
            self.username = None

    def set_image(self, image: str, username: str = None, image_type: str = "qcow2"):
        """
        Sets the image information of this fablib node on the FABRIC node.
        :param image: the image reference to set
        :type image: String
        :param username: the username of this fablib node. Currently unused.
        :type username: String
        :param image_type: the image type to set
        :type image_type: String
        """
        self.get_fim_node().set_properties(image_type=image_type, image_ref=image)
        self.set_username(username=username)

    def set_host(self, host_name: str = None):
        """
        Sets the hostname of this fablib node on the FABRIC node.
        :param host_name: the hostname. example: host_name='renc-w2.fabric-testbed.net'
        :type host_name: String
        """
        # example: host_name='renc-w2.fabric-testbed.net'
        labels = Labels()
        labels.instance_parent = host_name
        self.get_fim_node().set_properties(labels=labels)

        # set an attribute used to get host before Submit
        self.host = host_name

    def set_site(self, site):
        """
        Sets the hostname of this fablib node on the FABRIC node.
        :param host_name: the hostname. example: host_name='renc-w2.fabric-testbed.net'
        :type host_name: String
        """
        # example: host_name='renc-w2.fabric-testbed.net'
        self.get_fim_node().site = site

    def get_slice(self) -> Slice:
        """
        Gets the fablib slice associated with this node.
        :return: the fablib slice on this node
        :rtype: Slice
        """
        return self.slice

    def get_name(self) -> str or None:
        """
        Gets the name of the FABRIC node.
        :return: the name of the node
        :rtype: String
        """
        try:
            return self.get_fim_node().name
        except:
            return None

    def get_cores(self) -> int or None:
        """
        Gets the number of cores on the FABRIC node.
        :return: the number of cores on the node
        :rtype: int
        """
        try:
            return self.get_fim_node().get_property(pname="capacity_allocations").core
        except:
            return None

    def get_ram(self) -> int or None:
        """
        Gets the amount of RAM on the FABRIC node.
        :return: the amount of RAM on the node
        :rtype: int
        """
        try:
            return self.get_fim_node().get_property(pname="capacity_allocations").ram
        except:
            return None

    def get_disk(self) -> int or None:
        """
        Gets the amount of disk space on the FABRIC node.
        :return: the amount of disk space on the node
        :rtype: int
        """
        try:
            return self.get_fim_node().get_property(pname="capacity_allocations").disk
        except:
            return None

    def get_image(self) -> str or None:
        """
        Gets the image reference on the FABRIC node.
        :return: the image reference on the node
        :rtype: String
        """
        try:
            return self.get_fim_node().image_ref
        except:
            return None

    def get_image_type(self) -> str or None:
        """
        Gets the image type on the FABRIC node.
        :return: the image type on the node
        :rtype: String
        """
        try:
            return self.get_fim_node().image_type
        except:
            return None

    def get_host(self) -> str or None:
        """
        Gets the hostname on the FABRIC node.
        :return: the hostname on the node
        :rtype: String
        """
        try:
            if self.host is not None:
                return self.host
            return (
                self.get_fim_node()
                .get_property(pname="label_allocations")
                .instance_parent
            )
        except:
            return None

    def get_site(self) -> str or None:
        """
        Gets the sitename on the FABRIC node.
        :return: the sitename on the node
        :rtype: String
        """
        try:
            return self.get_fim_node().site
        except:
            return None

    def get_management_ip(self) -> str or None:
        """
        Gets the management IP on the FABRIC node.
        :return: management IP
        :rtype: String
        """
        try:
            return self.get_fim_node().management_ip
        except:
            return None

    def get_reservation_id(self) -> str or None:
        """
        Gets the reservation ID on the FABRIC node.
        :return: reservation ID on the node
        :rtype: String
        """
        try:
            return (
                self.get_fim_node()
                .get_property(pname="reservation_info")
                .reservation_id
            )
        except:
            return None

    def get_reservation_state(self) -> str or None:
        """
        Gets the reservation state on the FABRIC node.
        :return: the reservation state on the node
        :rtype: String
        """
        try:
            return (
                self.get_fim_node()
                .get_property(pname="reservation_info")
                .reservation_state
            )
        except:
            return None

    def get_error_message(self) -> str or None:
        """
        Gets the error message on the FABRIC node.
        :return: the error message on the node
        :rtype: String
        """
        try:
            return (
                self.get_fim_node().get_property(pname="reservation_info").error_message
            )
        except:
            return ""

    def get_interfaces(self) -> List[Interface] or None:
        """
        Gets a list of the interfaces associated with the FABRIC node.
        :return: a list of interfaces on the node
        :rtype: List[Interface]
        """
        interfaces = []
        for component in self.get_components():
            for interface in component.get_interfaces():
                interfaces.append(interface)

        return interfaces

    def get_interface(
        self, name: str = None, network_name: str = None
    ) -> Interface or None:
        """
        Gets a particular interface associated with a FABRIC node.
        Accepts either the interface name or a network_name. If a network name
        is used this method will return the interface on the node that is
        connected to the network specified.
        If a name and network_name are both used, the interface name will
        take precedence.
        :param name: interface name to search for
        :type name: str
        :param network_name: network name to search for
        :type name: str
        :raise Exception: if interface is not found
        :return: an interface on the node
        :rtype: Interface
        """
        if name is not None:
            for component in self.get_components():
                for interface in component.get_interfaces():
                    if interface.get_name() == name:
                        return interface
        elif network_name is not None:
            for interface in self.get_interfaces():
                if (
                    interface is not None
                    and interface.get_network() is not None
                    and interface.get_network().get_name() == network_name
                ):
                    return interface

        raise Exception("Interface not found: {}".format(name))

    def get_username(self) -> str:
        """
        Gets the username on this fablib node.
        :return: the username on this node
        :rtype: String
        """
        return self.username

    def get_public_key(self) -> str:
        """
        Gets the public key on fablib node.
        Important! Slice key management is underdevelopment and this
        functionality will likely change going forward.
        :return: the public key on the node
        :rtype: String
        """
        return self.get_slice().get_slice_public_key()

    def get_public_key_file(self) -> str:
        """
        Gets the public key file path on the fablib node.
        Important! Slice key management is underdevelopment and this
        functionality will likely change going forward.
        :return: the public key path
        :rtype: String
        """
        return self.get_slice().get_slice_public_key_file()

    def get_private_key(self) -> str:
        """
        Gets the private key on the fablib node.
        Important! Slice key management is underdevelopment and this
        functionality will likely change going forward.
        :return: the private key on the node
        :rtype: String
        """
        return self.get_slice().get_slice_private_key()

    def get_private_key_file(self) -> str:
        """
        Gets the private key file path on the fablib slice.
        Important! Slice key management is underdevelopment and this
        functionality will likely change going forward.
        :return: the private key path
        :rtype: String
        """
        return self.get_slice().get_slice_private_key_file()

    def get_private_key_passphrase(self) -> str:
        """
        Gets the private key passphrase on the FABLIB slice.
        Important! Slice key management is underdevelopment and this
        functionality will likely change going forward.
        :return: the private key passphrase
        :rtype: String
        """
        return self.get_slice().get_private_key_passphrase()

    def add_component(
        self, model: str = None, name: str = None, user_data: dict = {}
    ) -> Component:
        """
        Creates a new FABRIC component using this fablib node.
        Example model include:
        - NIC_Basic: A single port 100 Gbps SR-IOV Virtual Function on a Mellanox ConnectX-6
        - NIC_ConnectX_5: A dual port 25 Gbps Mellanox ConnectX-5
        - NIC_ConnectX_6: A dual port 100 Gbps Mellanox ConnectX-6
        - NVME_P4510: NVMe Storage Device
        - GPU_TeslaT4: Tesla T4 GPU
        - GPU_RTX6000: RTX6000 GPU
        :param model: the name of the component model to add
        :type model: String
        :param name: the name of the new component
        :type name: String
        :return: the new component
        :rtype: Component
        """
        return Component.new_component(
            node=self, model=model, name=name, user_data=user_data
        )

    def get_components(self) -> List[Component]:
        """
        Gets a list of components associated with this node.
        :return: a list of components on this node
        :rtype: List[Component]
        """
        return_components = []
        for component_name, component in self.get_fim_node().components.items():
            return_components.append(Component(self, component))

        return return_components

    def get_component(self, name: str) -> Component:
        """
        Gets a particular component associated with this node.
        :param name: the name of the component to search for
        :type name: String
        :raise Exception: if component not found by name
        :return: the component on the FABRIC node
        :rtype: Component
        """
        try:
            name = Component.calculate_name(node=self, name=name)
            return Component(self, self.get_fim_node().components[name])
        except Exception as e:
            logging.error(e, exc_info=True)
            raise Exception(f"Component not found: {name}")

    def get_ssh_command(self) -> str:
        """
        Gets an SSH command used to access this node node from a terminal.
        :return: the SSH command to access this node
        :rtype: str
        """

        # ssh_command = self.get_fablib_manager().get_ssh_command_line()

        # return self.template_substitution(ssh_command)

        # try:
        #    return self.template_substitution(self.get_fablib_manager().get_ssh_command_line())
        # except:
        #    return self.get_fablib_manager().get_ssh_command_line()

        try:
            return self.render_template(
                self.get_fablib_manager().get_ssh_command_line()
            )
        except:
            return self.get_fablib_manager().get_ssh_command_line()

        # for key,val in self.toDict(skip=["SSH Command"]).items():
        #    remove_str = '${'+str(key).strip()+'}'
        #    add_str = str(val)
        #    ssh_command = ssh_command.replace(remove_str, add_str)

        # for key,val in self.get_fablib_manager().get_config().items():
        #    remove_str = '${'+str(key).strip()+'}'
        #    add_str = str(val)
        #    ssh_command = ssh_command.replace(remove_str, add_str)

        # return ssh_command

        # return 'ssh -i {} -F /path/to/your/ssh/config/file {}@{}'.format(self.get_private_key_file(),
        #                                   self.get_username(),
        #                                   self.get_management_ip())

    def validIPAddress(self, IP: str) -> str:
        """
        Checks if the IP string is a valid IP address.
        :param IP: the IP string to check
        :type IP: String
        :return: the type of IP address the IP string is, or 'Invalid'
        :rtype: String
        """
        try:
            return "IPv4" if type(ip_address(IP)) is IPv4Address else "IPv6"
        except ValueError:
            return "Invalid"

    def get_paramiko_key(
        self, private_key_file: str = None, get_private_key_passphrase: str = None
    ) -> paramiko.PKey:
        # TODO: This is a bit of a hack and should probably test he keys for their types
        # rather than relying on execptions
        if get_private_key_passphrase:
            try:
                return paramiko.RSAKey.from_private_key_file(
                    self.get_private_key_file(),
                    password=self.get_private_key_passphrase(),
                )
            except:
                pass

            try:
                return paramiko.ecdsakey.ECDSAKey.from_private_key_file(
                    self.get_private_key_file(),
                    password=self.get_private_key_passphrase(),
                )
            except:
                pass
        else:
            try:
                return paramiko.RSAKey.from_private_key_file(
                    self.get_private_key_file()
                )
            except:
                pass

            try:
                return paramiko.ecdsakey.ECDSAKey.from_private_key_file(
                    self.get_private_key_file()
                )
            except:
                pass

        raise Exception(f"ssh key invalid: FABRIC requires RSA or ECDSA keys")

    def execute_thread(
        self,
        command: str,
        retry: int = 3,
        retry_interval: int = 10,
        username: str = None,
        private_key_file: str = None,
        private_key_passphrase: str = None,
        output_file: str = None,
    ) -> threading.Thread:
        """
        Creates a thread that calls node.execute().  Results (i.e. stdout, stderr) from the thread can be
        retrieved with by calling thread.result()

        :param command: the command to run
        :type command: str
        :param retry: the number of times to retry SSH upon failure
        :type retry: int
        :param retry_interval: the number of seconds to wait before retrying SSH upon failure
        :type retry_interval: int
        :param username: username
        :type username: str
        :param private_key_file: path to private key file
        :type private_key_file: str
        :param private_key_passphrase: pass phrase
        :type private_key_passphrase: str
        :param output_file: path to a file where the stdout/stderr will be written. None for no file output
        :type output_file: List[str]
        :return: a thread that called node.execute()
        :raise Exception: if management IP is invalid
        """

        return (
            self.get_fablib_manager()
            .get_ssh_thread_pool_executor()
            .submit(
                self.execute,
                command,
                retry=retry,
                retry_interval=retry_interval,
                username=username,
                private_key_file=private_key_file,
                private_key_passphrase=private_key_passphrase,
                output_file=output_file,
                quiet=True,
            )
        )

    def execute(
        self,
        command: str,
        retry: int = 3,
        retry_interval: int = 10,
        username: str =None,
        private_key_file: str = None,
        private_key_passphrase: str = None,
        quiet: bool = False,
        read_timeout: int = 10,
        timeout=None,
        output_file: str = None,
    ):
        """
        Runs a command on the FABRIC node.

        The function uses paramiko to ssh to the FABRIC node and execute an arbitrary shell command.


        :param command: the command to run
        :type command: str
        :param retry: the number of times to retry SSH upon failure
        :type retry: int
        :param retry_interval: the number of seconds to wait before retrying SSH upon failure
        :type retry_interval: int
        :param username: username
        :type username: str
        :param private_key_file: path to private key file
        :type private_key_file: str
        :param private_key_passphrase: pass phrase
        :type private_key_passphrase: str
        :param output_file: path to a file where the stdout/stderr will be written. None for no file output
        :type output_file: List[str]
        :param output: print stdout and stderr to the screen
        :type output: bool
        :param read_timeout: the number of seconds to wait before retrying to
        read from stdout and stderr
        :type read_timeout: int
        :param timeout: the number of seconds to wait before terminating the
        command using the linux timeout command. Specifying a timeout
        encapsulates the command with the timeout command for you
        :type timeout: int
        :return: a tuple of  (stdout[Sting],stderr[String])
        :rtype: Tuple
        :raise Exception: if management IP is invalid
        """
        import logging

        logging.debug(
            f"execute node: {self.get_name()}, management_ip: {self.get_management_ip()}, command: {command}"
        )

        # if not quiet:
        chunking = True

        if self.get_fablib_manager().get_log_level() == logging.DEBUG:
            start = time.time()

        # Get and test src and management_ips
        management_ip = str(self.get_fim_node().get_property(pname="management_ip"))
        if self.validIPAddress(management_ip) == "IPv4":
            # src_addr = (self.get_fablib_manager().get_bastion_private_ipv4_addr(), 22)
            src_addr = ("0.0.0.0", 22)

        elif self.validIPAddress(management_ip) == "IPv6":
            # src_addr = (self.get_fablib_manager().get_bastion_private_ipv6_addr(), 22)
            src_addr = ("0:0:0:0:0:0:0:0", 22)
        else:
            raise Exception(f"node.execute: Management IP Invalid: {management_ip}")
        dest_addr = (management_ip, 22)

        bastion_username = self.get_fablib_manager().get_bastion_username()
        bastion_key_file = self.get_fablib_manager().get_bastion_key_filename()

        if username != None:
            node_username = username
        else:
            node_username = self.username

        if private_key_file != None:
            node_key_file = private_key_file
        else:
            node_key_file = self.get_private_key_file()

        if private_key_passphrase != None:
            node_key_passphrase = private_key_passphrase
        else:
            node_key_passphrase = self.get_private_key_file()

        for attempt in range(int(retry)):
            try:
                key = self.get_paramiko_key(
                    private_key_file=node_key_file,
                    get_private_key_passphrase=node_key_passphrase,
                )
                bastion = paramiko.SSHClient()
                bastion.set_missing_host_key_policy(paramiko.AutoAddPolicy())
                bastion.connect(
                    self.get_fablib_manager().get_bastion_public_addr(),
                    username=bastion_username,
                    key_filename=bastion_key_file,
                )

                bastion_transport = bastion.get_transport()
                bastion_channel = bastion_transport.open_channel(
                    "direct-tcpip", dest_addr, src_addr
                )

                client = paramiko.SSHClient()
                # client.load_system_host_keys()
                # client.set_missing_host_key_policy(paramiko.MissingHostKeyPolicy())
                client.set_missing_host_key_policy(paramiko.AutoAddPolicy())

                client.connect(
                    management_ip,
                    username=node_username,
                    pkey=key,
                    sock=bastion_channel,
                )

                if output_file:
                    file = open(output_file, "a")

                # stdin, stdout, stderr = client.exec_command('echo \"' + command + '\" > /tmp/fabric_execute_script.sh; chmod +x /tmp/fabric_execute_script.sh; /tmp/fabric_execute_script.sh')

                if timeout is not None:
                    command = (
                        f"sudo timeout --foreground -k 10 {timeout} " + command + "\n"
                    )

                stdin, stdout, stderr = client.exec_command(command)
                channel = stdout.channel

                # Only writing one command, so we can shut down stdin and
                # writing abilities
                stdin.close()
                channel.shutdown_write()

                # Read stdout and stderr:
                if not chunking:
                    # The old way
                    rtn_stdout = str(stdout.read(), "utf-8").replace("\\n", "\n")
                    rtn_stderr = str(stderr.read(), "utf-8").replace("\\n", "\n")
                    if quiet == False:
                        print(rtn_stdout, rtn_stderr)

                else:
                    # Credit to Stack Overflow user tintin's post here: https://stackoverflow.com/a/32758464
                    stdout_chunks = []
                    stdout_chunks.append(
                        stdout.channel.recv(len(stdout.channel.in_buffer))
                    )
                    stderr_chunks = []

                    while (
                        not channel.closed
                        or channel.recv_ready()
                        or channel.recv_stderr_ready()
                    ):
                        got_chunk = False
                        readq, _, _ = select.select(
                            [stdout.channel], [], [], read_timeout
                        )
                        for c in readq:
                            if c.recv_ready():
                                stdoutbytes = stdout.channel.recv(len(c.in_buffer))
                                if quiet == False:
                                    print(
                                        str(stdoutbytes, "utf-8").replace("\\n", "\n"),
                                        end="",
                                    )
                                if output_file:
                                    file.write(
                                        str(stdoutbytes, "utf-8").replace("\\n", "\n")
                                    )
                                    file.flush()

                                stdout_chunks.append(stdoutbytes)
                                got_chunk = True
                            if c.recv_stderr_ready():
                                # make sure to read stderr to prevent stall
                                stderrbytes = stderr.channel.recv_stderr(
                                    len(c.in_stderr_buffer)
                                )
                                if quiet == False:
                                    print(
                                        "\x1b[31m",
                                        str(stderrbytes, "utf-8").replace("\\n", "\n"),
                                        "\x1b[0m",
                                        end="",
                                    )
                                if output_file:
                                    file.write(
                                        str(stderrbytes, "utf-8").replace("\\n", "\n")
                                    )
                                    file.flush()
                                stderr_chunks.append(stderrbytes)
                                got_chunk = True

                        if (
                            not got_chunk
                            and stdout.channel.exit_status_ready()
                            and not stderr.channel.recv_stderr_ready()
                            and not stdout.channel.recv_ready()
                        ):
                            stdout.channel.shutdown_read()
                            stdout.channel.close()
                            break

                    stdout.close()
                    stderr.close()

                    # chunks are groups of bytes, combine and convert to str
                    rtn_stdout = b"".join(stdout_chunks).decode("utf-8")
                    rtn_stderr = b"".join(stderr_chunks).decode("utf-8")

                if self.get_fablib_manager().get_log_level() == logging.DEBUG:
                    end = time.time()
                    logging.debug(
                        f"Running node.execute(): command: {command}, elapsed time: {end - start} seconds"
                    )

                logging.debug(f"rtn_stdout: {rtn_stdout}")
                logging.debug(f"rtn_stderr: {rtn_stderr}")

                if output_file:
                    file.close()

                return rtn_stdout, rtn_stderr
                # success, skip other tries
                break

            except Exception as e:
                logging.warning(
                    f"Exception in upload_file() (attempt #{attempt} of {retry}): {e}"
                )

                if attempt + 1 == retry:
                    raise e

                # Fail, try again
                if self.get_fablib_manager().get_log_level() == logging.DEBUG:
                    logging.debug(
                        f"SSH execute fail. Slice: {self.get_slice().get_name()}, Node: {self.get_name()}, trying again"
                    )
                    logging.debug(e, exc_info=True)

                time.sleep(retry_interval)
                pass

            # Clean-up of open connections and files.
            finally:
                try:
                    client.close()
                except Exception as e:
                    logging.debug(f"Exception in client.close(): {e}")

                try:
                    bastion_channel.close()
                except Exception as e:
                    logging.debug(f"Exception in bastion_channel.close(): {e}")

                try:
                    bastion.close()
                except Exception as e:
                    logging.debug(f"Exception in bastion.close(): {e}")

                try:
                    if output_file:
                        file.close()
                except Exception as e:
                    logging.debug(f"Exception in output_file.close(): {e}")

        raise Exception("ssh failed: Should not get here")

    def upload_file_thread(
        self,
        local_file_path: str,
        remote_file_path: str = '.',
        retry: int = 3,
        retry_interval: int = 10,
    ):
        """
        Creates a thread that calls node.upload_file().  Results from the thread can be
        retrieved with by calling thread.result()
        :param local_file_path: the path to the file to upload
        :type local_file_path: str
        :param remote_file_path: the destination path of the file on the node
        :type remote_file_path: str
        :param retry: how many times to retry SCP upon failure
        :type retry: int
        :param retry_interval: how often to retry SCP on failure
        :type retry_interval: int
        :return: a thread that called node.execute()
        :rtype: Thread
        :raise Exception: if management IP is invalid
        """
        return (
            self.get_fablib_manager()
            .get_ssh_thread_pool_executor()
            .submit(
                self.upload_file,
                local_file_path,
                remote_file_path,
                retry=retry,
                retry_interval=retry_interval,
            )
        )

    def upload_file(
        self,
        local_file_path: str,
        remote_file_path: str = '.',
        retry: int = 3,
        retry_interval: int = 10,
    ):
        """
        Upload a local file to a remote location on the node.
        :param local_file_path: the path to the file to upload
        :type local_file_path: str
        :param remote_file_path: the destination path of the file on the node
        :type remote_file_path: str
        :param retry: how many times to retry SCP upon failure
        :type retry: int
        :param retry_interval: how often to retry SCP on failure
        :type retry_interval: int
        :raise Exception: if management IP is invalid
        """
        logging.debug(
            f"upload node: {self.get_name()}, local_file_path: {local_file_path}"
        )

        if self.get_fablib_manager().get_log_level() == logging.DEBUG:
            start = time.time()

        # Get and test src and management_ips
        management_ip = str(self.get_fim_node().get_property(pname="management_ip"))
        if self.validIPAddress(management_ip) == "IPv4":
            src_addr = ("0.0.0.0", 22)
        elif self.validIPAddress(management_ip) == "IPv6":
            src_addr = ("0:0:0:0:0:0:0:0", 22)
        else:
            raise Exception(f"upload_file: Management IP Invalid: {management_ip}")
        dest_addr = (management_ip, 22)

        for attempt in range(int(retry)):
            try:
                key = self.get_paramiko_key(
                    private_key_file=self.get_private_key_file(),
                    get_private_key_passphrase=self.get_private_key_file(),
                )

                bastion = paramiko.SSHClient()
                bastion.set_missing_host_key_policy(paramiko.AutoAddPolicy())
                bastion.connect(
                    self.get_fablib_manager().get_bastion_public_addr(),
                    username=self.get_fablib_manager().get_bastion_username(),
                    key_filename=self.get_fablib_manager().get_bastion_key_filename(),
                )

                bastion_transport = bastion.get_transport()
                bastion_channel = bastion_transport.open_channel(
                    "direct-tcpip", dest_addr, src_addr
                )

                client = paramiko.SSHClient()
                client.load_system_host_keys()
                client.set_missing_host_key_policy(paramiko.MissingHostKeyPolicy())
                client.set_missing_host_key_policy(paramiko.AutoAddPolicy())

                client.connect(
                    management_ip,
                    username=self.username,
                    pkey=key,
                    sock=bastion_channel,
                )

                ftp_client = client.open_sftp()
                file_attributes = ftp_client.put(local_file_path, remote_file_path)

                if self.get_fablib_manager().get_log_level() == logging.DEBUG:
                    end = time.time()
                    logging.debug(
                        f"Running node.upload_file(): file: {local_file_path}, "
                        f"elapsed time: {end - start} seconds"
                    )

                return file_attributes

            except Exception as e:
                logging.warning(f"Exception on upload_file() attempt #{attempt}: {e}")

                if attempt + 1 == retry:
                    raise e

                # Fail, try again
                logging.warning(
                    f"SCP upload fail. Slice: {self.get_slice().get_name()}, Node: {self.get_name()}, trying again. Exception: {e}"
                )
                # traceback.print_exc()
                time.sleep(retry_interval)
                pass

            finally:
                try:
                    ftp_client.close()
                except Exception as e:
                    logging.debug(f"Exception in ftp_client.close(): {e}")

                try:
                    client.close()
                except Exception as e:
                    logging.debug(f"Exception in client.close(): {e}")

                try:
                    bastion_channel.close()
                except Exception as e:
                    logging.debug("Exception in bastion_channel.close(): {e}")

                try:
                    bastion.close()
                except Exception as e:
                    logging.debug("Exception in bastion.close(): {e}")

        raise Exception("scp upload failed")

    def download_file_thread(
        self,
        local_file_path: str,
        remote_file_path: str,
        retry: int = 3,
        retry_interval: int = 10,
    ):
        """ "
        Creates a thread that calls node.download_file().  Results from the thread can be
        retrieved with by calling thread.result()
        :param local_file_path: the destination path for the remote file
        :type local_file_path: str
        :param remote_file_path: the path to the remote file to download
        :type remote_file_path: str
        :param retry: how many times to retry SCP upon failure
        :type retry: int
        :param retry_interval: how often to retry SCP upon failure
        :type retry_interval: int
        :return: a thread that called node.download_file()
        :rtype: Thread
        :raise Exception: if management IP is invalid
        """
        return (
            self.get_fablib_manager()
            .get_ssh_thread_pool_executor()
            .submit(
                self.download_file,
                local_file_path,
                remote_file_path,
                retry=retry,
                retry_interval=retry_interval,
            )
        )

    def download_file(
        self,
        local_file_path: str,
        remote_file_path: str,
        retry: int = 3,
        retry_interval: int = 10,
    ):
        """
        Download a remote file from the node to a local destination.
        :param local_file_path: the destination path for the remote file
        :type local_file_path: str
        :param remote_file_path: the path to the remote file to download
        :type remote_file_path: str
        :param retry: how many times to retry SCP upon failure
        :type retry: int
        :param retry_interval: how often to retry SCP upon failure
        :type retry_interval: int
        """
        logging.debug(
            f"download node: {self.get_name()}, remote_file_path: {remote_file_path}"
        )

        if self.get_fablib_manager().get_log_level() == logging.DEBUG:
            start = time.time()

        # Get and test src and management_ips
        management_ip = str(self.get_fim_node().get_property(pname="management_ip"))
        if self.validIPAddress(management_ip) == "IPv4":
            src_addr = ("0.0.0.0", 22)

        elif self.validIPAddress(management_ip) == "IPv6":
            src_addr = ("0:0:0:0:0:0:0:0", 22)
        else:
            raise Exception(f"upload_file: Management IP Invalid: {management_ip}")
        dest_addr = (management_ip, 22)

        for attempt in range(int(retry)):
            try:
                key = self.get_paramiko_key(
                    private_key_file=self.get_private_key_file(),
                    get_private_key_passphrase=self.get_private_key_file(),
                )

                bastion = paramiko.SSHClient()
                bastion.set_missing_host_key_policy(paramiko.AutoAddPolicy())
                bastion.connect(
                    self.get_fablib_manager().get_bastion_public_addr(),
                    username=self.get_fablib_manager().get_bastion_username(),
                    key_filename=self.get_fablib_manager().get_bastion_key_filename(),
                )

                bastion_transport = bastion.get_transport()
                bastion_channel = bastion_transport.open_channel(
                    "direct-tcpip", dest_addr, src_addr
                )

                client = paramiko.SSHClient()
                client.load_system_host_keys()
                client.set_missing_host_key_policy(paramiko.MissingHostKeyPolicy())
                client.set_missing_host_key_policy(paramiko.AutoAddPolicy())

                client.connect(
                    management_ip,
                    username=self.username,
                    pkey=key,
                    sock=bastion_channel,
                )

                ftp_client = client.open_sftp()
                file_attributes = ftp_client.get(remote_file_path, local_file_path)

                if self.get_fablib_manager().get_log_level() == logging.DEBUG:
                    end = time.time()
                    logging.debug(
                        f"Running node.download(): file: {remote_file_path}, "
                        f"elapsed time: {end - start} seconds"
                    )

                return file_attributes

            except Exception as e:
                logging.warning(
                    f"Exception in download_file() (attempt #{attempt} of {retry}): {e}"
                )

                if attempt + 1 == retry:
                    raise e

                # Fail, try again
                logging.warning(
                    f"SCP download fail. Slice: {self.get_slice().get_name()}, Node: {self.get_name()}, trying again. Exception: {e}"
                )
                # traceback.print_exc()
                time.sleep(retry_interval)
                pass

            finally:
                try:
                    ftp_client.close()
                except Exception as e:
                    logging.debug(f"Exception in ftp_client.close(): {e}")

                try:
                    client.close()
                except Exception as e:
                    logging.debug(f"Exception in client.close(): {e}")

                try:
                    bastion_channel.close()
                except Exception as e:
                    logging.debug(f"Exception in bastion_channel.close(): {e}")

                try:
                    bastion.close()
                except Exception as e:
                    logging.debug(f"Exception in bastion.close(): {e}")

        raise Exception("scp download failed")

    def upload_directory_thread(
        self,
        local_directory_path: str,
        remote_directory_path: str,
        retry: int = 3,
        retry_interval: int = 10,
    ):
        """ "
        Creates a thread that calls node.upload_directory. Results from the thread can be
        retrieved with by calling thread.result()
        :param local_directory_path: the path to the directory to upload
        :type local_directory_path: str
        :param remote_directory_path: the destination path of the directory on the node
        :type remote_directory_path: str
        :param retry: how many times to retry SCP upon failure
        :type retry: int
        :param retry_interval: how often to retry SCP on failure
        :type retry_interval: int
        :return: a thread that called node.download_file()
        :rtype: Thread
        :raise Exception: if management IP is invalid
        """
        return (
            self.get_fablib_manager()
            .get_ssh_thread_pool_executor()
            .submit(
                self.upload_directory,
                local_directory_path,
                remote_directory_path,
                retry=retry,
                retry_interval=retry_interval,
            )
        )

    def upload_directory(
        self,
        local_directory_path: str,
        remote_directory_path: str,
        retry: int = 3,
        retry_interval: int = 10,
    ):
        """
        Upload a directory to remote location on the node.
        Makes a gzipped tarball of a directory and uploades it to a node. Then
        unzips and tars the directory at the remote_directory_path
        :param local_directory_path: the path to the directory to upload
        :type local_directory_path: str
        :param remote_directory_path: the destination path of the directory on the node
        :type remote_directory_path: str
        :param retry: how many times to retry SCP upon failure
        :type retry: int
        :param retry_interval: how often to retry SCP on failure
        :type retry_interval: int
        :raise Exception: if management IP is invalid
        """
        import tarfile
        import os
        import tempfile

        logging.debug(
            f"upload node: {self.get_name()}, local_directory_path: {local_directory_path}"
        )

        output_filename = local_directory_path.split("/")[-1]
        root_size = len(local_directory_path) - len(output_filename)

        temp_name = next(tempfile._get_candidate_names())

        temp_file = "/tmp/" + str(temp_name) + ".tar.gz"

        with tarfile.open(temp_file, "w:gz") as tar_handle:
            for root, dirs, files in os.walk(local_directory_path):
                for file in files:
                    tar_handle.add(
                        os.path.join(root, file),
                        arcname=os.path.join(root, file)[root_size:],
                        recursive=True,
                    )
                for directory in dirs:
                    tar_handle.add(
                        os.path.join(root, directory),
                        arcname=os.path.join(root, directory)[root_size:],
                        recursive=True,
                    )

        self.upload_file(temp_file, temp_file, retry, retry_interval)
        os.remove(temp_file)
        self.execute(
            "mkdir -p "
            + remote_directory_path
            + "; tar -xf "
            + temp_file
            + " -C "
            + remote_directory_path
            + "; rm "
            + temp_file,
            retry,
            retry_interval,
            quiet=True,
        )
        return "success"

    def download_directory_thread(
        self,
        local_directory_path: str,
        remote_directory_path: str,
        retry: int = 3,
        retry_interval: int = 10,
    ):
        """ "
        Creates a thread that calls node.download_directory. Results from the thread can be
        retrieved with by calling thread.result()
        :param local_directory_path: the path to the directory to upload
        :type local_directory_path: str
        :param remote_directory_path: the destination path of the directory on the node
        :type remote_directory_path: str
        :param retry: how many times to retry SCP upon failure
        :type retry: int
        :param retry_interval: how often to retry SCP on failure
        :type retry_interval: int
        :raise Exception: if management IP is invalid
        """
        return (
            self.get_fablib_manager()
            .get_ssh_thread_pool_executor()
            .submit(
                self.download_directory,
                local_directory_path,
                remote_directory_path,
                retry=retry,
                retry_interval=retry_interval,
            )
        )

    def download_directory(
        self,
        local_directory_path: str,
        remote_directory_path: str,
        retry: int = 3,
        retry_interval: int = 10,
    ):
        """
        Downloads a directory from remote location on the node.
        Makes a gzipped tarball of a directory and downloads it from a node. Then
        unzips and tars the directory at the local_directory_path
        :param local_directory_path: the path to the directory to upload
        :type local_directory_path: str
        :param remote_directory_path: the destination path of the directory on the node
        :type remote_directory_path: str
        :param retry: how many times to retry SCP upon failure
        :type retry: int
        :param retry_interval: how often to retry SCP on failure
        :type retry_interval: int
        :raise Exception: if management IP is invalid
        """
        import tarfile
        import os

        logging.debug(
            f"upload node: {self.get_name()}, local_directory_path: {local_directory_path}"
        )

        temp_file = "/tmp/unpackingfile.tar.gz"
        self.execute(
            "tar -czf " + temp_file + " " + remote_directory_path,
            retry,
            retry_interval,
            quiet=True,
        )

        self.download_file(temp_file, temp_file, retry, retry_interval)
        tar_file = tarfile.open(temp_file)
        tar_file.extractall(local_directory_path)

        self.execute("rm " + temp_file, retry, retry_interval, quiet=True)
        os.remove(temp_file)
        return "success"

    def test_ssh(self) -> bool:
        """
        Test whether SSH is functional on the node.
        :return: true if SSH is working, false otherwise
        :rtype: bool
        """
        logging.debug(f"test_ssh: node {self.get_name()}")

        try:
            if self.get_management_ip() is None:
                logging.debug(
                    f"Node: {self.get_name()} failed test_ssh because management_ip == None"
                )

            self.execute(
                f"echo test_ssh from {self.get_name()}",
                retry=1,
                retry_interval=10,
                quiet=True,
            )
        except Exception as e:
            # logging.debug(f"{e}")
            logging.debug(e, exc_info=True)
            return False
        return True

    def get_management_os_interface(self) -> str or None:
        """
        Gets the name of the management interface used by the node's operating
        system.
        :return: interface name
        :rtype: String
        """
        # TODO: Add docstring after doc networking classes
        # Assumes that the default route uses the management network
        logging.debug(f"{self.get_name()}->get_management_os_interface")
        stdout, stderr = self.execute("sudo ip -j route list", quiet=True)
        stdout_json = json.loads(stdout)

        # print(pythonObj)
        for i in stdout_json:
            if i["dst"] == "default":
                logging.debug(
                    f"{self.get_name()}->get_management_os_interface: management_os_interface {i['dev']}"
                )
                return i["dev"]
        return None

    def get_dataplane_os_interfaces(self) -> List[dict]:
        """
        Gets a list of all the dataplane interface names used by the node's
        operating system.
        :return: interface names
        :rtype: List[String]
        """
        management_dev = self.get_management_os_interface()

        stdout, stderr = self.execute("sudo ip -j addr list", quiet=True)
        stdout_json = json.loads(stdout)
        dataplane_devs = []
        for i in stdout_json:
            if i["ifname"] != "lo" and i["ifname"] != management_dev:
                dataplane_devs.append({"ifname": i["ifname"], "mac": i["address"]})

        return dataplane_devs

    def flush_all_os_interfaces(self):
        """
        Flushes the configuration of all dataplane interfaces in the node.
        """
        for iface in self.get_dataplane_os_interfaces():
            self.flush_os_interface(iface["ifname"])

    def flush_os_interface(self, os_iface: str):
        """
        Flush the configuration of an interface in the node
        :param os_iface: the name of the interface to flush
        :type os_iface: String
        """
        stdout, stderr = self.execute(f"sudo ip addr flush dev {os_iface}", quiet=True)
        stdout, stderr = self.execute(
            f"sudo ip -6 addr flush dev {os_iface}", quiet=True
        )

    def ip_addr_list(self, output="json", update=False):
        try:
            if self.ip_addr_list_json is not None and update == False:
                return self.ip_addr_list_json
            else:
                if output == "json":
                    stdout, stderr = self.execute(f"sudo  ip -j addr list", quiet=True)
                    self.ip_addr_list_json = json.loads(stdout)
                    return self.ip_addr_list_json
                else:
                    stdout, stderr = self.execute(f"sudo ip list", quiet=True)
                    return stdout
        except Exception as e:
            logging.warning(f"Failed to get ip addr list: {e}")
            raise e

    def ip_route_add(
        self,
        subnet: Union[IPv4Network, IPv6Network],
        gateway: Union[IPv4Address, IPv6Address],
    ):
        """
        Add a route on the node.
        :param subnet: The destination subnet
        :type subnet:  IPv4Network or IPv6Network
        :param gateway: The next hop gateway.
        :type gateway: IPv4Address or IPv6Address
        """
        ip_command = ""
        if type(subnet) == IPv6Network:
            ip_command = "sudo ip -6"
        elif type(subnet) == IPv4Network:
            ip_command = "sudo ip"

        try:
            self.execute(f"{ip_command} route add {subnet} via {gateway}", quiet=True)
        except Exception as e:
            logging.warning(f"Failed to add route: {e}")
            raise e

    def network_manager_stop(self):
        """
        Stop network manager on the node.
        """
        try:
            stdout, stderr = self.execute(
                f"sudo systemctl stop NetworkManager", quiet=True
            )
            logging.info(
                f"Stopped NetworkManager with 'sudo systemctl stop "
                f"NetworkManager': stdout: {stdout}\nstderr: {stderr}"
            )
        except Exception as e:
            logging.warning(f"Failed to stop network manager: {e}")
            raise e

    def network_manager_start(self):
        """
        (re)Start network manager on the node.
        """
        try:
            stdout, stderr = self.execute(
                f"sudo systemctl restart NetworkManager", quiet=True
            )
            logging.info(
                f"Started NetworkManager with 'sudo systemctl start NetworkManager': stdout: {stdout}\nstderr: {stderr}"
            )
        except Exception as e:
            logging.warning(f"Failed to start network manager: {e}")
            raise e

    def get_ip_routes(self):
        """
        Get a list of routes from the node.
        """
        try:
            stdout, stderr = self.execute("ip -j route list", quiet=True)
            return json.loads(stdout)
        except Exception as e:
            logging.warning(f"Exception: {e}")

    # fablib.Node.get_ip_addrs()
    def get_ip_addrs(self):
        """
        Get a list of ip address info from the node.
        """
        try:
            stdout, stderr = self.execute("ip -j addr list", quiet=True)

            addrs = json.loads(stdout)

            return addrs
        except Exception as e:
            logging.warning(f"Exception: {e}")

    def ip_route_del(
        self,
        subnet: Union[IPv4Network, IPv6Network],
        gateway: Union[IPv4Address, IPv6Address],
    ):
        """
        Delete a route on the node.
        :param subnet: The destination subnet
        :type subnet:  IPv4Network or IPv6Network
        :param gateway: The next hop gateway.
        :type gateway: IPv4Address or IPv6Address
        """
        ip_command = ""
        if type(subnet) == IPv6Network:
            ip_command = "sudo ip -6"
        elif type(subnet) == IPv4Network:
            ip_command = "sudo ip"

        try:
            self.execute(f"{ip_command} route del {subnet} via {gateway}", quiet=True)
        except Exception as e:
            logging.warning(f"Failed to del route: {e}")
            raise e

    def ip_addr_add(
        self,
        addr: Union[IPv4Address, IPv6Address],
        subnet: Union[IPv4Network, IPv6Network],
        interface: Interface,
    ):
        """
        Add an IP to an interface on the node.
        :param addr: IP address
        :type addr:  IPv4Address or IPv6Address
        :param subnet: subnet.
        :type subnet: IPv4Network or IPv6Network
        :param interface: the FABlib interface.
        :type interface: Interface
        """
        ip_command = ""
        if type(subnet) == IPv6Network:
            ip_command = "sudo ip -6"
        elif type(subnet) == IPv4Network:
            ip_command = "sudo ip"

        try:
            self.execute(
                f"{ip_command} addr add {addr}/{subnet.prefixlen} dev {interface.get_device_name()} ",
                quiet=True,
            )
        except Exception as e:
            logging.warning(f"Failed to add addr: {e}")
            raise e

    def ip_addr_del(
        self,
        addr: Union[IPv4Address, IPv6Address],
        subnet: Union[IPv4Network, IPv6Network],
        interface: Interface,
    ):
        """
        Delete an IP to an interface on the node.
        :param addr: IP address
        :type addr:  IPv4Address or IPv6Address
        :param subnet: subnet.
        :type subnet: IPv4Network or IPv6Network
        :param interface: the FABlib interface.
        :type interface: Interface
        """
        ip_command = ""
        if type(subnet) == IPv6Network:
            ip_command = "sudo ip -6"
        elif type(subnet) == IPv4Network:
            ip_command = "sudo ip"

        try:
            self.execute(
                f"{ip_command} addr del {addr}/{subnet.prefixlen} dev {interface.get_device_name()} ",
                quiet=True,
            )
        except Exception as e:
            logging.warning(f"Failed to del addr: {e}")
            raise e

    def ip_link_up(self, subnet: Union[IPv4Network, IPv6Network], interface: Interface):
        """
        Bring up a link on an interface on the node.
        :param subnet: subnet.
        :type subnet: IPv4Network or IPv6Network
        :param interface: the FABlib interface.
        :type interface: Interface
        """

        if interface == None:
            return

        try:
            network = interface.get_network()
            if network == None:
                return
            elif network.get_layer() == NSLayer.L3:
                if network.get_type() in [
                    ServiceType.FABNetv6,
                    ServiceType.FABNetv6Ext,
                ]:
                    ip_command = "sudo ip -6"
                elif interface.get_network().get_type() in [
                    ServiceType.FABNetv4,
                    ServiceType.FABNetv4Ext,
                ]:
                    ip_command = "sudo ip"
            else:
                ip_command = "sudo ip"
        except Exception as e:
            logging.warning(f"Failed to down link: {e}")
            return

        try:
            self.execute(
                f"{ip_command} link set dev {interface.get_physical_os_interface()} up",
                quiet=True,
            )
        except Exception as e:
            logging.warning(f"Failed to up link: {e}")
            raise e

        try:
            self.execute(
                f"{ip_command} link set dev {interface.get_device_name()} up",
                quiet=True,
            )
        except Exception as e:
            logging.warning(f"Failed to up link: {e}")
            raise e

    def ip_link_down(
        self, subnet: Union[IPv4Network, IPv6Network], interface: Interface
    ):
        """
        Bring down a link on an interface on the node.
        :param subnet: subnet.
        :type subnet: IPv4Network or IPv6Network
        :param interface: the FABlib interface.
        :type interface: Interface
        """
        try:
            if interface.get_network().get_layer() == NSLayer.L3:
                if interface.get_network().get_type() in [
                    ServiceType.FABNetv6,
                    ServiceType.FABNetv6Ext,
                ]:
                    ip_command = "sudo ip -6"
                elif interface.get_network().get_type() in [
                    ServiceType.FABNetv4,
                    ServiceType.FABNetv4Ext,
                ]:
                    ip_command = "sudo ip"
            else:
                ip_command = "sudo ip"
        except Exception as e:
            # logging.warning(f"Failed to down link: {e}")
            return

        try:
            self.execute(
                f"{ip_command} link set dev {interface.get_device_name()} down",
                quiet=True,
            )
        except Exception as e:
            logging.warning(f"Failed to down link: {e}")
            raise e

    def set_ip_os_interface(
        self,
        os_iface: str = None,
        vlan: str = None,
        ip: str = None,
        cidr: str = None,
        mtu: str = None,
    ):
        """
        Depricated
        """
        # TODO: Add docstring after doc networking classes
        if cidr:
            cidr = str(cidr)
        if mtu:
            mtu = str(mtu)

        if self.validIPAddress(ip) == "IPv4":
            ip_command = "sudo ip"
        elif self.validIPAddress(ip) == "IPv6":
            ip_command = "sudo ip -6"
        else:
            raise Exception(f"Invalid IP {ip}. IP must be vaild IPv4 or IPv6 string.")

        # Bring up base iface
        logging.debug(
            f"{self.get_name()}->set_ip_os_interface: os_iface {os_iface}, vlan {vlan}, ip {ip}, cidr {cidr}, mtu {mtu}"
        )
        command = f"{ip_command} link set dev {os_iface} up"

        if mtu is not None:
            command += f" mtu {mtu}"
        stdout, stderr = self.execute(command, quiet=True)

        # config vlan iface
        if vlan is not None:
            # create vlan iface
            command = f"{ip_command} link add link {os_iface} name {os_iface}.{vlan} type vlan id {vlan}"
            stdout, stderr = self.execute(command, quiet=True)

            # bring up vlan iface
            os_iface = f"{os_iface}.{vlan}"
            command = f"{ip_command} link set dev {os_iface} up"
            if mtu != None:
                command += f" mtu {mtu}"
            stdout, stderr = self.execute(command, quiet=True)

        if ip is not None and cidr is not None:
            # Set ip
            command = f"{ip_command} addr add {ip}/{cidr} dev {os_iface}"
            stdout, stderr = self.execute(command, quiet=True)

        stdout, stderr = self.execute(command, quiet=True)

    def clear_all_ifaces(self):
        """
        Flush all interfaces and delete VLAN os interfaces
        """
        # TODO: Add docstring after doc networking classes
        self.remove_all_vlan_os_interfaces()
        self.flush_all_os_interfaces()

    def remove_all_vlan_os_interfaces(self):
        """
        Delete all VLAN os interfaces
        """
        # TODO: Add docstring after doc networking classes
        management_os_iface = self.get_management_os_interface()

        stdout, stderr = self.execute("sudo ip -j addr list", quiet=True)
        stdout_json = json.loads(stdout)
        dataplane_devs = []
        for i in stdout_json:
            if i["ifname"] == management_os_iface or i["ifname"] == "lo":
                stdout_json.remove(i)
                continue

            # If iface is vlan linked to base iface
            if "link" in i.keys():
                self.remove_vlan_os_interface(os_iface=i["ifname"])

    def remove_vlan_os_interface(self, os_iface: str = None):
        """
        Remove one VLAN OS interface
        """
        # TODO: Add docstring after doc networking classes
        command = f"sudo ip -j addr show {os_iface}"
        stdout, stderr = self.execute(command, quiet=True)
        try:
            [stdout_json] = json.loads(stdout)
        except Exception as e:
            logging.warning(f"os_iface: {os_iface}, stdout: {stdout}, stderr: {stderr}")
            raise e

        link = stdout_json["link"]

        command = f"sudo ip link del link {link} name {os_iface}"
        stdout, stderr = self.execute(command, quiet=True)

    def add_vlan_os_interface(
        self,
        os_iface: str = None,
        vlan: str = None,
        ip: str = None,
        cidr: str = None,
        mtu: str = None,
        interface: str = None,
    ):
        """
        Depricated
        """
        # TODO: Add docstring after doc networking classes

        if vlan:
            vlan = str(vlan)
        if cidr:
            cidr = str(cidr)
        if mtu:
            mtu = str(mtu)

        try:
            gateway = None
            if interface.get_network().get_layer() == NSLayer.L3:
                if interface.get_network().get_type() in [
                    ServiceType.FABNetv6,
                    ServiceType.FABNetv6Ext,
                ]:
                    ip_command = "sudo ip -6"
                elif interface.get_network().get_type() in [
                    ServiceType.FABNetv4,
                    ServiceType.FABNetv4Ext,
                ]:
                    ip_command = "sudo ip"
            else:
                ip_command = "sudo ip"
        except Exception as e:
            logging.warning(f"Failed to get network layer and/or type: {e}")
            ip_command = "sudo ip"

        command = f"{ip_command} link add link {os_iface} name {os_iface}.{vlan} type vlan id {vlan}"
        stdout, stderr = self.execute(command, quiet=True)

        command = f"{ip_command} link set dev {os_iface} up"
        stdout, stderr = self.execute(command, quiet=True)

        command = f"{ip_command} link set dev {os_iface}.{vlan} up"
        stdout, stderr = self.execute(command, quiet=True)

        if ip != None and cidr != None:
            self.set_ip_os_interface(
                os_iface=f"{os_iface}.{vlan}", ip=ip, cidr=cidr, mtu=mtu
            )

    def ping_test(self, dst_ip: str) -> bool:
        """
        Test a ping from the node to a destination IP
        :param dst_ip: destination IP String.
        :type dst_ip: String
        """
        # TODO: Add docstring after doc networking classes
        logging.debug(f"ping_test: node {self.get_name()}")

        command = f"ping -c 1 {dst_ip}  2>&1 > /dev/null && echo Success"
        stdout, stderr = self.execute(command, quiet=True)
        if stdout.replace("\n", "") == "Success":
            return True
        else:
            return False

    def get_storage(self, name: str) -> Component:
        """
        Gets a particular storage associated with this node.
        :param name: the name of the storage
        :type name: String
        :raise Exception: if storage not found by name
        :return: the storage on the FABRIC node
        :rtype: Component
        """
        try:
            return Component(self, self.get_fim_node().components[name])
        except Exception as e:
            logging.error(e, exc_info=True)
            raise Exception(f"Storage not found: {name}")

    def add_storage(self, name: str, auto_mount: bool = False) -> Component:
        """
        Creates a new FABRIC Storage component and attaches it to the Node
        :param name: Name of the Storage volume created for the project outside the scope of the Slice
        :param auto_mount: Mount the storage volume
        :rtype: Component
        """
        return Component.new_storage(node=self, name=name, auto_mount=auto_mount)

    def get_fim(self):
        return self.get_fim_node()

    def set_user_data(self, user_data: dict):
        self.get_fim().set_property(
            pname="user_data", pval=UserData(json.dumps(user_data))
        )

    def get_user_data(self):
        try:
            return json.loads(str(self.get_fim().get_property(pname="user_data")))
        except:
            return {}

    def delete(self):
        for component in self.get_components():
            component.delete()

        self.get_slice().get_fim_topology().remove_node(name=self.get_name())

    def init_fablib_data(self):
<<<<<<< HEAD
        fablib_data = { 'instantiated': 'False',
                        'run_update_commands': 'False',
                        'post_boot_tasks': [],
                        'post_update_commands': [],
                        }
=======
        fablib_data = {
            "instantiated": "False",
            "run_update_commands": "False",
            "post_boot_commands": [],
            "post_update_commands": [],
        }
>>>>>>> cf10544c
        self.set_fablib_data(fablib_data)

    def get_fablib_data(self):
        try:
            return self.get_user_data()["fablib_data"]
        except:
            return {}

    def set_fablib_data(self, fablib_data: dict):
        user_data = self.get_user_data()
        user_data["fablib_data"] = fablib_data
        self.set_user_data(user_data)

    def add_route(
        self,
        subnet: IPv4Network or IPv6Network,
        next_hop: IPv4Address or IPv6Address or NetworkService,
    ):
        if type(next_hop) == NetworkService:
            next_hop = next_hop.get_name()

        fablib_data = self.get_fablib_data()
        if "routes" not in fablib_data:
            fablib_data["routes"] = []
        fablib_data["routes"].append({"subnet": str(subnet), "next_hop": str(next_hop)})
        self.set_fablib_data(fablib_data)

    def add_post_update_command(self, command: str):
        fablib_data = self.get_fablib_data()
        if "post_update_commands" not in fablib_data:
            fablib_data["post_update_commands"] = []

        fablib_data["post_update_commands"].append(command)
        self.set_fablib_data(fablib_data)

    def get_post_update_commands(self):
        fablib_data = self.get_fablib_data()

        if "post_update_commands" in fablib_data:
            return fablib_data["post_update_commands"]
        else:
            return []

    def add_post_boot_upload_directory(self, local_directory_path: str, remote_directory_path: str = '.'):
        fablib_data = self.get_fablib_data()
        if 'post_boot_tasks' not in fablib_data:
            fablib_data['post_boot_tasks'] = []
        fablib_data['post_boot_tasks'].append(('upload_directory',local_directory_path,remote_directory_path))
        self.set_fablib_data(fablib_data)

    def add_post_boot_upload_file(self, local_file_path: str, remote_file_path: str = '.'):
        fablib_data = self.get_fablib_data()
<<<<<<< HEAD
        if 'post_boot_tasks' not in fablib_data:
            fablib_data['post_boot_tasks'] = []
        fablib_data['post_boot_tasks'].append(('upload_file',local_file_path,remote_file_path))
=======
        if "post_boot_commands" not in fablib_data:
            fablib_data["post_boot_commands"] = []
        fablib_data["post_boot_commands"].append(command)
>>>>>>> cf10544c
        self.set_fablib_data(fablib_data)

    def add_post_boot_execute(self, command: str):
        fablib_data = self.get_fablib_data()
        if 'post_boot_tasks' not in fablib_data:
            fablib_data['post_boot_tasks'] = []
        fablib_data['post_boot_tasks'].append(('execute',command))
        self.set_fablib_data(fablib_data)

<<<<<<< HEAD
    def post_boot_tasks(self):
        fablib_data = self.get_fablib_data()

        if 'post_boot_tasks' in fablib_data:
            return fablib_data['post_boot_tasks']
=======
        if "post_boot_commands" in fablib_data:
            return fablib_data["post_boot_commands"]
>>>>>>> cf10544c
        else:
            return []

    def get_routes(self):
        try:
            return self.get_fablib_data()["routes"]
        except Exception as e:
            return []

    def docker(
        self,
        enable: bool = False,
        docker_image: str = None,
        docker_container_name: str = "fabric",
        docker_extra_args: str = "",
    ):
        fablib_data = self.get_fablib_data()
        fablib_data["docker"] = {}
        fablib_data["docker"]["installed"] = "False"
        fablib_data["docker"]["enable"] = str(enable)
        fablib_data["docker"]["image"] = str(docker_image)
        fablib_data["docker"]["container_name"] = str(docker_container_name)
        fablib_data["docker"]["docker_extra_args"] = str(docker_extra_args)

        self.set_fablib_data(fablib_data)

    def docker_enabled(self):
        fablib_data = self.get_fablib_data()
        try:
            return fablib_data["docker"]["enable"]
        except Exception as e:
            return False

    def get_docker_image(self):
        fablib_data = self.get_fablib_data()
        try:
            image = fablib_data["docker"]["image"]
            if image == "None":
                image = None
            return image
        except Exception as e:
            return None

    def get_docker_container_name(self):
        fablib_data = self.get_fablib_data()
        try:
            return fablib_data["docker"]["container_name"]
        except Exception as e:
            return "fabric"

    def get_docker_extra_args(self):
        fablib_data = self.get_fablib_data()
        try:
            return fablib_data["docker"]["docker_extra_args"]
        except Exception as e:
            return ""

    def config_routes(self):
        routes = self.get_routes()

        for route in routes:
            try:
<<<<<<< HEAD
                next_hop = ipaddress.ip_address(route['next_hop'])
=======
                next_hop = ipaddress.ip_network(route["next_hop"])
>>>>>>> cf10544c
            except Exception as e:
                net_name = route["next_hop"].split(".")[0]
                # funct = getattr(NetworkService,funct_name)
                # next_hop = funct(self.get_slice().get_network(net_name))
                next_hop = (
                    self.get_slice().get_network(name=str(net_name)).get_gateway()
                )
                # next_hop = self.get_slice().get_network(name=str(route['next_hop'])).get_gateway()

            try:
                subnet = ipaddress.ip_network(route["subnet"])
            except Exception as e:
                net_name = route["subnet"].split(".")[0]
                subnet = self.get_slice().get_network(name=str(net_name)).get_subnet()

            # print(f"subnet: {subnet} ({type(subnet)}, next_hop: {next_hop} ({type(next_hop)}")

            self.ip_route_add(subnet=ipaddress.ip_network(subnet), gateway=next_hop)

    def docker_installed(self):
        fablib_data = self.get_fablib_data()
        docker_data = fablib_data["docker"]

        if "installed" in docker_data and docker_data["installed"] == "True":
            return True
        else:
            return False

    def set_docker_installed(self, installed: bool = True):
        fablib_data = self.get_fablib_data()
        docker_data = fablib_data["docker"]
        docker_data["installed"] = "True"

        self.set_fablib_data(fablib_data)

<<<<<<< HEAD
    def run_post_boot_tasks(self, log_dir: str = '.'):
        fablib_data = self.get_fablib_data()
        if 'post_boot_tasks' in fablib_data:
            commands = fablib_data['post_boot_tasks']
=======
    def run_post_boot_commands(self, log_dir: str = "."):
        fablib_data = self.get_fablib_data()
        if "post_boot_commands" in fablib_data:
            commands = fablib_data["post_boot_commands"]
>>>>>>> cf10544c
        else:
            commands = []

        for command in commands:
<<<<<<< HEAD
            if command[0] == 'execute':
                self.execute(self.render_template(command[1]), quiet=True, output_file=f"{log_dir}/{self.get_name()}.log")
            elif command[0] == 'upload_file':
                self.upload_file(command[1], command[2])
            elif command[0] == 'upload_directory':
                self.upload_directory(command[1], command[2])
            else:
                logging.error(f"Invalid post boot command: {command}")

=======
            self.execute(
                command, quiet=True, output_file=f"{log_dir}/{self.get_name()}.log"
            )
>>>>>>> cf10544c

    def run_post_update_commands(self, log_dir: str = "."):
        fablib_data = self.get_fablib_data()
        if "post_update_commands" in fablib_data:
            commands = fablib_data["post_update_commands"]
        else:
            commands = []

        for command in commands:
            self.execute(
                command, quiet=True, output_file=f"{log_dir}/{self.get_name()}.log"
            )

    def is_instantiated(self):
        fablib_data = self.get_fablib_data()
        if fablib_data["instantiated"] == "True":
            return True
        else:
            return False

    def set_instantiated(self, instantiated: bool = True):
        fablib_data = self.get_fablib_data()
        fablib_data["instantiated"] = str(instantiated)
        self.set_fablib_data(fablib_data)

    def run_update_commands(self):
        fablib_data = self.get_fablib_data()
        if fablib_data["run_update_commands"] == "True":
            return True
        else:
            return False

    def set_run_update_commands(self, run_update_commands: bool = True):
        fablib_data = self.get_fablib_data()
        fablib_data["run_update_commands"] = str(run_update_commands)
        self.set_fablib_data(fablib_data)

    def config_rocky_repo(self, addr: IPv4Address):
        directory = "/etc/yum.repos.d/"

        string_to_comment = "mirrorlist"
        cmd = f'sudo bash -c \'for file in {directory}*; do sed -i "/^{string_to_comment}/s/^/# /g" "$file"; done\''
        self.execute(cmd)

        string_to_uncomment = "#baseurl"
        cmd = f'sudo bash -c \'for file in {directory}*; do sed -i "/^{string_to_uncomment}/s/^#//g" "$file"; done\''
        self.execute(cmd)

        old_string = "dl.rockylinux.org"
        new_string = str(addr)  # current fabnetv4 ip of my rocky repo mirror
        cmd = f'sudo bash -c \'for file in "{directory}"*; do sed -i "s/{old_string}/{new_string}/g" "$file"; done\''
        self.execute(cmd)

    def config(self, log_dir="."):
        self.execute(f"sudo hostnamectl set-hostname {self.get_name()}", quiet=True)

        for iface in self.get_interfaces():
            iface.config()
        self.config_routes()

        if not self.is_instantiated():
            self.set_instantiated(True)
            if self.get_rocky_repo():
                self.config_rocky_repo(self.get_rocky_repo())

            if self.get_enable_docker():
                self.enable_docker()
            self.run_post_boot_tasks()

            if self.get_enable_node_exporter():
                fablib_data = self.get_fablib_data()
                if "node_exporter" in fablib_data:
                    if "monitoring_network" in fablib_data["node_exporter"]:
                        self.enable_node_exporter(
                            self.get_slice().get_network(
                                fablib_data["node_exporter"]["monitoring_network"]
                            )
                        )

        if self.run_update_commands():
            self.run_post_update_commands()

        if self.get_docker_image():
            if not self.docker_installed() and self.docker_enabled():
                self.enable_docker()
                self.set_docker_installed()

            docker_image = self.get_docker_image()
            container_name = self.get_docker_container_name()
            extra_args = self.get_docker_extra_args()

            if type(self.get_management_ip()) is IPv6Address:
                registry = "registry.ipv6.docker.com"
            else:
                registry = "registry.ipv4.docker.com"

            self.execute(
                f"docker run -d -t --cap-add=NET_ADMIN --privileged  --net=host {extra_args} -v /home/{self.get_username()}:/home/fabric/host_share --name {container_name} {registry}/{docker_image} ",
                quiet=True,
                output_file=f"{log_dir}/{self.get_name()}.log",
            )

        return "Done"

    def set_enable_docker(self, enable: bool = True):
        fablib_data = self.get_fablib_data()
        if "docker" not in fablib_data:
            fablib_data["docker"] = {}
        fablib_data["docker"]["enable"] = True
        self.set_fablib_data(fablib_data)

        return self

    def get_enable_docker(self):
        fablib_data = self.get_fablib_data()
        if "docker" in fablib_data:
            if "enable" in fablib_data["docker"]:
                return bool(fablib_data["docker"]["enable"])
        return False

    def enable_node_exporter(self, net: NetworkService, log_dir: str = "."):
        self.set_enable_docker()
        self.set_enable_node_exporter(net)
        if not self.is_instantiated():
            return

        fablib_data = self.get_fablib_data()
        if "node_exporter" in fablib_data:
            if "monitoring_network" in fablib_data["node_exporter"]:
                fablib_data["node_exporter"]["monitoring_ip"] = str(
                    self.get_interface(
                        network_name=fablib_data["node_exporter"]["monitoring_network"]
                    ).get_ip_addr()
                )
        self.set_fablib_data(fablib_data)

        cmd = (
            f"docker pull prom/node-exporter:latest ;"
            f"docker run -d -t --cap-add=NET_ADMIN --privileged --net=host --name node-exporter prom/node-exporter:latest"
        )

        self.execute(cmd, quiet=True, output_file=f"{log_dir}/{self.get_name()}.log")

    def get_enable_node_exporter(self):
        fablib_data = self.get_fablib_data()
        if "node_exporter" in fablib_data:
            if "enable" in fablib_data["node_exporter"]:
                return bool(fablib_data["node_exporter"]["enable"])
        return False

    def set_enable_node_exporter(self, net: NetworkService):
        fablib_data = self.get_fablib_data()
        if "node_exporter" not in fablib_data:
            fablib_data["node_exporter"] = {}
        fablib_data["node_exporter"]["enable"] = True
        fablib_data["node_exporter"]["monitoring_network"] = net.get_name()
        self.set_fablib_data(fablib_data)

    def set_rocky_repo(self, ip: IPv4Address):
        fablib_data = self.get_fablib_data()
        if "rocky_repo" not in fablib_data:
            fablib_data["rocky_repo"] = {}
        fablib_data["rocky_repo"]["IP"] = str(ip)
        self.set_fablib_data(fablib_data)

    def get_rocky_repo(self):
        fablib_data = self.get_fablib_data()
        if "rocky_repo" in fablib_data:
            if "IP" in fablib_data["rocky_repo"]:
                return IPv4Address(fablib_data["rocky_repo"]["IP"])
        return None

    def enable_docker(self, log_dir="."):
        self.set_enable_docker()
        if not self.is_instantiated():
            return self

        if type(self.get_management_ip()) is IPv6Address:
            registry = "https://registry.ipv6.docker.com"
        else:
            registry = "https://registry.ipv4.docker.com"

        # f"sudo sh -c 'echo {{ \\\"bridge\\\": \\\"none\\\" }} > /etc/docker/daemon.json' ; "
        # f"sudo sh -c 'echo {{ \\\"registry-mirrors\\\": \\\"{registry}\\\" }} > /etc/docker/daemon.json' ; "
        # { "bridge": "none" , "registry-mirrors": ["https://registry.ipv4.docker.com"] }

        # to enable ipv6 grafana in docker, put this in daemon.json
        daemon_json = {
            "registry-mirrors": [f"{registry}"],
            "iptables": True,
            "ip6tables": True,
            "experimental": True,
            "ip-forward": True,
            "ip-masq": True,
            "ipv6": True,
            "fixed-cidr-v6": "fd8d:73ee:3857:7fab::/64",
            ##"bridge": "none",
        }

        # daemon_json = {
        #    "registry-mirrors": [f"https://{registry}"],
        #    "iptables": False,
        #    "ip6tables": False,
        #    "experimental": False,
        #    "ip-forward": False,
        #    "ip-masq": False,
        #    "ipv6": True,
        #    "log-driver": "none",
        #    #"userns-remap": False,
        #    "fixed-cidr-v6": "fd8d:73ee:3857:7fab::/64",
        #    "bridge": "none",
        # }

        daemon_json_str = json.dumps(daemon_json, indent=4).replace('"', '\\"')

        if self.get_image() == "default_rocky_8":
            print("Installing docker for rocky 8...")
            self.execute(
                "echo Hello, FABRIC from node `hostname -s` ; "
                f"sudo hostnamectl set-hostname {self.get_name()} ; "
                f"sudo dnf install -y epel-release ; "
                f"sudo dnf config-manager --add-repo=https://download.docker.com/linux/centos/docker-ce.repo ; "
                f"sudo dnf install -y docker-ce docker-ce-cli containerd.io ; "
                f"sudo mkdir /etc/docker ; "
                f'sudo sh -c \'echo {{ \\"registry-mirrors\\": [\\"{registry}\\"] }} > /etc/docker/daemon.json\' ; '
                f"sudo systemctl enable docker ; "
                f"sudo systemctl start docker ; "
                f"sudo usermod -aG docker {self.get_username()} ; "
                f"sudo dnf install -y https://repos.fedorapeople.org/repos/openstack/openstack-yoga/rdo-release-yoga-1.el8.noarch.rpm ; "
                f"sudo dnf install -y openvswitch libibverbs tcpdump net-tools python3.9 vim iftop ; "
                f"pip3.9 install docker rpyc --user ; "
                f"sudo systemctl enable --now openvswitch ; "
                f"sudo sysctl --system ; ",
                quiet=True,
                output_file=f"{log_dir}/{self.get_name()}.log",
            )

        elif self.get_image() == "default_ubuntu_20":
            print("Installing docker for ubuntu 20...")
            self.execute(
                "echo Hello, FABRIC from node `hostname -s` ; "
                f"sudo hostnamectl set-hostname {self.get_name()} ; "
                f"sudo apt-get update; "
                f"sudo apt-get install -y apt-transport-https ca-certificates curl software-properties-common ; "
                f"curl -fsSL https://download.docker.com/linux/ubuntu/gpg | sudo apt-key add - ; "
                f'sudo add-apt-repository "deb [arch=amd64] https://download.docker.com/linux/ubuntu $(lsb_release -cs) stable" ; '
                f"sudo apt-get update ; "
                f"sudo mkdir /etc/docker ; "
                # f"sudo sh -c 'echo {{ \\\"bridge\\\": \\\"none\\\" }} > /etc/docker/daemon.json' ; "
                f'sudo sh -c \'echo {{ \\"registry-mirrors\\": [\\"{registry}\\"] }} > /etc/docker/daemon.json\' ; '
                f"sudo apt-get install -y docker-ce ; "
                f"sudo usermod -aG docker {self.get_username()} ; "
                f"sudo apt-get install openvswitch-switch -y ; "
                f"sudo systemctl start openvswitch-switch ; "
                f"sudo systemctl status openvswitch-switch ; "
                f"sudo systemctl enable --now openvswitch-switch ; "
                f"sudo apt-get install -y build-essential zlib1g-dev libncurses5-dev libgdbm-dev libnss3-dev libssl-dev libreadline-dev libffi-dev wget python3.9 python3.9-full tcpdump iftop python3-pip ; "
                f"python3.9 -m pip install docker rpyc --user ; ",
                quiet=True,
                output_file=f"{log_dir}/{self.get_name()}.log",
            )
        elif self.get_image() == "default_ubuntu_22":
            print("Installing docker for ubuntu 22...")
            self.execute(
                "echo Hello, FABRIC from node `hostname -s` ; "
                f"sudo hostnamectl set-hostname {self.get_name()} ; "
                f"sudo apt-get update ;"
                f"sudo apt-get install -y ca-certificates curl gnupg lsb-release ;"
                f"sudo mkdir -m 0755 -p /etc/apt/keyrings ;"
                f"curl -fsSL https://download.docker.com/linux/ubuntu/gpg | sudo gpg --dearmor -o /etc/apt/keyrings/docker.gpg ; "
                f'echo \
                                            "deb [arch=$(dpkg --print-architecture) signed-by=/etc/apt/keyrings/docker.gpg] https://download.docker.com/linux/ubuntu \
                                            $(lsb_release -cs) stable" | sudo tee /etc/apt/sources.list.d/docker.list > /dev/null ;'
                f"sudo apt-get update ; "
                #  f"sudo mkdir /etc/docker ; "
                # f"sudo sh -c 'echo {{ \\\"bridge\\\": \\\"none\\\" }} > /etc/docker/daemon.json' ; "
                f'sudo sh -c \'echo {{ \\"registry-mirrors\\": [\\"{registry}\\"] }} > /etc/docker/daemon.json\' ; '
                f"cat /etc/docker/daemon.json ; "
                f"sudo apt-get install -y docker-ce docker-ce-cli containerd.io docker-buildx-plugin docker-compose-plugin ; "
                f"sudo groupadd docker ;"
                f"sudo usermod -aG docker {self.get_username()} ; "
                f"sudo apt-get install openvswitch-switch -y ; "
                f"sudo systemctl start openvswitch-switch ; "
                f"sudo systemctl status openvswitch-switch ; "
                f"sudo systemctl enable --now openvswitch-switch ; "
                f"sudo apt-get install -y  build-essential checkinstall libreadline-gplv2-dev libncursesw5-dev libssl-dev libsqlite3-dev tk-dev libgdbm-dev libc6-dev libbz2-dev wget tcpdump iftop python3-pip ; "
                f"pip install docker rpyc --user ; ",
                quiet=True,
                output_file=f"{log_dir}/{self.get_name()}.log",
            )

        return self<|MERGE_RESOLUTION|>--- conflicted
+++ resolved
@@ -2453,20 +2453,12 @@
         self.get_slice().get_fim_topology().remove_node(name=self.get_name())
 
     def init_fablib_data(self):
-<<<<<<< HEAD
-        fablib_data = { 'instantiated': 'False',
-                        'run_update_commands': 'False',
-                        'post_boot_tasks': [],
-                        'post_update_commands': [],
-                        }
-=======
         fablib_data = {
             "instantiated": "False",
             "run_update_commands": "False",
             "post_boot_commands": [],
             "post_update_commands": [],
         }
->>>>>>> cf10544c
         self.set_fablib_data(fablib_data)
 
     def get_fablib_data(self):
@@ -2519,15 +2511,9 @@
 
     def add_post_boot_upload_file(self, local_file_path: str, remote_file_path: str = '.'):
         fablib_data = self.get_fablib_data()
-<<<<<<< HEAD
         if 'post_boot_tasks' not in fablib_data:
             fablib_data['post_boot_tasks'] = []
         fablib_data['post_boot_tasks'].append(('upload_file',local_file_path,remote_file_path))
-=======
-        if "post_boot_commands" not in fablib_data:
-            fablib_data["post_boot_commands"] = []
-        fablib_data["post_boot_commands"].append(command)
->>>>>>> cf10544c
         self.set_fablib_data(fablib_data)
 
     def add_post_boot_execute(self, command: str):
@@ -2537,16 +2523,11 @@
         fablib_data['post_boot_tasks'].append(('execute',command))
         self.set_fablib_data(fablib_data)
 
-<<<<<<< HEAD
     def post_boot_tasks(self):
         fablib_data = self.get_fablib_data()
 
         if 'post_boot_tasks' in fablib_data:
             return fablib_data['post_boot_tasks']
-=======
-        if "post_boot_commands" in fablib_data:
-            return fablib_data["post_boot_commands"]
->>>>>>> cf10544c
         else:
             return []
 
@@ -2609,11 +2590,7 @@
 
         for route in routes:
             try:
-<<<<<<< HEAD
                 next_hop = ipaddress.ip_address(route['next_hop'])
-=======
-                next_hop = ipaddress.ip_network(route["next_hop"])
->>>>>>> cf10544c
             except Exception as e:
                 net_name = route["next_hop"].split(".")[0]
                 # funct = getattr(NetworkService,funct_name)
@@ -2649,22 +2626,14 @@
 
         self.set_fablib_data(fablib_data)
 
-<<<<<<< HEAD
     def run_post_boot_tasks(self, log_dir: str = '.'):
         fablib_data = self.get_fablib_data()
         if 'post_boot_tasks' in fablib_data:
             commands = fablib_data['post_boot_tasks']
-=======
-    def run_post_boot_commands(self, log_dir: str = "."):
-        fablib_data = self.get_fablib_data()
-        if "post_boot_commands" in fablib_data:
-            commands = fablib_data["post_boot_commands"]
->>>>>>> cf10544c
         else:
             commands = []
 
         for command in commands:
-<<<<<<< HEAD
             if command[0] == 'execute':
                 self.execute(self.render_template(command[1]), quiet=True, output_file=f"{log_dir}/{self.get_name()}.log")
             elif command[0] == 'upload_file':
@@ -2673,12 +2642,6 @@
                 self.upload_directory(command[1], command[2])
             else:
                 logging.error(f"Invalid post boot command: {command}")
-
-=======
-            self.execute(
-                command, quiet=True, output_file=f"{log_dir}/{self.get_name()}.log"
-            )
->>>>>>> cf10544c
 
     def run_post_update_commands(self, log_dir: str = "."):
         fablib_data = self.get_fablib_data()
