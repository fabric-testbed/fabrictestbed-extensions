#!/usr/bin/env python3
# MIT License
#
# Copyright (c) 2020 FABRIC Testbed
#
# Permission is hereby granted, free of charge, to any person obtaining a copy
# of this software and associated documentation files (the "Software"), to deal
# in the Software without restriction, including without limitation the rights
# to use, copy, modify, merge, publish, distribute, sublicense, and/or sell
# copies of the Software, and to permit persons to whom the Software is
# furnished to do so, subject to the following conditions:
#
# The above copyright notice and this permission notice shall be included in all
# copies or substantial portions of the Software.
#
# THE SOFTWARE IS PROVIDED "AS IS", WITHOUT WARRANTY OF ANY KIND, EXPRESS OR
# IMPLIED, INCLUDING BUT NOT LIMITED TO THE WARRANTIES OF MERCHANTABILITY,
# FITNESS FOR A PARTICULAR PURPOSE AND NONINFRINGEMENT. IN NO EVENT SHALL THE
# AUTHORS OR COPYRIGHT HOLDERS BE LIABLE FOR ANY CLAIM, DAMAGES OR OTHER
# LIABILITY, WHETHER IN AN ACTION OF CONTRACT, TORT OR OTHERWISE, ARISING FROM,
# OUT OF OR IN CONNECTION WITH THE SOFTWARE OR THE USE OR OTHER DEALINGS IN THE
# SOFTWARE.
#
# Author: Paul Ruth (pruth@renci.org)

"""
Methods to work with FABRIC `nodes`_.

.. _`nodes`: https://learn.fabric-testbed.net/knowledge-base/glossary/#node

You would add a node and operate on it like so::

    from fabrictestbed_extensions.fablib.fablib import FablibManager

    fablib = FablibManager()

    slice = fablib.new_slice(name="MySlice")
    node = slice.add_node(name="node1")
    slice.submit();

    node.execute('echo Hello, FABRIC from node `hostname -s`')

    slice.delete()
"""

from __future__ import annotations

import concurrent.futures
import ipaddress
import json
import logging
import os
import re
import select
import threading
import time
import traceback
from concurrent.futures import ThreadPoolExecutor
from typing import TYPE_CHECKING, Dict, List, Tuple, Union

import jinja2
import paramiko
from fabric_cf.orchestrator.orchestrator_proxy import Status
from IPython.core.display_functions import display
from tabulate import tabulate

from fabrictestbed_extensions.fablib.network_service import NetworkService
from fabrictestbed_extensions.utils.utils import Utils

if TYPE_CHECKING:
    from fabrictestbed_extensions.fablib.slice import Slice
    from fabric_cf.orchestrator.swagger_client import Sliver as OrchestratorSliver

from ipaddress import IPv4Address, IPv4Network, IPv6Address, IPv6Network, ip_address

from fabrictestbed.slice_editor import Capacities, CapacityHints, Labels
from fabrictestbed.slice_editor import Node as FimNode
from fabrictestbed.slice_editor import ServiceType, UserData
from fim.slivers.network_service import NSLayer

from fabrictestbed_extensions.fablib.component import Component
from fabrictestbed_extensions.fablib.interface import Interface


class Node:
    default_cores = 2
    default_ram = 8
    default_disk = 10
    default_image = "default_rocky_8"

    def __init__(self, slice: Slice, node: FimNode):
        """
        Node constructor, usually invoked by ``Slice.add_node()``.

        :param slice: the fablib slice to have this node on
        :type slice: Slice

        :param node: the FIM node that this Node represents
        :type node: Node
        """
        super().__init__()
        self.fim_node = node
        self.slice = slice
        self.host = None
        self.ip_addr_list_json = None

        # Try to set the username.
        try:
            self.set_username()
        except:
            self.username = None

        try:
            if slice.isStable():
                self.sliver = slice.get_sliver(reservation_id=self.get_reservation_id())
        except:
            pass

        self.sliver = None

        logging.getLogger("paramiko").setLevel(logging.WARNING)

    def get_fablib_manager(self):
        """
        Get a reference to :py:class:`.FablibManager`.
        """
        return self.slice.get_fablib_manager()

    def __str__(self):
        """
        Creates a tabulated string describing the properties of the
        node.

        Intended for printing node information.

        :return: Tabulated string of node information
        :rtype: String
        """
        table = [
            ["ID", self.get_reservation_id()],
            ["Name", self.get_name()],
            ["Cores", self.get_cores()],
            ["RAM", self.get_ram()],
            ["Disk", self.get_disk()],
            ["Image", self.get_image()],
            ["Image Type", self.get_image_type()],
            ["Host", self.get_host()],
            ["Site", self.get_site()],
            ["Management IP", self.get_management_ip()],
            ["Reservation State", self.get_reservation_state()],
            ["Error Message", self.get_error_message()],
            ["SSH Command", self.get_ssh_command()],
        ]

        return tabulate(table)  # , headers=["Property", "Value"])

    def get_sliver(self) -> OrchestratorSliver:
        """
        Gets the node SM sliver.

        :note: Not intended as API call.

        :return: SM sliver for the node
        :rtype: Sliver
        """
        return self.sliver

    @staticmethod
    def new_node(
        slice: Slice = None, name: str = None, site: str = None, avoid: List[str] = []
    ):
        """
        Not intended for API call.  See: Slice.add_node()

        Creates a new FABRIC node and returns a fablib node with the
        new node.

        :param slice: the fablib slice to build the new node on
        :type slice: Slice

        :param name: the name of the new node
        :type name: str

        :param site: the name of the site to build the node on
        :type site: str

        :param avoid: a list of node names to avoid
        :type avoid: List[str]

        :return: a new fablib node
        :rtype: Node
        """
        if site is None:
            [site] = slice.get_fablib_manager().get_random_sites(avoid=avoid)

        logging.info(f"Adding node: {name}, slice: {slice.get_name()}, site: {site}")
        node = Node(slice, slice.topology.add_node(name=name, site=site))
        node.set_capacities(
            cores=Node.default_cores, ram=Node.default_ram, disk=Node.default_disk
        )
        node.set_image(Node.default_image)

        node.init_fablib_data()

        return node

    @staticmethod
    def get_node(slice: Slice = None, node=None):
        """
        Returns a new fablib node using existing FABRIC resources.

        :note: Not intended for API call.

        :param slice: the fablib slice storing the existing node
        :type slice: Slice

        :param node: the FIM node stored in this fablib node
        :type node: Node

        :return: a new fablib node storing resources
        :rtype: Node
        """
        return Node(slice, node)

    def toJson(self):
        """
        Returns the node attributes as a JSON string

        :return: slice attributes as JSON string
        :rtype: str
        """
        return json.dumps(self.toDict(), indent=4)

    @staticmethod
    def get_pretty_name_dict():
        """
        Return mappings from non-pretty names to pretty names.

        Pretty names are in table headers.
        """
        return {
            "id": "ID",
            "name": "Name",
            "cores": "Cores",
            "ram": "RAM",
            "disk": "Disk",
            "image": "Image",
            "image_type": "Image Type",
            "host": "Host",
            "site": "Site",
            "username": "Username",
            "management_ip": "Management IP",
            "state": "State",
            "error": "Error",
            "ssh_command": "SSH Command",
            "public_ssh_key_file": "Public SSH Key File",
            "private_ssh_key_file": "Private SSH Key File",
        }

    def toDict(self, skip=[]):
        """
        Returns the node attributes as a dictionary

        :return: slice attributes as  dictionary
        :rtype: dict
        """
        rtn_dict = {}

        if "id" not in skip:
            rtn_dict["id"] = str(self.get_reservation_id())
        if "name" not in skip:
            rtn_dict["name"] = str(self.get_name())
        if "cores" not in skip:
            rtn_dict["cores"] = str(self.get_cores())
        if "ram" not in skip:
            rtn_dict["ram"] = str(self.get_ram())
        if "disk" not in skip:
            rtn_dict["disk"] = str(self.get_disk())
        if "image" not in skip:
            rtn_dict["image"] = str(self.get_image())
        if "image_type" not in skip:
            rtn_dict["image_type"] = str(self.get_image_type())
        if "host" not in skip:
            rtn_dict["host"] = str(self.get_host())
        if "site" not in skip:
            rtn_dict["site"] = str(self.get_site())
        if "username" not in skip:
            rtn_dict["username"] = str(self.get_username())
        if "management_ip" not in skip:
            rtn_dict["management_ip"] = (
                str(self.get_management_ip()).strip()
                if str(self.get_reservation_state()) == "Active"
                and self.get_management_ip()
                else ""
            )  # str(self.get_management_ip())
        if "state" not in skip:
            rtn_dict["state"] = str(self.get_reservation_state())
        if "error" not in skip:
            rtn_dict["error"] = str(self.get_error_message())
        if "ssh_command" not in skip:
            if str(self.get_reservation_state()) == "Active":
                rtn_dict["ssh_command"] = str(self.get_ssh_command())
            else:
                rtn_dict["ssh_command"] = ""
        if "public_ssh_key_file" not in skip:
            rtn_dict["public_ssh_key_file"] = str(self.get_public_key_file())
        if "private_ssh_key_file" not in skip:
            rtn_dict["private_ssh_key_file"] = str(self.get_private_key_file())

        return rtn_dict

    def generate_template_context(self):
        context = self.toDict(skip=["ssh_command"])
        context["components"] = []
        # for component in self.get_components():
        #    context["components"].append(component.get_name())

        #    context["components"].append(component.generate_template_context())

        return context

    def get_template_context(self, skip: List[str] = ["ssh_command"]):
        return self.get_slice().get_template_context(self, skip=skip)

    def render_template(self, input_string, skip: List[str] = ["ssh_command"]):
        environment = jinja2.Environment()
        # environment.json_encoder = json.JSONEncoder(ensure_ascii=False)
        template = environment.from_string(input_string)
        output_string = template.render(self.get_template_context(skip=skip))

        return output_string

<<<<<<< HEAD
    def delete(self):
        """
        Remove the node.
        """
        self.get_slice().get_fim_topology().remove_node(name=self.get_name())

=======
>>>>>>> 79957f16
    def show(
        self, fields=None, output=None, quiet=False, colors=False, pretty_names=True
    ):
        """
        Show a table containing the current node attributes.

        There are several output options: ``"text"``, ``"pandas"``,
        and ``"json"`` that determine the format of the output that is
        returned and (optionally) displayed/printed.

        :param output: output format.  Options are:

                - ``"text"``: string formatted with tabular

                - ``"pandas"``: pandas dataframe

                - ``"json"``: string in json format

        :type output: str

        :param fields: List of fields to show.  JSON output will
            include all available fields.
        :type fields: List[str]

        :param quiet: True to specify printing/display
        :type quiet: bool

        :param colors: True to specify state colors for pandas output
        :type colors: bool

        :return: table in format specified by output parameter
        :rtype: Object

        Here's an example of ``fields``::

            fields=['Name','State']
        """

        data = self.toDict()

        # if fields == None:
        #    fields = ["ID", "Name", "Cores", "RAM", "Disk",
        #            "Image", "Image Type","Host", "Site",
        #            "Management IP", "State",
        #            "Error","SSH Command"
        #             ]

        def state_color(val):
            if val == "Active":
                color = f"{self.get_fablib_manager().SUCCESS_LIGHT_COLOR}"
            elif val == "Configuring":
                color = f"{self.get_fablib_manager().IN_PROGRESS_LIGHT_COLOR}"
            elif val == "Closed":
                color = f"{self.get_fablib_manager().ERROR_LIGHT_COLOR}"
            else:
                color = ""
            return "background-color: %s" % color

        if pretty_names:
            pretty_names_dict = self.get_pretty_name_dict()
        else:
            pretty_names_dict = {}

        if colors and self.get_fablib_manager().is_jupyter_notebook():
            table = self.get_fablib_manager().show_table(
                data,
                fields=fields,
                title="Node",
                output="pandas",
                quiet=True,
                pretty_names_dict=pretty_names_dict,
            )
            table.applymap(state_color)

            if quiet == False:
                display(table)
        else:
            table = self.get_fablib_manager().show_table(
                data,
                fields=fields,
                title="Node",
                output=output,
                quiet=quiet,
                pretty_names_dict=pretty_names_dict,
            )

        return table

    def list_components(
        self,
        fields=None,
        output=None,
        quiet=False,
        filter_function=None,
        pretty_names=True,
    ):
        """
        Lists all the components in the node with their attributes.

        There are several output options: ``"text"``, ``"pandas"``,
        and ``"json"`` that determine the format of the output that is
        returned and (optionally) displayed/printed.

        :param output: output format.  Output can be one of:

                - ``"text"``: string formatted with tabular

                - ``"pandas"``: pandas dataframe

                - ``"json"``: string in json format

        :type output: str

        :param fields: list of fields (table columns) to show.  JSON
            output will include all available fields/columns.
        :type fields: List[str]

        :param quiet: True to specify printing/display
        :type quiet: bool

        :param filter_function: A lambda function to filter data by
            field values.

        :type filter_function: lambda

        :return: table in format specified by output parameter
        :rtype: Object


        Here's an example of ``fields``::

            fields=['Name','Model']

        Here's an example of ``filter_function``::

            filter_function=lambda s: s['Model'] == 'NIC_Basic'
        """

        components = []
        for component in self.get_components():
            components.append(component.get_name())

        def combined_filter_function(x):
            if filter_function == None:
                if x["name"] in set(components):
                    return True
            else:
                if filter_function(x) and x["name"] in set(components):
                    return True

            return False

        if pretty_names and len(self.get_components()) > 0:
            pretty_names_dict = self.get_components()[0].get_pretty_name_dict()
        else:
            pretty_names_dict = {}

        return self.get_slice().list_components(
            fields=fields,
            output=output,
            quiet=quiet,
            filter_function=combined_filter_function,
            pretty_names=pretty_names_dict,
        )

    def list_interfaces(
        self,
        fields=None,
        output=None,
        quiet=False,
        filter_function=None,
        pretty_names=True,
    ):
        """
        Lists all the interfaces in the node with their attributes.

        There are several output options: ``"text"``, ``"pandas"``,
        and ``"json"`` that determine the format of the output that is
        returned and (optionally) displayed/printed.

        :param output: Output format.  Options are:

                - ``"text"``: string formatted with tabular

                - ``"pandas"``: pandas dataframe

                - ``"json"``: string in json format

        :type output: str

        :param fields: List of fields (table columns) to show.  JSON
            output will include all available fields/columns.
        :type fields: List[str]

        :param quiet: True to specify printing/display
        :type quiet: bool

        :param filter_function: A lambda function to filter data by
            field values.
        :type filter_function: lambda

        :return: table in format specified by output parameter
        :rtype: Object

        Example of ``fields``::

            fields=['Name','MAC']

        Example of ``filter_function``::

            filter_function=lambda s: s['Node'] == 'Node1'
        """

        if str(self.get_reservation_state()) != "Active":
            logging.debug(
                f"Node {self.get_name()} is {self.get_reservation_state()}, Skipping get interfaces."
            )
            return

        ifaces = []
        for iface in self.get_interfaces():
            ifaces.append(iface.get_name())

        def combined_filter_function(x):
            if filter_function == None:
                if x["name"]["value"] in set(ifaces):
                    return True
            else:
                if filter_function(x) and x["name"]["value"] in set(ifaces):
                    return True

            return False

        # name_filter = lambda s: s['Name'] in set(ifaces)
        # if filter_function != None:
        #    filter_function = lambda x: filter_function(x) + name_filter(x)
        # else:
        #    filter_function = name_filter

        return self.get_slice().list_interfaces(
            fields=fields,
            output=output,
            quiet=quiet,
            filter_function=combined_filter_function,
            pretty_names=pretty_names,
        )

    def list_networks(
        self,
        fields=None,
        output=None,
        quiet=False,
        filter_function=None,
        pretty_names=True,
    ):
        """
        Lists all the networks attached to the nodes with their
        attributes.

        There are several output options: ``"text"``, ``"pandas"``,
        and ``"json"`` that determine the format of the output that is
        returned and (optionally) displayed/printed.

        :param output: Output format.  Options are:

                - ``"text"``: string formatted with tabular

                - ``"pandas"``: pandas dataframe

                - ``"json"``: string in JSON format

        :type output: str

        :param fields: List of fields (table columns) to show.  JSON
            output will include all available fields/columns.
        :type fields: List[str]

        :param quiet: True to specify printing/display
        :type quiet: bool

        :param filter_function: A lambda function to filter data by
            field values.
        :type filter_function: lambda

        :param pretty_names: Use "nicer" names in column headers.
            Default is ``True``.
        :type pretty_names: bool

        :return: table in format specified by output parameter
        :rtype: Object

        Example of ``fields``::

            fields=['Name','Type']

        Example of ``filter_function``::

            filter_function=lambda s: s['Type'] == 'FABNetv4'
        """

        interfaces = self.get_interfaces()
        networks = self.get_networks()

        networks = []
        for iface in interfaces:
            networks.append(iface.get_network().get_name())

        def combined_filter_function(x):
            if filter_function == None:
                if x["name"]["value"] in set(networks):
                    return True
            else:
                if filter_function(x) and x["name"]["value"] in set(networks):
                    return True

            return False

        return self.get_slice().list_networks(
            fields=fields,
            output=output,
            quiet=quiet,
            filter_function=combined_filter_function,
            pretty_names=pretty_names,
        )

    def get_networks(self):
        """
        Get a list of networks attached to the node.
        """
        networks = []
        for interface in self.get_interfaces():
            networks.append(interface.get_network())

        return networks

    def get_fim_node(self) -> FimNode:
        """
        Not recommended for most users.

        Gets the node's FABRIC Information Model (fim) object. This method
        is used to access data at a lower level than FABlib.

        :return: the FABRIC model node
        :rtype: FIMNode
        """
        return self.fim_node

    def set_capacities(self, cores: int = 2, ram: int = 2, disk: int = 10):
        """
        Sets the capacities of the FABRIC node.

        :param cores: the number of cores to set on this node
        :type cores: int

        :param ram: the amount of RAM to set on this node
        :type ram: int

        :param disk: the amount of disk space to set on this node
        :type disk: int
        """
        cores = int(cores)
        ram = int(ram)
        disk = int(disk)

        cap = Capacities(core=cores, ram=ram, disk=disk)
        self.get_fim_node().set_properties(capacities=cap)

    def set_instance_type(self, instance_type: str):
        """
        Sets the instance type of this fablib node on the FABRIC node.

        :param instance_type: the name of the instance type to set
        :type instance_type: String
        """
        self.get_fim_node().set_properties(
            capacity_hints=CapacityHints(instance_type=instance_type)
        )

    def set_username(self, username: str = None):
        """
        Sets this fablib node's username

        :note: Not intended as an API call.

        :param username: Optional username parameter.  The username
            likely should be picked to match the image type.
        """
        if username is not None:
            self.username = username
        elif "default_centos9_stream" == self.get_image():
            self.username = "cloud-user"
        elif "centos" in self.get_image():
            self.username = "centos"
        elif "ubuntu" in self.get_image():
            self.username = "ubuntu"
        elif "rocky" in self.get_image():
            self.username = "rocky"
        elif "fedora" in self.get_image():
            self.username = "fedora"
        elif "cirros" in self.get_image():
            self.username = "cirros"
        elif "debian" in self.get_image():
            self.username = "debian"
        elif "freebsd" in self.get_image():
            self.username = "freebsd"
        elif "openbsd" in self.get_image():
            self.username = "openbsd"
        else:
            self.username = None

    def set_image(self, image: str, username: str = None, image_type: str = "qcow2"):
        """
        Sets the image information of this fablib node on the FABRIC
        node.

        :param image: the image reference to set
        :type image: String

        :param username: the username of this fablib node.  Currently
            unused.
        :type username: String

        :param image_type: the image type to set
        :type image_type: String
        """
        self.get_fim_node().set_properties(image_type=image_type, image_ref=image)
        self.set_username(username=username)

    def set_host(self, host_name: str = None):
        """
        Sets the hostname of this fablib node on the FABRIC node.

        :param host_name: the hostname.  example:
            host_name='renc-w2.fabric-testbed.net'
        :type host_name: String
        """
        # example: host_name='renc-w2.fabric-testbed.net'
        labels = Labels()
        labels.instance_parent = host_name
        self.get_fim_node().set_properties(labels=labels)

        # set an attribute used to get host before Submit
        self.host = host_name

    def set_site(self, site):
        """
        Sets the site of this fablib node on FABRIC.

        :param site: the site
        :type host_name: String
        """
        # example: host_name='renc-w2.fabric-testbed.net'
        self.get_fim_node().site = site

    def get_slice(self) -> Slice:
        """
        Gets the fablib slice associated with this node.

        :return: the fablib slice on this node
        :rtype: Slice
        """
        return self.slice

    def get_name(self) -> str or None:
        """
        Gets the name of the FABRIC node.

        :return: the name of the node
        :rtype: String
        """
        try:
            return self.get_fim_node().name
        except:
            return None

    def get_instance_name(self) -> str or None:
        """
        Gets the instance name of the FABRIC node.

        :return: the instance name of the node
        :rtype: String
        """
        try:
            return self.get_fim_node().get_property(pname="label_allocations").instance
        except:
            return None

    def get_cores(self) -> int or None:
        """
        Gets the number of cores on the FABRIC node.

        :return: the number of cores on the node
        :rtype: int
        """
        try:
            return self.get_fim_node().get_property(pname="capacity_allocations").core
        except:
            return None

    def get_ram(self) -> int or None:
        """
        Gets the amount of RAM on the FABRIC node.

        :return: the amount of RAM on the node
        :rtype: int
        """
        try:
            return self.get_fim_node().get_property(pname="capacity_allocations").ram
        except:
            return None

    def get_disk(self) -> int or None:
        """
        Gets the amount of disk space on the FABRIC node.

        :return: the amount of disk space on the node
        :rtype: int
        """
        try:
            return self.get_fim_node().get_property(pname="capacity_allocations").disk
        except:
            return None

    def get_image(self) -> str or None:
        """
        Gets the image reference on the FABRIC node.

        :return: the image reference on the node
        :rtype: String
        """
        try:
            return self.get_fim_node().image_ref
        except:
            return None

    def get_image_type(self) -> str or None:
        """
        Gets the image type on the FABRIC node.

        :return: the image type on the node
        :rtype: String
        """
        try:
            return self.get_fim_node().image_type
        except:
            return None

    def get_host(self) -> str or None:
        """
        Gets the hostname on the FABRIC node.

        :return: the hostname on the node
        :rtype: String
        """
        try:
            if self.host is not None:
                return self.host
            return (
                self.get_fim_node()
                .get_property(pname="label_allocations")
                .instance_parent
            )
        except:
            return None

    def get_site(self) -> str or None:
        """
        Gets the sitename on the FABRIC node.

        :return: the sitename on the node
        :rtype: String
        """
        try:
            return self.get_fim_node().site
        except:
            return None

    def get_management_ip(self) -> str or None:
        """
        Gets the management IP on the FABRIC node.

        :return: management IP
        :rtype: String
        """
        try:
            return self.get_fim_node().management_ip
        except:
            return None

    def get_reservation_id(self) -> str or None:
        """
        Gets the reservation ID on the FABRIC node.

        :return: reservation ID on the node
        :rtype: String
        """
        try:
            return (
                self.get_fim_node()
                .get_property(pname="reservation_info")
                .reservation_id
            )
        except:
            return None

    def get_reservation_state(self) -> str or None:
        """
        Gets the reservation state on the FABRIC node.

        :return: the reservation state on the node
        :rtype: String
        """
        try:
            return (
                self.get_fim_node()
                .get_property(pname="reservation_info")
                .reservation_state
            )
        except:
            return None

    def get_error_message(self) -> str or None:
        """
        Gets the error message on the FABRIC node.

        :return: the error message on the node
        :rtype: String
        """
        try:
            return (
                self.get_fim_node().get_property(pname="reservation_info").error_message
            )
        except:
            return ""

    def get_interfaces(self) -> List[Interface] or None:
        """
        Gets a list of the interfaces associated with the FABRIC node.

        :return: a list of interfaces on the node
        :rtype: List[Interface]
        """
        interfaces = []
        for component in self.get_components():
            for interface in component.get_interfaces():
                interfaces.append(interface)

        return interfaces

    def get_interface(
        self, name: str = None, network_name: str = None
    ) -> Interface or None:
        """
        Gets a particular interface associated with a FABRIC node.
        Accepts either the interface name or a network_name.  If a
        network name is used this method will return the interface on
        the node that is connected to the network specified.  If a
        name and network_name are both used, the interface name will
        take precedence.

        :param name: interface name to search for
        :type name: str

        :param network_name: network name to search for

        :type name: str

        :raise Exception: if interface is not found

        :return: an interface on the node
        :rtype: Interface
        """
        if name is not None:
            for component in self.get_components():
                for interface in component.get_interfaces():
                    if interface.get_name() == name:
                        return interface
        elif network_name is not None:
            for interface in self.get_interfaces():
                if (
                    interface is not None
                    and interface.get_network() is not None
                    and interface.get_network().get_name() == network_name
                ):
                    return interface

        raise Exception("Interface not found: {}".format(name))

    def get_username(self) -> str:
        """
        Gets the username on this fablib node.

        :return: the username on this node
        :rtype: String
        """
        return self.username

    def get_public_key(self) -> str:
        """
        Gets the public key on fablib node.

        Important!  Slice key management is underdevelopment and this
        functionality will likely change going forward.

        :return: the public key on the node
        :rtype: String
        """
        return self.get_slice().get_slice_public_key()

    def get_public_key_file(self) -> str:
        """
        Gets the public key file path on the fablib node.

        Important!  Slice key management is underdevelopment and this
        functionality will likely change going forward.

        :return: the public key path
        :rtype: String
        """
        return self.get_slice().get_slice_public_key_file()

    def get_private_key(self) -> str:
        """
        Gets the private key on the fablib node.

        Important!  Slice key management is underdevelopment and this
        functionality will likely change going forward.

        :return: the private key on the node
        :rtype: String
        """
        return self.get_slice().get_slice_private_key()

    def get_private_key_file(self) -> str:
        """
        Gets the private key file path on the fablib slice.

        Important!  Slice key management is underdevelopment and this
        functionality will likely change going forward.

        :return: the private key path
        :rtype: String
        """
        return self.get_slice().get_slice_private_key_file()

    def get_private_key_passphrase(self) -> str:
        """
        Gets the private key passphrase on the FABLIB slice.

        Important!  Slice key management is underdevelopment and this
        functionality will likely change going forward.

        :return: the private key passphrase
        :rtype: String
        """
        return self.get_slice().get_private_key_passphrase()

    def add_component(
        self, model: str = None, name: str = None, user_data: dict = {}
    ) -> Component:
        """
        Creates a new FABRIC component using this fablib node.
        Example models include:

        - NIC_Basic: A single port 100 Gbps SR-IOV Virtual
          Function on a Mellanox ConnectX-6

        - NIC_ConnectX_5: A dual port 25 Gbps Mellanox ConnectX-5

        - NIC_ConnectX_6: A dual port 100 Gbps Mellanox ConnectX-6

        - NVME_P4510: NVMe Storage Device

        - GPU_TeslaT4: Tesla T4 GPU

        - GPU_RTX6000: RTX6000 GPU

        - GPU_A30: A30 GPU

        - GPU_A40: A40 GPU

        - FPGA_Xilinx_U280: Xilinx U280 GPU

        :param model: the name of the component model to add
        :type model: String

        :param name: the name of the new component
        :type name: String

        :return: the new component
        :rtype: Component
        """
        return Component.new_component(
            node=self, model=model, name=name, user_data=user_data
        )

    def get_components(self) -> List[Component]:
        """
        Gets a list of components associated with this node.

        :return: a list of components on this node
        :rtype: List[Component]
        """
        return_components = []
        for component_name, component in self.get_fim_node().components.items():
            return_components.append(Component(self, component))

        return return_components

    def get_component(self, name: str) -> Component:
        """
        Gets a particular component associated with this node.

        :param name: the name of the component to search for
        :type name: String

        :raise Exception: if component not found by name

        :return: the component on the FABRIC node
        :rtype: Component
        """
        try:
            name = Component.calculate_name(node=self, name=name)
            return Component(self, self.get_fim_node().components[name])
        except Exception as e:
            logging.error(e, exc_info=True)
            raise Exception(f"Component not found: {name}")

    def get_ssh_command(self) -> str:
        """
        Gets an SSH command used to access this node from a terminal.

        :return: the SSH command to access this node
        :rtype: str
        """

        # ssh_command = self.get_fablib_manager().get_ssh_command_line()

        # return self.template_substitution(ssh_command)

        # try:
        #    return self.template_substitution(self.get_fablib_manager().get_ssh_command_line())
        # except:
        #    return self.get_fablib_manager().get_ssh_command_line()

        try:
            return self.render_template(
                self.get_fablib_manager().get_ssh_command_line(),
                skip=["ssh_command", "interfaces"],
            )
        except:
            return self.get_fablib_manager().get_ssh_command_line()

        # for key,val in self.toDict(skip=["SSH Command"]).items():
        #    remove_str = '${'+str(key).strip()+'}'
        #    add_str = str(val)
        #    ssh_command = ssh_command.replace(remove_str, add_str)

        # for key,val in self.get_fablib_manager().get_config().items():
        #    remove_str = '${'+str(key).strip()+'}'
        #    add_str = str(val)
        #    ssh_command = ssh_command.replace(remove_str, add_str)

        # return ssh_command

        # return 'ssh -i {} -F /path/to/your/ssh/config/file {}@{}'.format(self.get_private_key_file(),
        #                                   self.get_username(),
        #                                   self.get_management_ip())

    def validIPAddress(self, IP: str) -> str:
        """
        Checks if the IP string is a valid IP address.

        :param IP: the IP string to check
        :type IP: String

        :return: the type of IP address the IP string is, or 'Invalid'
        :rtype: String
        """
        try:
            return "IPv4" if type(ip_address(IP)) is IPv4Address else "IPv6"
        except ValueError:
            return "Invalid"

    def get_paramiko_key(
        self, private_key_file: str = None, get_private_key_passphrase: str = None
    ) -> paramiko.PKey:
        # TODO: This is a bit of a hack and should probably test he keys for their types
        # rather than relying on execptions
        if get_private_key_passphrase:
            try:
                return paramiko.RSAKey.from_private_key_file(
                    self.get_private_key_file(),
                    password=self.get_private_key_passphrase(),
                )
            except:
                pass

            try:
                return paramiko.ecdsakey.ECDSAKey.from_private_key_file(
                    self.get_private_key_file(),
                    password=self.get_private_key_passphrase(),
                )
            except:
                pass
        else:
            try:
                return paramiko.RSAKey.from_private_key_file(
                    self.get_private_key_file()
                )
            except:
                pass

            try:
                return paramiko.ecdsakey.ECDSAKey.from_private_key_file(
                    self.get_private_key_file()
                )
            except:
                pass

        raise Exception(f"ssh key invalid: FABRIC requires RSA or ECDSA keys")

    def execute_thread(
        self,
        command: str,
        retry: int = 3,
        retry_interval: int = 10,
        username: str = None,
        private_key_file: str = None,
        private_key_passphrase: str = None,
        output_file: str = None,
    ) -> threading.Thread:
        """
        Creates a thread that calls node.execute().  Results (i.e. stdout, stderr) from the thread can be
        retrieved with by calling thread.result()

        :param command: the command to run
        :type command: str
        :param retry: the number of times to retry SSH upon failure
        :type retry: int
        :param retry_interval: the number of seconds to wait before retrying SSH upon failure
        :type retry_interval: int
        :param username: username
        :type username: str
        :param private_key_file: path to private key file
        :type private_key_file: str
        :param private_key_passphrase: pass phrase
        :type private_key_passphrase: str
        :param output_file: path to a file where the stdout/stderr will be written. None for no file output
        :type output_file: List[str]
        :return: a thread that called node.execute()
        :raise Exception: if management IP is invalid
        """

        return (
            self.get_fablib_manager()
            .get_ssh_thread_pool_executor()
            .submit(
                self.execute,
                command,
                retry=retry,
                retry_interval=retry_interval,
                username=username,
                private_key_file=private_key_file,
                private_key_passphrase=private_key_passphrase,
                output_file=output_file,
                quiet=True,
            )
        )

    def execute(
        self,
        command: str,
        retry: int = 3,
        retry_interval: int = 10,
        username: str = None,
        private_key_file: str = None,
        private_key_passphrase: str = None,
        quiet: bool = False,
        read_timeout: int = 10,
        timeout=None,
        output_file: str = None,
    ):
        """
        Runs a command on the FABRIC node.

        The function uses paramiko to ssh to the FABRIC node and
        execute an arbitrary shell command.

        :param command: the command to run
        :type command: str

        :param retry: the number of times to retry SSH upon failure
        :type retry: int

        :param retry_interval: the number of seconds to wait before
            retrying SSH upon failure
        :type retry_interval: int

        :param username: username
        :type username: str

        :param private_key_file: path to private key file
        :type private_key_file: str

        :param private_key_passphrase: pass phrase
        :type private_key_passphrase: str

        :param output_file: path to a file where the stdout/stderr
            will be written.  None for no file output
        :type output_file: List[str]

        :param output: print stdout and stderr to the screen
        :type output: bool

        :param read_timeout: the number of seconds to wait before
            retrying to read from stdout and stderr
        :type read_timeout: int

        :param timeout: the number of seconds to wait before
            terminating the command using the linux timeout command.
            Specifying a timeout encapsulates the command with the
            timeout command for you
        :type timeout: int

        :return: a tuple of (stdout[Sting],stderr[String])
        :rtype: Tuple

        :raise Exception: if management IP is invalid
        """
        import logging

        logging.debug(
            f"execute node: {self.get_name()}, management_ip: {self.get_management_ip()}, command: {command}",
            stack_info=True,
        )

        if not self.get_reservation_state() == "Active":
            logging.debug(
                f"Execute failed. Node {self.get_name()} in state {self.get_reservation_state()}"
            )

        if not self.get_management_ip():
            logging.debug(
                f"Execute failed. Node {self.get_name()} in management IP  {self.get_management_ip()}"
            )

        # if not quiet:
        chunking = True

        if self.get_fablib_manager().get_log_level() == logging.DEBUG:
            start = time.time()

        # Get and test src and management_ips
        management_ip = str(self.get_fim_node().get_property(pname="management_ip"))
        if self.validIPAddress(management_ip) == "IPv4":
            # src_addr = (self.get_fablib_manager().get_bastion_private_ipv4_addr(), 22)
            src_addr = ("0.0.0.0", 22)

        elif self.validIPAddress(management_ip) == "IPv6":
            # src_addr = (self.get_fablib_manager().get_bastion_private_ipv6_addr(), 22)
            src_addr = ("0:0:0:0:0:0:0:0", 22)
        else:
            logging.error("node.execute: Management IP Invalid:", exc_info=True)
            raise Exception(f"node.execute: Management IP Invalid: {management_ip}")
        dest_addr = (management_ip, 22)

        bastion_username = self.get_fablib_manager().get_bastion_username()
        bastion_key_file = self.get_fablib_manager().get_bastion_key_location()

        if username is not None:
            node_username = username
        else:
            node_username = self.username

        if private_key_file is not None:
            node_key_file = private_key_file
        else:
            node_key_file = self.get_private_key_file()

        if private_key_passphrase is not None:
            node_key_passphrase = private_key_passphrase
        else:
            node_key_passphrase = self.get_private_key_passphrase()

        for attempt in range(int(retry)):
            try:
                key = self.get_paramiko_key(
                    private_key_file=node_key_file,
                    get_private_key_passphrase=node_key_passphrase,
                )
                bastion = paramiko.SSHClient()
                bastion.set_missing_host_key_policy(paramiko.AutoAddPolicy())
                bastion.connect(
                    self.get_fablib_manager().get_bastion_host(),
                    username=bastion_username,
                    key_filename=bastion_key_file,
                )

                bastion_transport = bastion.get_transport()
                bastion_channel = bastion_transport.open_channel(
                    "direct-tcpip", dest_addr, src_addr
                )

                client = paramiko.SSHClient()
                # client.load_system_host_keys()
                # client.set_missing_host_key_policy(paramiko.MissingHostKeyPolicy())
                client.set_missing_host_key_policy(paramiko.AutoAddPolicy())

                client.connect(
                    management_ip,
                    username=node_username,
                    pkey=key,
                    sock=bastion_channel,
                )

                if output_file:
                    file = open(output_file, "a")

                # stdin, stdout, stderr = client.exec_command('echo \"' + command + '\" > /tmp/fabric_execute_script.sh; chmod +x /tmp/fabric_execute_script.sh; /tmp/fabric_execute_script.sh')

                if timeout is not None:
                    command = (
                        f"sudo timeout --foreground -k 10 {timeout} " + command + "\n"
                    )

                stdin, stdout, stderr = client.exec_command(command)
                channel = stdout.channel

                # Only writing one command, so we can shut down stdin and
                # writing abilities
                stdin.close()
                channel.shutdown_write()

                # Read stdout and stderr:
                if not chunking:
                    # The old way
                    rtn_stdout = str(stdout.read(), "utf-8").replace("\\n", "\n")
                    rtn_stderr = str(stderr.read(), "utf-8").replace("\\n", "\n")
                    if quiet == False:
                        print(rtn_stdout, rtn_stderr)

                else:
                    # Credit to Stack Overflow user tintin's post here: https://stackoverflow.com/a/32758464
                    stdout_chunks = []
                    try:
                        stdout_chunks.append(
                            stdout.channel.recv(len(stdout.channel.in_buffer))
                        )
                    except EOFError:
                        logging.warning(
                            "A Paramiko EOFError has occurred, "
                            "if this is part of a reboot sequence, it can be ignored"
                        )
                    stderr_chunks = []

                    while (
                        not channel.closed
                        or channel.recv_ready()
                        or channel.recv_stderr_ready()
                    ):
                        got_chunk = False
                        readq, _, _ = select.select(
                            [stdout.channel], [], [], read_timeout
                        )
                        for c in readq:
                            if c.recv_ready():
                                stdoutbytes = stdout.channel.recv(len(c.in_buffer))
                                if quiet == False:
                                    print(
                                        str(stdoutbytes, "utf-8").replace("\\n", "\n"),
                                        end="",
                                    )
                                if output_file:
                                    file.write(
                                        str(stdoutbytes, "utf-8").replace("\\n", "\n")
                                    )
                                    file.flush()

                                stdout_chunks.append(stdoutbytes)
                                got_chunk = True
                            if c.recv_stderr_ready():
                                # make sure to read stderr to prevent stall
                                stderrbytes = stderr.channel.recv_stderr(
                                    len(c.in_stderr_buffer)
                                )
                                if quiet == False:
                                    print(
                                        "\x1b[31m",
                                        str(stderrbytes, "utf-8").replace("\\n", "\n"),
                                        "\x1b[0m",
                                        end="",
                                    )
                                if output_file:
                                    file.write(
                                        str(stderrbytes, "utf-8").replace("\\n", "\n")
                                    )
                                    file.flush()
                                stderr_chunks.append(stderrbytes)
                                got_chunk = True

                        if (
                            not got_chunk
                            and stdout.channel.exit_status_ready()
                            and not stderr.channel.recv_stderr_ready()
                            and not stdout.channel.recv_ready()
                        ):
                            stdout.channel.shutdown_read()
                            stdout.channel.close()
                            break

                    stdout.close()
                    stderr.close()

                    # chunks are groups of bytes, combine and convert to str
                    rtn_stdout = b"".join(stdout_chunks).decode("utf-8")
                    rtn_stderr = b"".join(stderr_chunks).decode("utf-8")

                if self.get_fablib_manager().get_log_level() == logging.DEBUG:
                    end = time.time()
                    logging.debug(
                        f"Running node.execute(): command: {command}, elapsed time: {end - start} seconds"
                    )

                logging.debug(f"rtn_stdout: {rtn_stdout}")
                logging.debug(f"rtn_stderr: {rtn_stderr}")

                if output_file:
                    file.close()

                return rtn_stdout, rtn_stderr
                # success, skip other tries
                break

            except Exception as e:
                logging.warning(
                    f"Exception in node.execute() command: {command} (attempt #{attempt} of {retry}): {e}"
                )

                if attempt + 1 == retry:
                    raise e

                # Fail, try again
                if self.get_fablib_manager().get_log_level() == logging.DEBUG:
                    logging.debug(
                        f"SSH execute fail. Slice: {self.get_slice().get_name()}, Node: {self.get_name()}, trying again"
                    )
                    logging.debug(e, exc_info=True)

                time.sleep(retry_interval)
                pass

            # Clean-up of open connections and files.
            finally:
                try:
                    client.close()
                except Exception as e:
                    logging.debug(f"Exception in client.close(): {e}")

                try:
                    bastion_channel.close()
                except Exception as e:
                    logging.debug(f"Exception in bastion_channel.close(): {e}")

                try:
                    bastion.close()
                except Exception as e:
                    logging.debug(f"Exception in bastion.close(): {e}")

                try:
                    if output_file:
                        file.close()
                except Exception as e:
                    logging.debug(f"Exception in output_file.close(): {e}")

        raise Exception("ssh failed: Should not get here")

    def upload_file_thread(
        self,
        local_file_path: str,
        remote_file_path: str = ".",
        retry: int = 3,
        retry_interval: int = 10,
    ):
        """
        Creates a thread that calls ``node.upload_file()``.

        Results from the thread can be retrieved with by calling
        ``thread.result()``.

        :param local_file_path: the path to the file to upload
        :type local_file_path: str

        :param remote_file_path: the destination path of the file on
            the node
        :type remote_file_path: str

        :param retry: how many times to retry SCP upon failure
        :type retry: int

        :param retry_interval: how often to retry SCP on failure
        :type retry_interval: int

        :return: a thread that called ``node.execute()``
        :rtype: Thread

        :raise Exception: if management IP is invalid
        """
        return (
            self.get_fablib_manager()
            .get_ssh_thread_pool_executor()
            .submit(
                self.upload_file,
                local_file_path,
                remote_file_path,
                retry=retry,
                retry_interval=retry_interval,
            )
        )

    def upload_file(
        self,
        local_file_path: str,
        remote_file_path: str = ".",
        retry: int = 3,
        retry_interval: int = 10,
    ):
        """
        Upload a local file to a remote location on the node.

        :param local_file_path: the path to the file to upload
        :type local_file_path: str

        :param remote_file_path: the destination path of the file on
            the node
        :type remote_file_path: str

        :param retry: how many times to retry SCP upon failure
        :type retry: int

        :param retry_interval: how often to retry SCP on failure
        :type retry_interval: int

        :raise Exception: if management IP is invalid
        """
        logging.debug(
            f"upload node: {self.get_name()}, local_file_path: {local_file_path}"
        )

        if self.get_fablib_manager().get_log_level() == logging.DEBUG:
            start = time.time()

        # Get and test src and management_ips
        management_ip = str(self.get_fim_node().get_property(pname="management_ip"))
        if self.validIPAddress(management_ip) == "IPv4":
            src_addr = ("0.0.0.0", 22)
        elif self.validIPAddress(management_ip) == "IPv6":
            src_addr = ("0:0:0:0:0:0:0:0", 22)
        else:
            raise Exception(f"upload_file: Management IP Invalid: {management_ip}")
        dest_addr = (management_ip, 22)

        for attempt in range(int(retry)):
            try:
                key = self.get_paramiko_key(
                    private_key_file=self.get_private_key_file(),
                    get_private_key_passphrase=self.get_private_key_file(),
                )

                bastion = paramiko.SSHClient()
                bastion.set_missing_host_key_policy(paramiko.AutoAddPolicy())
                bastion.connect(
                    self.get_fablib_manager().get_bastion_host(),
                    username=self.get_fablib_manager().get_bastion_username(),
                    key_filename=self.get_fablib_manager().get_bastion_key_location(),
                )

                bastion_transport = bastion.get_transport()
                bastion_channel = bastion_transport.open_channel(
                    "direct-tcpip", dest_addr, src_addr
                )

                client = paramiko.SSHClient()
                client.load_system_host_keys()
                client.set_missing_host_key_policy(paramiko.MissingHostKeyPolicy())
                client.set_missing_host_key_policy(paramiko.AutoAddPolicy())

                client.connect(
                    management_ip,
                    username=self.username,
                    pkey=key,
                    sock=bastion_channel,
                )

                ftp_client = client.open_sftp()
                file_attributes = ftp_client.put(local_file_path, remote_file_path)

                if self.get_fablib_manager().get_log_level() == logging.DEBUG:
                    end = time.time()
                    logging.debug(
                        f"Running node.upload_file(): file: {local_file_path}, "
                        f"elapsed time: {end - start} seconds"
                    )

                return file_attributes

            except Exception as e:
                logging.warning(f"Exception on upload_file() attempt #{attempt}: {e}")

                if attempt + 1 == retry:
                    raise e

                # Fail, try again
                logging.warning(
                    f"SCP upload fail. Slice: {self.get_slice().get_name()}, Node: {self.get_name()}, trying again. Exception: {e}"
                )
                # traceback.print_exc()
                time.sleep(retry_interval)
                pass

            finally:
                try:
                    ftp_client.close()
                except Exception as e:
                    logging.debug(f"Exception in ftp_client.close(): {e}")

                try:
                    client.close()
                except Exception as e:
                    logging.debug(f"Exception in client.close(): {e}")

                try:
                    bastion_channel.close()
                except Exception as e:
                    logging.debug("Exception in bastion_channel.close(): {e}")

                try:
                    bastion.close()
                except Exception as e:
                    logging.debug("Exception in bastion.close(): {e}")

        raise Exception("scp upload failed")

    def download_file_thread(
        self,
        local_file_path: str,
        remote_file_path: str,
        retry: int = 3,
        retry_interval: int = 10,
    ):
        """
        Creates a thread that calls node.download_file().  Results
        from the thread can be retrieved with by calling
        thread.result()

        :param local_file_path: the destination path for the remote
            file
        :type local_file_path: str

        :param remote_file_path: the path to the remote file to
            download
        :type remote_file_path: str

        :param retry: how many times to retry SCP upon failure
        :type retry: int

        :param retry_interval: how often to retry SCP upon failure
        :type retry_interval: int

        :return: a thread that called node.download_file()
        :rtype: Thread

        :raise Exception: if management IP is invalid
        """
        return (
            self.get_fablib_manager()
            .get_ssh_thread_pool_executor()
            .submit(
                self.download_file,
                local_file_path,
                remote_file_path,
                retry=retry,
                retry_interval=retry_interval,
            )
        )

    def download_file(
        self,
        local_file_path: str,
        remote_file_path: str,
        retry: int = 3,
        retry_interval: int = 10,
    ):
        """
        Download a remote file from the node to a local destination.

        :param local_file_path: the destination path for the remote
            file
        :type local_file_path: str

        :param remote_file_path: the path to the remote file to
            download
        :type remote_file_path: str

        :param retry: how many times to retry SCP upon failure
        :type retry: int

        :param retry_interval: how often to retry SCP upon failure
        :type retry_interval: int
        """
        logging.debug(
            f"download node: {self.get_name()}, remote_file_path: {remote_file_path}"
        )

        if self.get_fablib_manager().get_log_level() == logging.DEBUG:
            start = time.time()

        # Get and test src and management_ips
        management_ip = str(self.get_fim_node().get_property(pname="management_ip"))
        if self.validIPAddress(management_ip) == "IPv4":
            src_addr = ("0.0.0.0", 22)

        elif self.validIPAddress(management_ip) == "IPv6":
            src_addr = ("0:0:0:0:0:0:0:0", 22)
        else:
            raise Exception(f"download_file: Management IP Invalid: {management_ip}")
        dest_addr = (management_ip, 22)

        for attempt in range(int(retry)):
            try:
                key = self.get_paramiko_key(
                    private_key_file=self.get_private_key_file(),
                    get_private_key_passphrase=self.get_private_key_file(),
                )

                bastion = paramiko.SSHClient()
                bastion.set_missing_host_key_policy(paramiko.AutoAddPolicy())
                bastion.connect(
                    self.get_fablib_manager().get_bastion_host(),
                    username=self.get_fablib_manager().get_bastion_username(),
                    key_filename=self.get_fablib_manager().get_bastion_key_location(),
                )

                bastion_transport = bastion.get_transport()
                bastion_channel = bastion_transport.open_channel(
                    "direct-tcpip", dest_addr, src_addr
                )

                client = paramiko.SSHClient()
                client.load_system_host_keys()
                client.set_missing_host_key_policy(paramiko.MissingHostKeyPolicy())
                client.set_missing_host_key_policy(paramiko.AutoAddPolicy())

                client.connect(
                    management_ip,
                    username=self.username,
                    pkey=key,
                    sock=bastion_channel,
                )

                ftp_client = client.open_sftp()
                file_attributes = ftp_client.get(remote_file_path, local_file_path)

                if self.get_fablib_manager().get_log_level() == logging.DEBUG:
                    end = time.time()
                    logging.debug(
                        f"Running node.download(): file: {remote_file_path}, "
                        f"elapsed time: {end - start} seconds"
                    )

                return file_attributes

            except Exception as e:
                logging.warning(
                    f"Exception in download_file() (attempt #{attempt} of {retry}): {e}"
                )

                if attempt + 1 == retry:
                    raise e

                # Fail, try again
                logging.warning(
                    f"SCP download fail. Slice: {self.get_slice().get_name()}, Node: {self.get_name()}, trying again. Exception: {e}"
                )
                # traceback.print_exc()
                time.sleep(retry_interval)
                pass

            finally:
                try:
                    ftp_client.close()
                except Exception as e:
                    logging.debug(f"Exception in ftp_client.close(): {e}")

                try:
                    client.close()
                except Exception as e:
                    logging.debug(f"Exception in client.close(): {e}")

                try:
                    bastion_channel.close()
                except Exception as e:
                    logging.debug(f"Exception in bastion_channel.close(): {e}")

                try:
                    bastion.close()
                except Exception as e:
                    logging.debug(f"Exception in bastion.close(): {e}")

        raise Exception("scp download failed")

    def upload_directory_thread(
        self,
        local_directory_path: str,
        remote_directory_path: str,
        retry: int = 3,
        retry_interval: int = 10,
    ):
        """
        Creates a thread that calls ``Node.upload_directory()``.

        Results from the thread can be retrieved with by calling
        ``thread.result()``.

        :param local_directory_path: the path to the directory to
            upload
        :type local_directory_path: str

        :param remote_directory_path: the destination path of the
            directory on the node
        :type remote_directory_path: str

        :param retry: how many times to retry SCP upon failure
        :type retry: int

        :param retry_interval: how often to retry SCP on failure
        :type retry_interval: int

        :return: a thread that called ``node.upload_directory()``
        :rtype: Thread

        :raise Exception: if management IP is invalid
        """
        return (
            self.get_fablib_manager()
            .get_ssh_thread_pool_executor()
            .submit(
                self.upload_directory,
                local_directory_path,
                remote_directory_path,
                retry=retry,
                retry_interval=retry_interval,
            )
        )

    def upload_directory(
        self,
        local_directory_path: str,
        remote_directory_path: str,
        retry: int = 3,
        retry_interval: int = 10,
    ):
        """
        Upload a directory to remote location on the node.

        Makes a gzipped tarball of a directory and uploads it to a
        node.  Then unzips and untars the directory at the
        ``remote_directory_path``.

        :param local_directory_path: the path to the directory to
            upload
        :type local_directory_path: str

        :param remote_directory_path: the destination path of the
            directory on the node
        :type remote_directory_path: str

        :param retry: how many times to retry SCP upon failure
        :type retry: int

        :param retry_interval: how often to retry SCP on failure
        :type retry_interval: int

        :raise Exception: if management IP is invalid
        """
        import os
        import tarfile
        import tempfile

        logging.debug(
            f"upload node: {self.get_name()}, local_directory_path: {local_directory_path}"
        )

        output_filename = local_directory_path.split("/")[-1]
        root_size = len(local_directory_path) - len(output_filename)

        temp_name = next(tempfile._get_candidate_names())

        temp_file = "/tmp/" + str(temp_name) + ".tar.gz"

        with tarfile.open(temp_file, "w:gz") as tar_handle:
            for root, dirs, files in os.walk(local_directory_path):
                for file in files:
                    tar_handle.add(
                        os.path.join(root, file),
                        arcname=os.path.join(root, file)[root_size:],
                        recursive=True,
                    )
                for directory in dirs:
                    tar_handle.add(
                        os.path.join(root, directory),
                        arcname=os.path.join(root, directory)[root_size:],
                        recursive=True,
                    )

        self.upload_file(temp_file, temp_file, retry, retry_interval)
        os.remove(temp_file)
        self.execute(
            "mkdir -p "
            + remote_directory_path
            + "; tar -xf "
            + temp_file
            + " -C "
            + remote_directory_path
            + "; rm "
            + temp_file,
            retry,
            retry_interval,
            quiet=True,
        )
        return "success"

    def download_directory_thread(
        self,
        local_directory_path: str,
        remote_directory_path: str,
        retry: int = 3,
        retry_interval: int = 10,
    ):
        """
        Creates a thread that calls node.download_directory.  Results
        from the thread can be retrieved with by calling
        thread.result()

        :param local_directory_path: the path to the directory to
            upload
        :type local_directory_path: str

        :param remote_directory_path: the destination path of the
            directory on the node
        :type remote_directory_path: str

        :param retry: how many times to retry SCP upon failure
        :type retry: int

        :param retry_interval: how often to retry SCP on failure
        :type retry_interval: int

        :raise Exception: if management IP is invalid
        """
        return (
            self.get_fablib_manager()
            .get_ssh_thread_pool_executor()
            .submit(
                self.download_directory,
                local_directory_path,
                remote_directory_path,
                retry=retry,
                retry_interval=retry_interval,
            )
        )

    def download_directory(
        self,
        local_directory_path: str,
        remote_directory_path: str,
        retry: int = 3,
        retry_interval: int = 10,
    ):
        """
        Downloads a directory from remote location on the node.  Makes
        a gzipped tarball of a directory and downloads it from a node.
        Then unzips and tars the directory at the local_directory_path

        :param local_directory_path: the path to the directory to
            upload
        :type local_directory_path: str

        :param remote_directory_path: the destination path of the
            directory on the node
        :type remote_directory_path: str

        :param retry: how many times to retry SCP upon failure
        :type retry: int

        :param retry_interval: how often to retry SCP on failure
        :type retry_interval: int

        :raise Exception: if management IP is invalid
        """
        import os
        import tarfile

        logging.debug(
            f"upload node: {self.get_name()}, local_directory_path: {local_directory_path}"
        )

        temp_file = "/tmp/unpackingfile.tar.gz"
        self.execute(
            "tar -czf " + temp_file + " " + remote_directory_path,
            retry,
            retry_interval,
            quiet=True,
        )

        self.download_file(temp_file, temp_file, retry, retry_interval)
        tar_file = tarfile.open(temp_file)
        tar_file.extractall(local_directory_path)

        self.execute("rm " + temp_file, retry, retry_interval, quiet=True)
        os.remove(temp_file)
        return "success"

    def test_ssh(self) -> bool:
        """
        Test whether SSH is functional on the node.

        :return: true if SSH is working, false otherwise
        :rtype: bool
        """
        logging.debug(f"test_ssh: node {self.get_name()}")

        try:
            if self.get_management_ip() is None:
                logging.debug(
                    f"Node: {self.get_name()} failed test_ssh because management_ip == None"
                )

            self.execute(
                f"echo test_ssh from {self.get_name()}",
                retry=1,
                retry_interval=10,
                quiet=True,
            )
        except Exception as e:
            # logging.debug(f"{e}")
            logging.debug(e, exc_info=True)
            return False
        return True

    def get_management_os_interface(self) -> str or None:
        """
        Gets the name of the management interface used by the node's
        operating system.

        :return: interface name
        :rtype: String
        """
        # TODO: Add docstring after doc networking classes
        # Assumes that the default route uses the management network
        logging.debug(f"{self.get_name()}->get_management_os_interface")
        stdout, stderr = self.execute("sudo ip -j route list", quiet=True)
        stdout_json = json.loads(stdout)

        for i in stdout_json:
            if i["dst"] == "default":
                logging.debug(
                    f"{self.get_name()}->get_management_os_interface: management_os_interface {i['dev']}"
                )
                return i["dev"]
        return None

    def get_dataplane_os_interfaces(self) -> List[dict]:
        """
        Gets a list of all the dataplane interface names used by the
        node's operating system.

        :return: interface names
        :rtype: List[String]
        """
        management_dev = self.get_management_os_interface()

        stdout, stderr = self.execute("sudo ip -j addr list", quiet=True)
        stdout_json = json.loads(stdout)
        dataplane_devs = []
        for i in stdout_json:
            if i["ifname"] != "lo" and i["ifname"] != management_dev:
                dataplane_devs.append({"ifname": i["ifname"], "mac": i["address"]})

        return dataplane_devs

    def flush_all_os_interfaces(self):
        """
        Flushes the configuration of all dataplane interfaces in the node.
        """
        for iface in self.get_dataplane_os_interfaces():
            self.flush_os_interface(iface["ifname"])

    def flush_os_interface(self, os_iface: str):
        """
        Flush the configuration of an interface in the node

        :param os_iface: the name of the interface to flush
        :type os_iface: String
        """
        stdout, stderr = self.execute(f"sudo ip addr flush dev {os_iface}", quiet=True)
        stdout, stderr = self.execute(
            f"sudo ip -6 addr flush dev {os_iface}", quiet=True
        )

    def ip_addr_list(self, output="json", update=False):
        """
        Return the list of IP addresses assciated with this node.

        :param output: Output format; ``"json"`` by default.
        :param update: Setting this to ``True`` will force-update the
            cached list of IP addresses; default is ``False``.

        :returns: When ``output`` is set to ``"json"`` (which is the
                  default), the result of running ``ip -j[son] addr
                  list``, converted to a Python object.  Otherwise the
                  result of ``ip addr list``.
        """
        try:
            if self.ip_addr_list_json is not None and update == False:
                return self.ip_addr_list_json
            else:
                if output == "json":
                    stdout, stderr = self.execute(f"sudo  ip -j addr list", quiet=True)
                    self.ip_addr_list_json = json.loads(stdout)
                    return self.ip_addr_list_json
                else:
                    stdout, stderr = self.execute(f"sudo ip addr list", quiet=True)
                    return stdout
        except Exception as e:
            logging.debug(f"Failed to get ip addr list: {e}")
            raise e

    def ip_route_add(
        self,
        subnet: Union[IPv4Network, IPv6Network],
        gateway: Union[IPv4Address, IPv6Address],
    ):
        """
        Add a route on the node.

        :param subnet: The destination subnet
        :type subnet: IPv4Network or IPv6Network

        :param gateway: The next hop gateway.
        :type gateway: IPv4Address or IPv6Address
        """
        ip_command = ""
        if type(subnet) == IPv6Network:
            ip_command = "sudo ip -6"
        elif type(subnet) == IPv4Network:
            ip_command = "sudo ip"

        try:
            self.execute(f"{ip_command} route add {subnet} via {gateway}", quiet=True)
        except Exception as e:
            logging.warning(f"Failed to add route: {e}")
            raise e

    def network_manager_stop(self):
        """
        Stop network manager on the node.
        """
        try:
            stdout, stderr = self.execute(
                f"sudo systemctl stop NetworkManager", quiet=True
            )
            logging.info(
                f"Stopped NetworkManager with 'sudo systemctl stop "
                f"NetworkManager': stdout: {stdout}\nstderr: {stderr}"
            )
        except Exception as e:
            logging.warning(f"Failed to stop network manager: {e}")
            raise e

    def network_manager_start(self):
        """
        (re)Start network manager on the node.
        """
        try:
            stdout, stderr = self.execute(
                f"sudo systemctl restart NetworkManager", quiet=True
            )
            logging.info(
                f"Started NetworkManager with 'sudo systemctl start NetworkManager': stdout: {stdout}\nstderr: {stderr}"
            )
        except Exception as e:
            logging.warning(f"Failed to start network manager: {e}")
            raise e

    def get_ip_routes(self):
        """
        Get a list of routes from the node.
        """
        try:
            stdout, stderr = self.execute("ip -j route list", quiet=True)
            return json.loads(stdout)
        except Exception as e:
            logging.warning(f"Exception: {e}")

    # fablib.Node.get_ip_addrs()
    def get_ip_addrs(self):
        """
        Get a list of ip address info from the node.
        """
        try:
            stdout, stderr = self.execute("ip -j addr list", quiet=True)

            addrs = json.loads(stdout)

            return addrs
        except Exception as e:
            logging.warning(f"Exception: {e}")

    def ip_route_del(
        self,
        subnet: Union[IPv4Network, IPv6Network],
        gateway: Union[IPv4Address, IPv6Address],
    ):
        """
        Delete a route on the node.

        :param subnet: The destination subnet
        :type subnet: IPv4Network or IPv6Network

        :param gateway: The next hop gateway.
        :type gateway: IPv4Address or IPv6Address
        """
        ip_command = ""
        if type(subnet) == IPv6Network:
            ip_command = "sudo ip -6"
        elif type(subnet) == IPv4Network:
            ip_command = "sudo ip"

        try:
            self.execute(f"{ip_command} route del {subnet} via {gateway}", quiet=True)
        except Exception as e:
            logging.warning(f"Failed to del route: {e}")
            raise e

    def ip_addr_add(
        self,
        addr: Union[IPv4Address, IPv6Address],
        subnet: Union[IPv4Network, IPv6Network],
        interface: Interface,
    ):
        """
        Add an IP to an interface on the node.

        :param addr: IP address
        :type addr: IPv4Address or IPv6Address

        :param subnet: subnet.
        :type subnet: IPv4Network or IPv6Network

        :param interface: the FABlib interface.
        :type interface: Interface
        """
        ip_command = ""
        if type(subnet) == IPv6Network:
            ip_command = "sudo ip -6"
        elif type(subnet) == IPv4Network:
            ip_command = "sudo ip"

        try:
            self.execute(
                f"{ip_command} addr add {addr}/{subnet.prefixlen} dev {interface.get_device_name()} ",
                quiet=True,
            )
        except Exception as e:
            logging.warning(f"Failed to add addr: {e}")
            raise e

    def ip_addr_del(
        self,
        addr: Union[IPv4Address, IPv6Address],
        subnet: Union[IPv4Network, IPv6Network],
        interface: Interface,
    ):
        """
        Delete an IP to an interface on the node.

        :param addr: IP address
        :type addr: IPv4Address or IPv6Address

        :param subnet: subnet.
        :type subnet: IPv4Network or IPv6Network

        :param interface: the FABlib interface.
        :type interface: Interface
        """
        ip_command = ""
        if type(subnet) == IPv6Network:
            ip_command = "sudo ip -6"
        elif type(subnet) == IPv4Network:
            ip_command = "sudo ip"

        try:
            self.execute(
                f"{ip_command} addr del {addr}/{subnet.prefixlen} dev {interface.get_device_name()} ",
                quiet=True,
            )
        except Exception as e:
            logging.warning(f"Failed to del addr: {e}")
            raise e

    def un_manage_interface(self, interface: Interface):
        """
        Mark an interface unmanaged by Network Manager;

        This is needed to be run on rocky* images to avoid the network
        configuration from being overwritten by NetworkManager

        :param interface: the FABlib interface.
        :type interface: Interface
        """

        if interface is None:
            return

        try:
            self.execute(
                f"sudo nmcli dev set {interface.get_physical_os_interface_name()} managed no",
                quiet=True,
            )
        except Exception as e:
            logging.warning(f"Failed to mark interface as unmanaged: {e}")

    def ip_link_up(self, subnet: Union[IPv4Network, IPv6Network], interface: Interface):
        """
        Bring up a link on an interface on the node.

        :param subnet: subnet.
        :type subnet: IPv4Network or IPv6Network

        :param interface: the FABlib interface.
        :type interface: Interface
        """

        if not interface:
            return

        ip_command = None
        try:
            network = interface.get_network()
            if not network:
                return
            elif network.get_layer() == NSLayer.L3:
                if network.get_type() in [
                    ServiceType.FABNetv6,
                    ServiceType.FABNetv6Ext,
                ]:
                    ip_command = "sudo ip -6"
                elif interface.get_network().get_type() in [
                    ServiceType.FABNetv4,
                    ServiceType.FABNetv4Ext,
                ]:
                    ip_command = "sudo ip"
            else:
                ip_command = "sudo ip"
        except Exception as e:
            logging.warning(f"Failed to down link: {e}")
            return

        try:
            self.execute(
                f"{ip_command} link set dev {interface.get_physical_os_interface_name()} up",
                quiet=True,
            )
        except Exception as e:
            logging.warning(f"Failed to up link: {e}")
            raise e

        try:
            self.execute(
                f"{ip_command} link set dev {interface.get_device_name()} up",
                quiet=True,
            )
        except Exception as e:
            logging.warning(f"Failed to up link: {e}")
            raise e

    def ip_link_down(
        self, subnet: Union[IPv4Network, IPv6Network], interface: Interface
    ):
        """
        Bring down a link on an interface on the node.

        :param subnet: subnet.
        :type subnet: IPv4Network or IPv6Network

        :param interface: the FABlib interface.
        :type interface: Interface
        """
        ip_command = None

        try:
            if interface.get_network().get_layer() == NSLayer.L3:
                if interface.get_network().get_type() in [
                    ServiceType.FABNetv6,
                    ServiceType.FABNetv6Ext,
                ]:
                    ip_command = "sudo ip -6"
                elif interface.get_network().get_type() in [
                    ServiceType.FABNetv4,
                    ServiceType.FABNetv4Ext,
                ]:
                    ip_command = "sudo ip"
            else:
                ip_command = "sudo ip"
        except Exception as e:
            # logging.warning(f"Failed to down link: {e}")
            return

        try:
            self.execute(
                f"{ip_command} link set dev {interface.get_device_name()} down",
                quiet=True,
            )
        except Exception as e:
            logging.warning(f"Failed to down link: {e}")
            raise e

    def set_ip_os_interface(
        self,
        os_iface: str = None,
        vlan: str = None,
        ip: str = None,
        cidr: str = None,
        mtu: str = None,
    ):
        """
        .. deprecated:: 1.1.3.
        """
        # TODO: Add docstring after doc networking classes
        if cidr:
            cidr = str(cidr)
        if mtu:
            mtu = str(mtu)

        if self.validIPAddress(ip) == "IPv4":
            ip_command = "sudo ip"
        elif self.validIPAddress(ip) == "IPv6":
            ip_command = "sudo ip -6"
        else:
            raise Exception(f"Invalid IP {ip}. IP must be vaild IPv4 or IPv6 string.")

        # Bring up base iface
        logging.debug(
            f"{self.get_name()}->set_ip_os_interface: os_iface {os_iface}, vlan {vlan}, ip {ip}, cidr {cidr}, mtu {mtu}"
        )
        command = f"{ip_command} link set dev {os_iface} up"

        if mtu is not None:
            command += f" mtu {mtu}"
        stdout, stderr = self.execute(command, quiet=True)

        # config vlan iface
        if vlan is not None:
            # create vlan iface
            command = f"{ip_command} link add link {os_iface} name {os_iface}.{vlan} type vlan id {vlan}"
            stdout, stderr = self.execute(command, quiet=True)

            # bring up vlan iface
            os_iface = f"{os_iface}.{vlan}"
            command = f"{ip_command} link set dev {os_iface} up"
            if mtu != None:
                command += f" mtu {mtu}"
            stdout, stderr = self.execute(command, quiet=True)

        if ip is not None and cidr is not None:
            # Set ip
            command = f"{ip_command} addr add {ip}/{cidr} dev {os_iface}"
            stdout, stderr = self.execute(command, quiet=True)

        stdout, stderr = self.execute(command, quiet=True)

    def clear_all_ifaces(self):
        """
        Flush all interfaces and delete VLAN os interfaces
        """
        # TODO: Add docstring after doc networking classes
        self.remove_all_vlan_os_interfaces()
        self.flush_all_os_interfaces()

    def remove_all_vlan_os_interfaces(self):
        """
        Delete all VLAN os interfaces
        """
        # TODO: Add docstring after doc networking classes
        management_os_iface = self.get_management_os_interface()

        stdout, stderr = self.execute("sudo ip -j addr list", quiet=True)
        stdout_json = json.loads(stdout)
        dataplane_devs = []
        for i in stdout_json:
            if i["ifname"] == management_os_iface or i["ifname"] == "lo":
                stdout_json.remove(i)
                continue

            # If iface is vlan linked to base iface
            if "link" in i.keys():
                self.remove_vlan_os_interface(os_iface=i["ifname"])

    def remove_vlan_os_interface(self, os_iface: str = None):
        """
        Remove one VLAN OS interface
        """
        # TODO: Add docstring after doc networking classes
        command = f"sudo ip -j addr show {os_iface}"
        stdout, stderr = self.execute(command, quiet=True)
        try:
            [stdout_json] = json.loads(stdout)
        except Exception as e:
            logging.warning(f"os_iface: {os_iface}, stdout: {stdout}, stderr: {stderr}")
            raise e

        link = stdout_json["link"]

        command = f"sudo ip link del link {link} name {os_iface}"
        stdout, stderr = self.execute(command, quiet=True)

    def add_vlan_os_interface(
        self,
        os_iface: str = None,
        vlan: str = None,
        ip: str = None,
        cidr: str = None,
        mtu: str = None,
        interface: str = None,
    ):
        """
        .. deprecated:: 1.1.3.
        """
        # TODO: Add docstring after doc networking classes

        if vlan:
            vlan = str(vlan)
        if cidr:
            cidr = str(cidr)
        if mtu:
            mtu = str(mtu)

        try:
            gateway = None
            if interface.get_network().get_layer() == NSLayer.L3:
                if interface.get_network().get_type() in [
                    ServiceType.FABNetv6,
                    ServiceType.FABNetv6Ext,
                ]:
                    ip_command = "sudo ip -6"
                elif interface.get_network().get_type() in [
                    ServiceType.FABNetv4,
                    ServiceType.FABNetv4Ext,
                ]:
                    ip_command = "sudo ip"
            else:
                ip_command = "sudo ip"
        except Exception as e:
            logging.warning(f"Failed to get network layer and/or type: {e}")
            ip_command = "sudo ip"

        command = f"{ip_command} link add link {os_iface} name {os_iface}.{vlan} type vlan id {vlan}"
        stdout, stderr = self.execute(command, quiet=True)

        command = f"{ip_command} link set dev {os_iface} up"
        stdout, stderr = self.execute(command, quiet=True)

        command = f"{ip_command} link set dev {os_iface}.{vlan} up"
        stdout, stderr = self.execute(command, quiet=True)

        if ip and cidr:
            self.set_ip_os_interface(
                os_iface=f"{os_iface}.{vlan}", ip=ip, cidr=cidr, mtu=mtu
            )

    def ping_test(self, dst_ip: str) -> bool:
        """
        Test a ping from the node to a destination IP

        :param dst_ip: destination IP String.
        :type dst_ip: String
        """
        # TODO: Add docstring after doc networking classes
        logging.debug(f"ping_test: node {self.get_name()}")

        command = f"ping -c 1 {dst_ip}  2>&1 > /dev/null && echo Success"
        stdout, stderr = self.execute(command, quiet=True)
        if stdout.replace("\n", "") == "Success":
            return True
        else:
            return False

    def get_storage(self, name: str) -> Component:
        """
        Gets a particular storage associated with this node.

        :param name: the name of the storage
        :type name: String

        :raise Exception: if storage not found by name

        :return: the storage on the FABRIC node
        :rtype: Component
        """
        try:
            return Component(self, self.get_fim_node().components[name])
        except Exception as e:
            logging.error(e, exc_info=True)
            raise Exception(f"Storage not found: {name}")

    def add_storage(self, name: str, auto_mount: bool = False) -> Component:
        """
        Creates a new FABRIC Storage component and attaches it to the
        Node

        :param name: Name of the Storage volume created for the
            project outside the scope of the Slice
        :param auto_mount: Mount the storage volume

        :rtype: Component
        """
        return Component.new_storage(node=self, name=name, auto_mount=auto_mount)

    def get_fim(self):
        return self.get_fim_node()

    def set_user_data(self, user_data: dict):
        self.get_fim().set_property(
            pname="user_data", pval=UserData(json.dumps(user_data))
        )

    def get_user_data(self):
        try:
            return json.loads(str(self.get_fim().get_property(pname="user_data")))
        except:
            return {}

    def delete(self):
        """
        TODO: another delete()?

        https://github.com/fabric-testbed/fabrictestbed-extensions/issues/321
        """
        for component in self.get_components():
            component.delete()

        self.get_slice().get_fim_topology().remove_node(name=self.get_name())

    def init_fablib_data(self):
        fablib_data = {
            "instantiated": "False",
            "run_update_commands": "False",
            "post_boot_commands": [],
            "post_update_commands": [],
        }
        self.set_fablib_data(fablib_data)

    def get_fablib_data(self):
        try:
            return self.get_user_data()["fablib_data"]
        except:
            return {}

    def set_fablib_data(self, fablib_data: dict):
        user_data = self.get_user_data()
        user_data["fablib_data"] = fablib_data
        self.set_user_data(user_data)

    def add_route(
        self,
        subnet: IPv4Network or IPv6Network,
        next_hop: IPv4Address or IPv6Address or NetworkService,
    ):
        """
        Add a route.

        :param subnet: an IPv4 or IPv6 address.

        :type subnet:IPv4Network or IPv6Network.

        :param next_hop: a gateway address (IPv4Address or
            IPv6Address) or a NetworkService.
        :type next_hop: IPv4Address or IPv6Address or NetworkService.
        """
        if type(next_hop) == NetworkService:
            next_hop = next_hop.get_name()

        fablib_data = self.get_fablib_data()
        if "routes" not in fablib_data:
            fablib_data["routes"] = []
        fablib_data["routes"].append({"subnet": str(subnet), "next_hop": str(next_hop)})
        self.set_fablib_data(fablib_data)

    def add_post_update_command(self, command: str):
        """
        Run a command after boot.
        """
        fablib_data = self.get_fablib_data()
        if "post_update_commands" not in fablib_data:
            fablib_data["post_update_commands"] = []

        fablib_data["post_update_commands"].append(command)
        self.set_fablib_data(fablib_data)

    def get_post_update_commands(self):
        """
        Get the list of commands that are to be run after boot.
        """
        fablib_data = self.get_fablib_data()

        if "post_update_commands" in fablib_data:
            return fablib_data["post_update_commands"]
        else:
            return []

    def add_post_boot_upload_directory(
        self, local_directory_path: str, remote_directory_path: str = "."
    ):
        """
        Upload a directory to the node after boot.

        :param local_directory_path: local directory.
        :type local_directory_path: str

        :param remote_directory_path: directory on the node.
        :type remote_directory_path: str
        """
        fablib_data = self.get_fablib_data()
        if "post_boot_tasks" not in fablib_data:
            fablib_data["post_boot_tasks"] = []
        fablib_data["post_boot_tasks"].append(
            ("upload_directory", local_directory_path, remote_directory_path)
        )
        self.set_fablib_data(fablib_data)

    def add_post_boot_upload_file(
        self, local_file_path: str, remote_file_path: str = "."
    ):
        """
        Upload a file to the node after boot.

        :param local_file_path: path to file on local filesystem.
        :type local_file_path: str

        :param remote_file_path: path to file on the node.
        :type remote_file_path: str
        """
        fablib_data = self.get_fablib_data()
        if "post_boot_tasks" not in fablib_data:
            fablib_data["post_boot_tasks"] = []
        fablib_data["post_boot_tasks"].append(
            ("upload_file", local_file_path, remote_file_path)
        )
        self.set_fablib_data(fablib_data)

    def add_post_boot_execute(self, command: str):
        """
        Execute a command on the node after boot.

        :param command: command to be executed on the node.
        :type command: str
        """
        fablib_data = self.get_fablib_data()
        if "post_boot_tasks" not in fablib_data:
            fablib_data["post_boot_tasks"] = []
        fablib_data["post_boot_tasks"].append(("execute", command))
        self.set_fablib_data(fablib_data)

    def post_boot_tasks(self):
        """
        Get the list of tasks to be performed on this node after boot.
        """
        fablib_data = self.get_fablib_data()

        if "post_boot_tasks" in fablib_data:
            return fablib_data["post_boot_tasks"]
        else:
            return []

    def get_routes(self):
        try:
            return self.get_fablib_data()["routes"]
        except Exception as e:
            return []

    def config_routes(self):
        routes = self.get_routes()

        for route in routes:
            try:
                next_hop = ipaddress.ip_address(route["next_hop"])
            except Exception as e:
                net_name = route["next_hop"].split(".")[0]
                # funct = getattr(NetworkService,funct_name)
                # next_hop = funct(self.get_slice().get_network(net_name))
                next_hop = (
                    self.get_slice().get_network(name=str(net_name)).get_gateway()
                )
                # next_hop = self.get_slice().get_network(name=str(route['next_hop'])).get_gateway()

            try:
                subnet = ipaddress.ip_network(route["subnet"])
            except Exception as e:
                net_name = route["subnet"].split(".")[0]
                subnet = self.get_slice().get_network(name=str(net_name)).get_subnet()

            # print(f"subnet: {subnet} ({type(subnet)}, next_hop: {next_hop} ({type(next_hop)}")

            self.ip_route_add(subnet=ipaddress.ip_network(subnet), gateway=next_hop)

    def run_post_boot_tasks(self, log_dir: str = "."):
        logging.debug(f"run_post_boot_tasks: {self.get_name()}")
        fablib_data = self.get_fablib_data()
        if "post_boot_tasks" in fablib_data:
            commands = fablib_data["post_boot_tasks"]
        else:
            commands = []

        logging.debug(f"run_post_boot_tasks: commands: {commands}")

        for command in commands:
            logging.debug(f"run_post_boot_tasks: command: {command}")

            if command[0] == "execute":
                self.execute(
                    self.render_template(command[1]),
                    quiet=True,
                    output_file=f"{log_dir}/{self.get_name()}.log",
                )
            elif command[0] == "upload_file":
                logging.debug(f"run_post_boot_tasks: upload_file: {command}")

                rtnval = self.upload_file(command[1], command[2])
                logging.debug(f"run_post_boot_tasks: upload_file rtnval: {rtnval}")

            elif command[0] == "upload_directory":
                logging.debug(f"run_post_boot_tasks: upload_directory: {command}")

                rtnval = self.upload_directory(command[1], command[2])
                logging.debug(f"run_post_boot_tasks: upload_directory rtnval: {rtnval}")

            else:
                logging.error(f"Invalid post boot command: {command}")

    def run_post_update_commands(self, log_dir: str = "."):
        fablib_data = self.get_fablib_data()
        if "post_update_commands" in fablib_data:
            commands = fablib_data["post_update_commands"]
        else:
            commands = []

        for command in commands:
            self.execute(
                command, quiet=True, output_file=f"{log_dir}/{self.get_name()}.log"
            )

    def is_instantiated(self):
        fablib_data = self.get_fablib_data()
        if "instantiated" not in fablib_data:
            logging.debug(
                f"is_instantiated False, {self.get_name()}, fablib_data['instantiated']: does not exist"
            )
            return False

        if fablib_data["instantiated"] == "True":
            logging.debug(
                f"is_instantiated True, {self.get_name()}, fablib_data['instantiated']: {fablib_data['instantiated']}"
            )
            return True
        else:
            logging.debug(
                f"is_instantiated False, {self.get_name()}, fablib_data['instantiated']: {fablib_data['instantiated']}"
            )
            return False

    def set_instantiated(self, instantiated: bool = True):
        fablib_data = self.get_fablib_data()
        fablib_data["instantiated"] = str(instantiated)
        self.set_fablib_data(fablib_data)

    def run_update_commands(self):
        fablib_data = self.get_fablib_data()
        if fablib_data["run_update_commands"] == "True":
            return True
        else:
            return False

    def set_run_update_commands(self, run_update_commands: bool = True):
        fablib_data = self.get_fablib_data()
        fablib_data["run_update_commands"] = str(run_update_commands)
        self.set_fablib_data(fablib_data)

    def config(self, log_dir="."):
        """
        Run configuration tasks for this node.

        .. note ::

            Use this method in order to re-apply configuration to a
            rebooted node.  Normally this method is invoked by
            ``Slice.submit()`` or ``Slice.modify()``.

        Configuration tasks include:

            - Setting hostname.

            - Configuring interfaces.

            - Configuring routes.

            - Running post-boot tasks added by
              ``add_post_boot_execute()``,
              ``add_post_boot_upload_file()``, and
              ``add_post_boot_upload_directory()``.

            - Running post-update commands added by
              ``add_post_update_command()``.
        """
        self.execute(f"sudo hostnamectl set-hostname '{self.get_name()}'", quiet=True)

        for iface in self.get_interfaces():
            iface.config()
        self.config_routes()

        if not self.is_instantiated():
            self.set_instantiated(True)
            self.run_post_boot_tasks()

        if self.run_update_commands():
            self.run_post_update_commands()

        return "Done"

    def add_fabnet(
        self, name="FABNET", net_type="IPv4", nic_type="NIC_Basic", routes=None
    ):
        """
        Add a simple layer 3 network to this node.

        :param name: a name for the network.  Default is ``"FABNET"``.
        :param net_type: Network type, ``"IPv4"`` or ``"IPv6"``.
        :param nic_type: a NIC type.  Default is ``"NIC_Basic"``.
        :param routes: a list of routes to add.  Default is ``None``.
        """
        site = self.get_site()

        net_name = f"{name}_{net_type}_{site}"

        net = self.get_slice().get_network(net_name)
        if not net:
            net = self.get_slice().add_l3network(name=net_name, type=net_type)

        # Add ccontrol plane network to node1
        iface = self.add_component(
            model=nic_type, name=f"{net_name}_nic"
        ).get_interfaces()[0]
        net.add_interface(iface)
        iface.set_mode("auto")

        if routes:
            for route in routes:
                self.add_route(subnet=route, next_hop=net.get_gateway())
        else:
            if net_type == "IPv4":
                self.add_route(
                    subnet=self.get_fablib_manager().FABNETV4_SUBNET,
                    next_hop=net.get_gateway(),
                )
            elif net_type == "IPv6":
                self.add_route(
                    subnet=self.get_fablib_manager().FABNETV6_SUBNET,
                    next_hop=net.get_gateway(),
                )

    def poa(
        self,
        operation: str,
        vcpu_cpu_map: List[Dict[str, str]] = None,
        node_set: List[str] = None,
        keys: List[Dict[str, str]] = None,
    ) -> Union[Dict, str]:
        """
        Perform operation action on a VM; an action which is triggered by CF via the Aggregate

        :param operation: operation to be performed
        :param vcpu_cpu_map: map virtual cpu to host cpu map
        :param node_set: list of numa nodes
        :param keys: list of ssh keys

        :raise Exception: in case of failure

        :return: State of POA or Dictionary containing the info, in
                 case of INFO POAs
        """
        retry = 20

        status, poa_info = (
            self.get_fablib_manager()
            .get_slice_manager()
            .poa(
                sliver_id=self.get_reservation_id(),
                operation=operation,
                vcpu_cpu_map=vcpu_cpu_map,
                node_set=node_set,
                keys=keys,
            )
        )
        logger = logging.getLogger()
        if status != Status.OK:
            raise Exception(f"Failed to issue POA - {operation} Error {poa_info}")

        logger.info(
            f"POA {poa_info[0].poa_id}/{operation} submitted for {self.get_reservation_id()}/{self.get_name()}"
        )

        poa_state = "Nascent"
        poa_info_status = None
        attempt = 0
        states = ["Success", "Failed"]
        while poa_state not in states and attempt < retry:
            status, poa_info_status = (
                self.get_fablib_manager()
                .get_slice_manager()
                .get_poas(poa_id=poa_info[0].poa_id)
            )
            attempt += 1
            if status != Status.OK:
                raise Exception(
                    f"Failed to get POA Status - {poa_info[0].poa_id}/{operation} Error {poa_info_status}"
                )
            poa_state = poa_info_status[0].state
            logger.info(
                f"Waiting for POA {poa_info[0].poa_id}/{operation} to complete! "
                f"Checking POA Status (attempt #{attempt} of {retry}) current state: {poa_state}"
            )
            if poa_state in states:
                break
            time.sleep(10)

        if poa_info_status[0].state == "Failed":
            raise Exception(
                f"POA - {poa_info[0].poa_id}/{operation} failed with error: - {poa_info_status[0].error}"
            )

        if poa_info_status[0].info.get(operation) is not None:
            return poa_info_status[0].info.get(operation)
        else:
            return poa_info_status[0].state

    def get_cpu_info(self) -> dict:
        """
        Get CPU Information for the Node and the host on which the VM is running

        :return: cpu info dict
        """
        """
        Host INFO looks like:
        {'Node 0': {'Heap': '0', 'Huge': '0', 'Private': '0', 'Stack': '0', 'Total': '0'},
        'Node 1': {'Heap': '0', 'Huge': '0', 'Private': '0', 'Stack': '0', 'Total': '0'},
        'Node 2': {'Heap': '0', 'Huge': '0', 'Private': '0', 'Stack': '0', 'Total': '0'},
        'Node 3': {'Heap': '0', 'Huge': '0', 'Private': '0', 'Stack': '0', 'Total': '0'},
        'Node 4': {'Heap': '0', 'Huge': '0', 'Private': '1', 'Stack': '0', 'Total': '1'},
        'Node 5': {'Heap': '0', 'Huge': '0', 'Private': '0', 'Stack': '0', 'Total': '0'},
        'Node 6': {'Heap': '6', 'Huge': '0', 'Private': '32812', 'Stack': '0', 'Total': '32817'},
        'Node 7': {'Heap': '0', 'Huge': '0', 'Private': '0', 'Stack': '0', 'Total': '0'},
        'Total': {'Heap': '6', 'Huge': '0', 'Private': '32813', 'Stack': '0', 'Total': '32818'}}

        VM INFO looks like:
        In this example below, no CPU pinning has been applied so CPU Affinity lists all the CPUs
        After the pinning has been applied, CPU Affinity would show only the pinned CPU
        [{'CPU': '116', 'CPU Affinity': '0,1,2,3,4,5,6,7,8,9,10,11,12,13,14,15,16,17,18,19,20,21,22,23,24,25,26,27,28,29,30,31,32,33,34,35,36,37,38,39,40,41,42,43,44,45,46,47,48,49,50,51,52,53,54,55,56,57,58,59,60,61,62,63,64,65,66,67,68,69,70,71,72,73,74,75,76,77,78,79,80,81,82,83,84,85,86,87,88,89,90,91,92,93,94,95,96,97,98,99,100,101,102,103,104,105,106,107,108,109,110,111,112,113,114,115,116,117,118,119,120,121,122,123,124,125,126,127', 'CPU time': '20.2s', 'State': 'running', 'VCPU': '0'},
        {'CPU': '118', 'CPU Affinity': '0,1,2,3,4,5,6,7,8,9,10,11,12,13,14,15,16,17,18,19,20,21,22,23,24,25,26,27,28,29,30,31,32,33,34,35,36,37,38,39,40,41,42,43,44,45,46,47,48,49,50,51,52,53,54,55,56,57,58,59,60,61,62,63,64,65,66,67,68,69,70,71,72,73,74,75,76,77,78,79,80,81,82,83,84,85,86,87,88,89,90,91,92,93,94,95,96,97,98,99,100,101,102,103,104,105,106,107,108,109,110,111,112,113,114,115,116,117,118,119,120,121,122,123,124,125,126,127', 'CPU time': '9.0s', 'State': 'running', 'VCPU': '1'},
        {'CPU': '117', 'CPU Affinity': '0,1,2,3,4,5,6,7,8,9,10,11,12,13,14,15,16,17,18,19,20,21,22,23,24,25,26,27,28,29,30,31,32,33,34,35,36,37,38,39,40,41,42,43,44,45,46,47,48,49,50,51,52,53,54,55,56,57,58,59,60,61,62,63,64,65,66,67,68,69,70,71,72,73,74,75,76,77,78,79,80,81,82,83,84,85,86,87,88,89,90,91,92,93,94,95,96,97,98,99,100,101,102,103,104,105,106,107,108,109,110,111,112,113,114,115,116,117,118,119,120,121,122,123,124,125,126,127', 'CPU time': '8.9s', 'State': 'running', 'VCPU': '2'},
        {'CPU': '119', 'CPU Affinity': '0,1,2,3,4,5,6,7,8,9,10,11,12,13,14,15,16,17,18,19,20,21,22,23,24,25,26,27,28,29,30,31,32,33,34,35,36,37,38,39,40,41,42,43,44,45,46,47,48,49,50,51,52,53,54,55,56,57,58,59,60,61,62,63,64,65,66,67,68,69,70,71,72,73,74,75,76,77,78,79,80,81,82,83,84,85,86,87,88,89,90,91,92,93,94,95,96,97,98,99,100,101,102,103,104,105,106,107,108,109,110,111,112,113,114,115,116,117,118,119,120,121,122,123,124,125,126,127', 'CPU time': '8.8s', 'State': 'running', 'VCPU': '3'},
        {'CPU': '52', 'CPU Affinity': '0,1,2,3,4,5,6,7,8,9,10,11,12,13,14,15,16,17,18,19,20,21,22,23,24,25,26,27,28,29,30,31,32,33,34,35,36,37,38,39,40,41,42,43,44,45,46,47,48,49,50,51,52,53,54,55,56,57,58,59,60,61,62,63,64,65,66,67,68,69,70,71,72,73,74,75,76,77,78,79,80,81,82,83,84,85,86,87,88,89,90,91,92,93,94,95,96,97,98,99,100,101,102,103,104,105,106,107,108,109,110,111,112,113,114,115,116,117,118,119,120,121,122,123,124,125,126,127', 'CPU time': '0.8s', 'State': 'running', 'VCPU': '4'},
        {'CPU': '88', 'CPU Affinity': '0,1,2,3,4,5,6,7,8,9,10,11,12,13,14,15,16,17,18,19,20,21,22,23,24,25,26,27,28,29,30,31,32,33,34,35,36,37,38,39,40,41,42,43,44,45,46,47,48,49,50,51,52,53,54,55,56,57,58,59,60,61,62,63,64,65,66,67,68,69,70,71,72,73,74,75,76,77,78,79,80,81,82,83,84,85,86,87,88,89,90,91,92,93,94,95,96,97,98,99,100,101,102,103,104,105,106,107,108,109,110,111,112,113,114,115,116,117,118,119,120,121,122,123,124,125,126,127', 'CPU time': '0.4s', 'State': 'running', 'VCPU': '5'},
        {'CPU': '54', 'CPU Affinity': '0,1,2,3,4,5,6,7,8,9,10,11,12,13,14,15,16,17,18,19,20,21,22,23,24,25,26,27,28,29,30,31,32,33,34,35,36,37,38,39,40,41,42,43,44,45,46,47,48,49,50,51,52,53,54,55,56,57,58,59,60,61,62,63,64,65,66,67,68,69,70,71,72,73,74,75,76,77,78,79,80,81,82,83,84,85,86,87,88,89,90,91,92,93,94,95,96,97,98,99,100,101,102,103,104,105,106,107,108,109,110,111,112,113,114,115,116,117,118,119,120,121,122,123,124,125,126,127', 'CPU time': '1.4s', 'State': 'running', 'VCPU': '6'},
        {'CPU': '55', 'CPU Affinity': '0,1,2,3,4,5,6,7,8,9,10,11,12,13,14,15,16,17,18,19,20,21,22,23,24,25,26,27,28,29,30,31,32,33,34,35,36,37,38,39,40,41,42,43,44,45,46,47,48,49,50,51,52,53,54,55,56,57,58,59,60,61,62,63,64,65,66,67,68,69,70,71,72,73,74,75,76,77,78,79,80,81,82,83,84,85,86,87,88,89,90,91,92,93,94,95,96,97,98,99,100,101,102,103,104,105,106,107,108,109,110,111,112,113,114,115,116,117,118,119,120,121,122,123,124,125,126,127', 'CPU time': '0.8s', 'State': 'running', 'VCPU': '7'},
        {'CPU': '116', 'CPU Affinity': '0,1,2,3,4,5,6,7,8,9,10,11,12,13,14,15,16,17,18,19,20,21,22,23,24,25,26,27,28,29,30,31,32,33,34,35,36,37,38,39,40,41,42,43,44,45,46,47,48,49,50,51,52,53,54,55,56,57,58,59,60,61,62,63,64,65,66,67,68,69,70,71,72,73,74,75,76,77,78,79,80,81,82,83,84,85,86,87,88,89,90,91,92,93,94,95,96,97,98,99,100,101,102,103,104,105,106,107,108,109,110,111,112,113,114,115,116,117,118,119,120,121,122,123,124,125,126,127', 'CPU time': '1.1s', 'State': 'running', 'VCPU': '8'},
        {'CPU': '117', 'CPU Affinity': '0,1,2,3,4,5,6,7,8,9,10,11,12,13,14,15,16,17,18,19,20,21,22,23,24,25,26,27,28,29,30,31,32,33,34,35,36,37,38,39,40,41,42,43,44,45,46,47,48,49,50,51,52,53,54,55,56,57,58,59,60,61,62,63,64,65,66,67,68,69,70,71,72,73,74,75,76,77,78,79,80,81,82,83,84,85,86,87,88,89,90,91,92,93,94,95,96,97,98,99,100,101,102,103,104,105,106,107,108,109,110,111,112,113,114,115,116,117,118,119,120,121,122,123,124,125,126,127', 'CPU time': '1.3s', 'State': 'running', 'VCPU': '9'},
        {'CPU': '113', 'CPU Affinity': '0,1,2,3,4,5,6,7,8,9,10,11,12,13,14,15,16,17,18,19,20,21,22,23,24,25,26,27,28,29,30,31,32,33,34,35,36,37,38,39,40,41,42,43,44,45,46,47,48,49,50,51,52,53,54,55,56,57,58,59,60,61,62,63,64,65,66,67,68,69,70,71,72,73,74,75,76,77,78,79,80,81,82,83,84,85,86,87,88,89,90,91,92,93,94,95,96,97,98,99,100,101,102,103,104,105,106,107,108,109,110,111,112,113,114,115,116,117,118,119,120,121,122,123,124,125,126,127', 'CPU time': '0.5s', 'State': 'running', 'VCPU': '10'},
        {'CPU': '119', 'CPU Affinity': '0,1,2,3,4,5,6,7,8,9,10,11,12,13,14,15,16,17,18,19,20,21,22,23,24,25,26,27,28,29,30,31,32,33,34,35,36,37,38,39,40,41,42,43,44,45,46,47,48,49,50,51,52,53,54,55,56,57,58,59,60,61,62,63,64,65,66,67,68,69,70,71,72,73,74,75,76,77,78,79,80,81,82,83,84,85,86,87,88,89,90,91,92,93,94,95,96,97,98,99,100,101,102,103,104,105,106,107,108,109,110,111,112,113,114,115,116,117,118,119,120,121,122,123,124,125,126,127', 'CPU time': '1.4s', 'State': 'running', 'VCPU': '11'},
        {'CPU': '116', 'CPU Affinity': '0,1,2,3,4,5,6,7,8,9,10,11,12,13,14,15,16,17,18,19,20,21,22,23,24,25,26,27,28,29,30,31,32,33,34,35,36,37,38,39,40,41,42,43,44,45,46,47,48,49,50,51,52,53,54,55,56,57,58,59,60,61,62,63,64,65,66,67,68,69,70,71,72,73,74,75,76,77,78,79,80,81,82,83,84,85,86,87,88,89,90,91,92,93,94,95,96,97,98,99,100,101,102,103,104,105,106,107,108,109,110,111,112,113,114,115,116,117,118,119,120,121,122,123,124,125,126,127', 'CPU time': '0.7s', 'State': 'running', 'VCPU': '12'},
        {'CPU': '53', 'CPU Affinity': '0,1,2,3,4,5,6,7,8,9,10,11,12,13,14,15,16,17,18,19,20,21,22,23,24,25,26,27,28,29,30,31,32,33,34,35,36,37,38,39,40,41,42,43,44,45,46,47,48,49,50,51,52,53,54,55,56,57,58,59,60,61,62,63,64,65,66,67,68,69,70,71,72,73,74,75,76,77,78,79,80,81,82,83,84,85,86,87,88,89,90,91,92,93,94,95,96,97,98,99,100,101,102,103,104,105,106,107,108,109,110,111,112,113,114,115,116,117,118,119,120,121,122,123,124,125,126,127', 'CPU time': '2.1s', 'State': 'running', 'VCPU': '13'},
        {'CPU': '117', 'CPU Affinity': '0,1,2,3,4,5,6,7,8,9,10,11,12,13,14,15,16,17,18,19,20,21,22,23,24,25,26,27,28,29,30,31,32,33,34,35,36,37,38,39,40,41,42,43,44,45,46,47,48,49,50,51,52,53,54,55,56,57,58,59,60,61,62,63,64,65,66,67,68,69,70,71,72,73,74,75,76,77,78,79,80,81,82,83,84,85,86,87,88,89,90,91,92,93,94,95,96,97,98,99,100,101,102,103,104,105,106,107,108,109,110,111,112,113,114,115,116,117,118,119,120,121,122,123,124,125,126,127', 'CPU time': '1.3s', 'State': 'running', 'VCPU': '14'},
        {'CPU': '49', 'CPU Affinity': '0,1,2,3,4,5,6,7,8,9,10,11,12,13,14,15,16,17,18,19,20,21,22,23,24,25,26,27,28,29,30,31,32,33,34,35,36,37,38,39,40,41,42,43,44,45,46,47,48,49,50,51,52,53,54,55,56,57,58,59,60,61,62,63,64,65,66,67,68,69,70,71,72,73,74,75,76,77,78,79,80,81,82,83,84,85,86,87,88,89,90,91,92,93,94,95,96,97,98,99,100,101,102,103,104,105,106,107,108,109,110,111,112,113,114,115,116,117,118,119,120,121,122,123,124,125,126,127', 'CPU time': '0.8s', 'State': 'running', 'VCPU': '15'}]        
        """
        # Get CPU Info for the VM and Host on which VM resides
        cpu_info = self.poa(operation="cpuinfo")
        logging.getLogger().info(f"HOST CPU INFO: {cpu_info.get(self.get_host())}")
        logging.getLogger().info(
            f"Instance CPU INFO: {cpu_info.get(self.get_instance_name())}"
        )
        if cpu_info == "Failed":
            raise Exception("POA Failed to get CPU INFO")
        return cpu_info

    def get_numa_info(self) -> dict:
        """
        Get Numa Information for the Node and the host on which the VM is running

        :return: numa info dict
        """
        """
        Host INFO looks like:
        {'available': '8 nodes (0-7)',
        'node 0': {'cpus': '0 1 2 3 4 5 6 7 64 65 66 67 68 69 70 71', 'free': '18366 MB', 'size': '63794 MB'},
        'node 1': {'cpus': '8 9 10 11 12 13 14 15 72 73 74 75 76 77 78 79', 'free': '61574 MB', 'size': '64466 MB'},
        'node 2': {'cpus': '16 17 18 19 20 21 22 23 80 81 82 83 84 85 86 87', 'free': '654 MB', 'size': '64507 MB'},
        'node 3': {'cpus': '24 25 26 27 28 29 30 31 88 89 90 91 92 93 94 95', 'free': '350 MB', 'size': '64495 MB'},
        'node 4': {'cpus': '32 33 34 35 36 37 38 39 96 97 98 99 100 101 102 103', 'free': '43491 MB', 'size': '64507 MB'},
        'node 5': {'cpus': '40 41 42 43 44 45 46 47 104 105 106 107 108 109 110 111', 'free': '46958 MB', 'size': '64507 MB'},
        'node 6': {'cpus': '48 49 50 51 52 53 54 55 112 113 114 115 116 117 118 119', 'free': '10348 MB', 'size': '64507 MB'},
        'node 7': {'cpus': '56 57 58 59 60 61 62 63 120 121 122 123 124 125 126 127', 'free': '63374 MB', 'size': '64506 MB'}}

        VM INFO looks like:
        {'Node 0': {'Heap': '0', 'Huge': '0', 'Private': '0', 'Stack': '0', 'Total': '0'},
        'Node 1': {'Heap': '0', 'Huge': '0', 'Private': '0', 'Stack': '0', 'Total': '0'},
        'Node 2': {'Heap': '0', 'Huge': '0', 'Private': '0', 'Stack': '0', 'Total': '0'},
        'Node 3': {'Heap': '0', 'Huge': '0', 'Private': '0', 'Stack': '0', 'Total': '0'},
        'Node 4': {'Heap': '0', 'Huge': '0', 'Private': '1', 'Stack': '0', 'Total': '1'},
        'Node 5': {'Heap': '0', 'Huge': '0', 'Private': '0', 'Stack': '0', 'Total': '0'},
        'Node 6': {'Heap': '6', 'Huge': '0', 'Private': '32812', 'Stack': '0', 'Total': '32817'},
        'Node 7': {'Heap': '0', 'Huge': '0', 'Private': '0', 'Stack': '0', 'Total': '0'},
        'Total': {'Heap': '6', 'Huge': '0', 'Private': '32813', 'Stack': '0', 'Total': '32818'}}
        """
        # Get Numa Info for the VM and Host on which VM resides
        numa_info = self.poa(operation="numainfo")
        logging.getLogger().info(f"HOST Numa INFO: {numa_info.get(self.get_host())}")
        logging.getLogger().info(
            f"Instance Numa INFO: {numa_info.get(self.get_instance_name())}"
        )
        if numa_info == "Failed":
            raise Exception("POA Failed to get Numa INFO")
        return numa_info

    def pin_cpu(self, component_name: str, cpu_range_to_pin: str = None):
        """
        Pin the cpus for the VM to the numa node associated with the
        component.

        :param component_name: Component Name
        :param cpu_range_to_pin: range of the cpus to pin; example:
            0-1 or 0
        """
        try:
            allocated_cpu_list = list(range(0, self.get_cores()))
            if cpu_range_to_pin is None:
                result_list = allocated_cpu_list
            else:
                start, end = map(int, cpu_range_to_pin.split("-"))
                result_list = list(range(start, end + 1))

                set_cpu = set(allocated_cpu_list)
                if any(item not in set_cpu for item in result_list):
                    raise Exception(
                        f"Requested CPU range outside the Cores allocated {self.get_cores()} to Node"
                    )

            # Get CPU Info for the VM and Host on which VM resides
            cpu_info = self.get_cpu_info()

            pinned_cpus = cpu_info.get(self.get_host()).get("pinned_cpus")

            # Find Numa Node for the NIC
            numa_node = self.get_component(name=component_name).get_numa_node()

            # Find CPUs assigned to the numa node
            numa_cpu_range_str = cpu_info.get(self.get_host()).get(
                f"NUMA node{numa_node} CPU(s):"
            )

            # Determine the CPU range belonging to the Numa Node
            numa_cpu_range = []
            for r in numa_cpu_range_str.split(","):
                start, end = map(int, r.split("-"))
                numa_cpu_range.extend(map(str, range(start, end + 1)))

            # Exclude any Pinned CPUs
            available_cpus = list(set(numa_cpu_range) - set(pinned_cpus))

            number_of_cpus_to_pin = len(result_list)
            number_of_available_cpus = len(available_cpus)

            # Verify Requested CPUs do not exceed Available CPUs
            if number_of_cpus_to_pin > number_of_available_cpus:
                msg = (
                    f"Not enough Host CPUs available to pin! Requested CPUs: {number_of_cpus_to_pin} "
                    f"Available CPUs: {number_of_available_cpus}"
                )

                logging.getLogger().warning(msg)
                number_of_cpus_to_pin = number_of_available_cpus
                if not number_of_cpus_to_pin:
                    raise Exception(msg)

            # Build the VCPU to CPU Mapping
            vcpu_cpu_map = []
            for x in range(number_of_cpus_to_pin):
                temp = {"vcpu": str(result_list[x]), "cpu": str(available_cpus[x])}
                vcpu_cpu_map.append(temp)

            msg = (
                f"Pinning Node: {self.get_name()} CPUs for component: {component_name} to "
                f"Numa Node: {numa_node}"
            )
            logging.getLogger().info(f"{msg}  CPU Map: {vcpu_cpu_map}")
            print(msg)

            # Issue POA
            status = self.poa(operation="cpupin", vcpu_cpu_map=vcpu_cpu_map)
            if status == "Failed":
                raise Exception("POA Failed")
            logging.getLogger().info(
                f"CPU Pinning complete for node: {self.get_name()}"
            )
        except Exception as e:
            logging.getLogger().error(traceback.format_exc())
            logging.getLogger(f"Failed to Pin CPU for node: {self.get_name()} e: {e}")
            raise e

    def os_reboot(self):
        """
        Reboot the node.
        """
        status = self.poa(operation="reboot")
        if status == "Failed":
            raise Exception("Failed to reboot the server")
        logging.getLogger().info(f"Node: {self.get_name()} rebooted!")

    def numa_tune(self):
        """
        Pin the memory for the VM to the numa node associated with the components
        """
        try:
            # Get CPU Info for the VM and Host on which VM resides
            numa_info = self.get_numa_info()

            total_available_memory = 0

            numa_nodes = []

            for c in self.get_components():
                # Find Numa Node for the NIC
                numa_node = c.get_numa_node()

                # Skip Numa node if already checked
                if numa_node in numa_nodes:
                    continue

                logging.getLogger().info(
                    f"Numa Node {numa_node} for component: {c.get_name()}"
                )

                # Free Memory for the Numa Node
                numa_memory_free_str = (
                    numa_info.get(self.get_host()).get(f"node {numa_node}").get("free")
                )
                logging.getLogger().info(
                    f"Numa Node {numa_node} free memory: {numa_memory_free_str}"
                )
                numa_memory_free = int(re.search(r"\d+", numa_memory_free_str).group())
                logging.getLogger().info(
                    f"Numa Node {numa_node} free memory: {numa_memory_free}"
                )

                # Memory allocated to VM on the Numa Node
                logging.getLogger().info(
                    f"VM memory: {numa_info.get(self.get_instance_name())}"
                )
                logging.getLogger().info(
                    f"VM memory: {numa_info.get(self.get_instance_name()).get(f'Node {numa_node}')}"
                )
                vm_mem = (
                    numa_info.get(self.get_instance_name())
                    .get(f"Node {numa_node}")
                    .get("Total")
                )
                logging.getLogger().info(f"VM memory: {vm_mem}")

                # Exclude VM memory
                available_memory_on_node = int(numa_memory_free) + int(vm_mem)
                logging.getLogger().info(
                    f"Available memory: {available_memory_on_node}"
                )

                if available_memory_on_node <= 0:
                    continue

                numa_nodes.append(numa_node)

                # Compute the total available Memory
                total_available_memory += available_memory_on_node

            requested_vm_memory = self.get_ram() * 1024

            if requested_vm_memory > total_available_memory:
                raise Exception(
                    f"Cannot numatune VM to Numa Nodes {numa_nodes}; requested memory "
                    f"{requested_vm_memory} exceeds available: {total_available_memory}"
                )

            msg = (
                f"Numa tune Node: {self.get_name()} Memory to Numa  Nodes: {numa_nodes}"
            )
            logging.getLogger().info(msg)
            print(msg)

            # Issue POA
            status = self.poa(operation="numatune", node_set=numa_nodes)
            if status == "Failed":
                logging.getLogger().error(
                    f"Numa tune failed for node: {self.get_name()}"
                )
            else:
                logging.getLogger().info(
                    f"Numa tune complete for node: {self.get_name()}"
                )
        except Exception as e:
            logging.getLogger().error(traceback.format_exc())
            logging.getLogger(f"Failed to Numa tune for node: {self.get_name()} e: {e}")
            raise e

    def add_public_key(
        self,
        *,
        sliver_key_name: str = None,
        email: str = None,
        sliver_public_key: str = None,
    ):
        """
        Add public key to a node;
        - Adds user's portal public key identified by sliver_key_name to the node
        - Adds portal public key identified by sliver_key_name for a user identified by email to the node
        - Add public key from the sliver_public_key to the node

        :param sliver_key_name: Sliver Key Name on the Portal
        :type sliver_key_name: str

        :param email: Email
        :type email: str

        :param sliver_public_key: Public sliver key
        :type sliver_public_key: str

        :raises Exception in case of errors
        """
        self.__ssh_key_helper(
            sliver_key_name=sliver_key_name,
            sliver_public_key=sliver_public_key,
            email=email,
        )

    def remove_public_key(
        self,
        *,
        sliver_key_name: str = None,
        email: str = None,
        sliver_public_key: str = None,
    ):
        """
        Remove public key to a node;
        - Remove user's portal public key identified by sliver_key_name to the node
        - Remove portal public key identified by sliver_key_name for a user identified by email to the node
        - Remove public key from the sliver_public_key to the node

        :param sliver_key_name: Sliver Key Name on the Portal
        :type sliver_key_name: str

        :param email: Email
        :type email: str

        :param sliver_public_key: Public sliver key
        :type sliver_public_key: str

        :raises Exception in case of errors
        """
        self.__ssh_key_helper(
            sliver_key_name=sliver_key_name,
            email=email,
            sliver_public_key=sliver_public_key,
            remove=True,
        )

    def __ssh_key_helper(
        self,
        *,
        sliver_key_name: str = None,
        email: str = None,
        sliver_public_key: str = None,
        remove: bool = False,
    ):
        """
        Add/Remove public key to a node;
        - Adds/Remove user's portal public key identified by sliver_key_name to the node
        - Adds/Remove portal public key identified by sliver_key_name for a user identified by email to the node
        - Add/Remove public key from the sliver_public_key to the node

        :param sliver_key_name: Sliver Key Name on the Portal
        :type sliver_key_name: str

        :param email: Email
        :type email: str

        :param sliver_public_key: Public sliver key
        :type sliver_public_key: str

        :param remove: Flag indicating if the key should be removed
        :type remove: bool

        :raises Exception in case of errors
        """
        if sliver_key_name is None and sliver_public_key is None:
            raise ValueError(
                f"Either sliver_key_name: {sliver_key_name} or "
                f"sliver_public_key_file: {sliver_public_key} must be specified!"
            )

        # Fetch the public key from portal
        if sliver_key_name is not None:
            ssh_keys = (
                self.get_fablib_manager().get_slice_manager().get_ssh_keys(email=email)
            )
            found = None
            if ssh_keys is not None and len(ssh_keys):
                for item in ssh_keys:
                    if sliver_key_name == item["comment"]:
                        found = item
                        break

            if not found:
                raise Exception(f"Sliver key: {sliver_key_name} not found!")
            sliver_public_key = f'{found["ssh_key_type"]} {found["public_key"]}'

        operation = "addkey" if not remove else "removekey"

        key_dict = {"key": sliver_public_key, "comment": f"{operation}-by-poa-fablib"}

        status = self.poa(operation=operation, keys=[key_dict])
        if status == "Failed":
            raise Exception(f"Failed to {operation} the node")
        logging.getLogger().info(
            f"{operation} to the node {self.get_name()} successful!"
        )
        print(f"{operation} to the node {self.get_name()} successful!")<|MERGE_RESOLUTION|>--- conflicted
+++ resolved
@@ -330,15 +330,6 @@
 
         return output_string
 
-<<<<<<< HEAD
-    def delete(self):
-        """
-        Remove the node.
-        """
-        self.get_slice().get_fim_topology().remove_node(name=self.get_name())
-
-=======
->>>>>>> 79957f16
     def show(
         self, fields=None, output=None, quiet=False, colors=False, pretty_names=True
     ):
