#!/usr/bin/env python3
# MIT License
#
# Copyright (c) 2020 FABRIC Testbed
#
# Permission is hereby granted, free of charge, to any person obtaining a copy
# of this software and associated documentation files (the "Software"), to deal
# in the Software without restriction, including without limitation the rights
# to use, copy, modify, merge, publish, distribute, sublicense, and/or sell
# copies of the Software, and to permit persons to whom the Software is
# furnished to do so, subject to the following conditions:
#
# The above copyright notice and this permission notice shall be included in all
# copies or substantial portions of the Software.
#
# THE SOFTWARE IS PROVIDED "AS IS", WITHOUT WARRANTY OF ANY KIND, EXPRESS OR
# IMPLIED, INCLUDING BUT NOT LIMITED TO THE WARRANTIES OF MERCHANTABILITY,
# FITNESS FOR A PARTICULAR PURPOSE AND NONINFRINGEMENT. IN NO EVENT SHALL THE
# AUTHORS OR COPYRIGHT HOLDERS BE LIABLE FOR ANY CLAIM, DAMAGES OR OTHER
# LIABILITY, WHETHER IN AN ACTION OF CONTRACT, TORT OR OTHERWISE, ARISING FROM,
# OUT OF OR IN CONNECTION WITH THE SOFTWARE OR THE USE OR OTHER DEALINGS IN THE
# SOFTWARE.
#
# Author: Paul Ruth (pruth@renci.org)
from __future__ import annotations

import ipaddress
import json
import threading
import time
import paramiko
import logging

from fabrictestbed_extensions.fablib.network_service import NetworkService
from tabulate import tabulate
import select
import jinja2

from concurrent.futures import ThreadPoolExecutor
import concurrent.futures


from typing import List, Union, Tuple

from typing import TYPE_CHECKING

if TYPE_CHECKING:
    from fabrictestbed_extensions.fablib.slice import Slice
    from fabric_cf.orchestrator.swagger_client import Sliver as OrchestratorSliver

from fim.slivers.network_service import NSLayer

from fabrictestbed.slice_editor import Labels, CapacityHints, ServiceType
from fabrictestbed.slice_editor import Capacities, UserData
from ipaddress import ip_address, IPv4Address, IPv6Address, IPv4Network, IPv6Network

from fabrictestbed_extensions.fablib.component import Component
from fabrictestbed_extensions.fablib.interface import Interface
from fabrictestbed.slice_editor import Node as FimNode


class Node:
    default_cores = 2
    default_ram = 8
    default_disk = 10
    default_image = "default_rocky_8"

    def __init__(self, slice: Slice, node: FimNode):
        """
        Constructor. Sets the fablib slice and FIM node based on arguments.
        :param slice: the fablib slice to have this node on
        :type slice: Slice
        :param node: the FIM node that this Node represents
        :type node: Node
        """
        super().__init__()
        self.fim_node = node
        self.slice = slice
        self.host = None
        self.ip_addr_list_json = None

        # Try to set the username.
        try:
            self.set_username()
        except:
            self.username = None

        try:
            self.sliver = slice.get_sliver(reservation_id=self.get_reservation_id())
        except:
            self.sliver = None

        logging.getLogger("paramiko").setLevel(logging.WARNING)

    def get_fablib_manager(self):
        return self.slice.get_fablib_manager()

    def __str__(self):
        """
        Creates a tabulated string describing the properties of the node.
        Intended for printing node information.
        :return: Tabulated string of node information
        :rtype: String
        """
        table = [
            ["ID", self.get_reservation_id()],
            ["Name", self.get_name()],
            ["Cores", self.get_cores()],
            ["RAM", self.get_ram()],
            ["Disk", self.get_disk()],
            ["Image", self.get_image()],
            ["Image Type", self.get_image_type()],
            ["Host", self.get_host()],
            ["Site", self.get_site()],
            ["Management IP", self.get_management_ip()],
            ["Reservation State", self.get_reservation_state()],
            ["Error Message", self.get_error_message()],
            ["SSH Command", self.get_ssh_command()],
        ]

        return tabulate(table)  # , headers=["Property", "Value"])

    def get_sliver(self) -> OrchestratorSliver:
        """
        Not intended as API call
        Gets the node SM sliver
        :return: SM sliver for the node
        :rtype: Sliver
        """
        return self.sliver

    @staticmethod
    def new_node(
        slice: Slice = None, name: str = None, site: str = None, avoid: List[str] = []
    ):
        """
        Not intended for API call. See: Slice.add_node()
        Creates a new FABRIC node and returns a fablib node with the new node.
        :param slice: the fablib slice to build the new node on
        :type slice: Slice
        :param name: the name of the new node
        :type name: str
        :param site: the name of the site to build the node on
        :type site: str
        :param avoid: a list of node names to avoid
        :type avoid: List[str]
        :return: a new fablib node
        :rtype: Node
        """
        if site is None:
            [site] = slice.get_fablib_manager().get_random_sites(avoid=avoid)

        logging.info(f"Adding node: {name}, slice: {slice.get_name()}, site: {site}")
        node = Node(slice, slice.topology.add_node(name=name, site=site))
        node.set_capacities(
            cores=Node.default_cores, ram=Node.default_ram, disk=Node.default_disk
        )
        node.set_image(Node.default_image)

        node.init_fablib_data()

        return node

    @staticmethod
    def get_node(slice: Slice = None, node=None):
        """
        Not intended for API call.
        Returns a new fablib node using existing FABRIC resources.
        :param slice: the fablib slice storing the existing node
        :type slice: Slice
        :param node: the FIM node stored in this fablib node
        :type node: Node
        :return: a new fablib node storing resources
        :rtype: Node
        """
        return Node(slice, node)

    def toJson(self):
        """
        Returns the node attributes as a json string

        :return: slice attributes as json string
        :rtype: str
        """
        return json.dumps(self.toDict(), indent=4)

    @staticmethod
    def get_pretty_name_dict():
        return {
            "id": "ID",
            "name": "Name",
            "cores": "Cores",
            "ram": "RAM",
            "disk": "Disk",
            "image": "Image",
            "image_type": "Image Type",
            "host": "Host",
            "site": "Site",
            "username": "Username",
            "management_ip": "Management IP",
            "state": "State",
            "error": "Error",
            "ssh_command": "SSH Command",
            "public_ssh_key_file": "Public SSH Key File",
            "private_ssh_key_file": "Private SSH Key File",
        }

    def toDict(self, skip=[]):
        """
        Returns the node attributes as a dictionary

        :return: slice attributes as  dictionary
        :rtype: dict
        """
        rtn_dict = {}

        if "id" not in skip:
            rtn_dict["id"] = str(self.get_reservation_id())
        if "name" not in skip:
            rtn_dict["name"] = str(self.get_name())
        if "cores" not in skip:
            rtn_dict["cores"] = str(self.get_cores())
        if "ram" not in skip:
            rtn_dict["ram"] = str(self.get_ram())
        if "disk" not in skip:
            rtn_dict["disk"] = str(self.get_disk())
        if "image" not in skip:
            rtn_dict["image"] = str(self.get_image())
        if "image_type" not in skip:
            rtn_dict["image_type"] = str(self.get_image_type())
        if "host" not in skip:
            rtn_dict["host"] = str(self.get_host())
        if "site" not in skip:
            rtn_dict["site"] = str(self.get_site())
        if "username" not in skip:
            rtn_dict["username"] = str(self.get_username())
        if "management_ip" not in skip:
            rtn_dict["management_ip"] = (
                str(self.get_management_ip()).strip()
                if self.get_management_ip()
                else ""
            )  # str(self.get_management_ip())
        if "state" not in skip:
            rtn_dict["state"] = str(self.get_reservation_state())
        if "error" not in skip:
            rtn_dict["error"] = str(self.get_error_message())
        if "ssh_command" not in skip:
            rtn_dict["ssh_command"] = str(self.get_ssh_command())
        if "public_ssh_key_file" not in skip:
            rtn_dict["public_ssh_key_file"] = str(self.get_public_key_file())
        if "private_ssh_key_file" not in skip:
            rtn_dict["private_ssh_key_file"] = str(self.get_private_key_file())

        return rtn_dict
        # return { "ID":  str(self.get_reservation_id()),
        #        "Name": str(self.get_name()),
        #        "Cores": str(self.get_cores()),
        #        "RAM": str(self.get_ram()),
        #        "Disk": str(self.get_disk()),
        #        "Image": str(self.get_image()),
        #        "Image Type": str(self.get_image_type()),
        #        "Host": str(self.get_host()),
        #        "Site": str(self.get_site()),
        #        "Username" : str(self.get_username()),
        #        "Management IP": str(self.get_management_ip()),
        #        "State": str(self.get_reservation_state()),
        #        "Error": str(self.get_error_message()),
        #        "SSH Command": str(self.get_ssh_command()),
        #        "Public SSH Key File": str(self.get_public_key_file()),
        #        "Private SSH Key File": str(self.get_private_key_file()),
        #         }

    def generate_template_context(self):
        context = self.toDict(skip=["ssh_command"])
        context["components"] = []
        for component in self.get_components():
            context["components"].append(component.generate_template_context())

        return context

    def get_template_context(self):
        return self.get_slice().get_template_context(self, skip=["ssh_command"])

    def render_template(self, input_string):
        environment = jinja2.Environment()
        # environment.json_encoder = json.JSONEncoder(ensure_ascii=False)
        template = environment.from_string(input_string)
        output_string = template.render(self.get_template_context())

        return output_string

    def delete(self):
        self.get_slice().get_fim_topology().remove_node(name=self.get_name())

    def show(
        self, fields=None, output=None, quiet=False, colors=False, pretty_names=True
    ):
        """
        Show a table containing the current node attributes.

        There are several output options: "text", "pandas", and "json" that determine the format of the
        output that is returned and (optionally) displayed/printed.

        output:  'text': string formatted with tabular
                  'pandas': pandas dataframe
                  'json': string in json format

        fields: json output will include all available fields.

        Example: fields=['Name','State']

        :param output: output format
        :type output: str
        :param fields: list of fields to show
        :type fields: List[str]
        :param quiet: True to specify printing/display
        :type quiet: bool
        :param colors: True to specify state colors for pandas output
        :type colors: bool
        :return: table in format specified by output parameter
        :rtype: Object
        """

        data = self.toDict()

        # if fields == None:
        #    fields = ["ID", "Name", "Cores", "RAM", "Disk",
        #            "Image", "Image Type","Host", "Site",
        #            "Management IP", "State",
        #            "Error","SSH Command"
        #             ]

        def state_color(val):
            if val == "Active":
                color = f"{self.get_fablib_manager().SUCCESS_LIGHT_COLOR}"
            elif val == "Configuring":
                color = f"{self.get_fablib_manager().IN_PROGRESS_LIGHT_COLOR}"
            elif val == "Closed":
                color = f"{self.get_fablib_manager().ERROR_LIGHT_COLOR}"
            else:
                color = ""
            return "background-color: %s" % color

        if pretty_names:
            pretty_names_dict = self.get_pretty_name_dict()
        else:
            pretty_names_dict = {}

        if colors and self.get_fablib_manager().is_jupyter_notebook():
            table = self.get_fablib_manager().show_table(
                data,
                fields=fields,
                title="Node",
                output="pandas",
                quiet=True,
                pretty_names_dict=pretty_names_dict,
            )
            table.applymap(state_color)

            if quiet == False:
                display(table)
        else:
            table = self.get_fablib_manager().show_table(
                data,
                fields=fields,
                title="Node",
                output=output,
                quiet=quiet,
                pretty_names_dict=pretty_names_dict,
            )

        return table

    def list_components(
        self,
        fields=None,
        output=None,
        quiet=False,
        filter_function=None,
        pretty_names=True,
    ):
        """
        Lists all the components in the node with their attributes.

        There are several output options: "text", "pandas", and "json" that determine the format of the
        output that is returned and (optionally) displayed/printed.

        output:  'text': string formatted with tabular
                  'pandas': pandas dataframe
                  'json': string in json format

        fields: json output will include all available fields/columns.

        Example: fields=['Name','Model']

        filter_function:  A lambda function to filter data by field values.

        Example: filter_function=lambda s: s['Model'] == 'NIC_Basic'

        :param output: output format
        :type output: str
        :param fields: list of fields (table columns) to show
        :type fields: List[str]
        :param quiet: True to specify printing/display
        :type quiet: bool
        :param filter_function: lambda function
        :type filter_function: lambda
        :return: table in format specified by output parameter
        :rtype: Object
        """

        components = []
        for component in self.get_components():
            components.append(component.get_name())

        def combined_filter_function(x):
            if filter_function == None:
                if x["name"] in set(components):
                    return True
            else:
                if filter_function(x) and x["name"] in set(components):
                    return True

            return False

        if pretty_names and len(self.self.get_components()) > 0:
            pretty_names_dict = self.self.get_components()[0].get_pretty_name_dict()
        else:
            pretty_names_dict = {}

        return self.get_slice().list_components(
            fields=fields,
            output=output,
            quiet=quiet,
            filter_function=combined_filter_function,
            pretty_names_dict=pretty_names_dict,
        )

    def list_interfaces(
        self,
        fields=None,
        output=None,
        quiet=False,
        filter_function=None,
        pretty_names=True,
    ):
        """
        Lists all the interfaces in the node with their attributes.

        There are several output options: "text", "pandas", and "json" that determine the format of the
        output that is returned and (optionally) displayed/printed.

        output:  'text': string formatted with tabular
                  'pandas': pandas dataframe
                  'json': string in json format

        fields: json output will include all available fields/columns.

        Example: fields=['Name','MAC']

        filter_function:  A lambda function to filter data by field values.

        Example: filter_function=lambda s: s['Node'] == 'Node1'

        :param output: output format
        :type output: str
        :param fields: list of fields (table columns) to show
        :type fields: List[str]
        :param quiet: True to specify printing/display
        :type quiet: bool
        :param filter_function: lambda function
        :type filter_function: lambda
        :return: table in format specified by output parameter
        :rtype: Object
        """

        ifaces = []
        for iface in self.get_interfaces():
            ifaces.append(iface.get_name())

        def combined_filter_function(x):
            if filter_function == None:
                if x["name"]["value"] in set(ifaces):
                    return True
            else:
                if filter_function(x) and x["name"]["value"] in set(ifaces):
                    return True

            return False

        # name_filter = lambda s: s['Name'] in set(ifaces)
        # if filter_function != None:
        #    filter_function = lambda x: filter_function(x) + name_filter(x)
        # else:
        #    filter_function = name_filter

        return self.get_slice().list_interfaces(
            fields=fields,
            output=output,
            quiet=quiet,
            filter_function=combined_filter_function,
            pretty_names=pretty_names,
        )

    def list_networks(
        self,
        fields=None,
        output=None,
        quiet=False,
        filter_function=None,
        pretty_names=True,
    ):
        """
        Lists all the networks attached to  the nodes with their attributes.

        There are several output options: "text", "pandas", and "json" that determine the format of the
        output that is returned and (optionally) displayed/printed.

        output:  'text': string formatted with tabular
                  'pandas': pandas dataframe
                  'json': string in json format

        fields: json output will include all available fields/columns.

        Example: fields=['Name','Type']

        filter_function:  A lambda function to filter data by field values.

        Example: filter_function=lambda s: s['Type'] == 'FABNetv4'

        :param output: output format
        :type output: str
        :param fields: list of fields (table columns) to show
        :type fields: List[str]
        :param quiet: True to specify printing/display
        :type quiet: bool
        :param filter_function: lambda function
        :type filter_function: lambda
        :return: table in format specified by output parameter
        :rtype: Object
        """

        interfaces = self.get_interfaces()
        networks = self.get_networks()

        networks = []
        for iface in interfaces:
            networks.append(iface.get_network().get_name())

        def combined_filter_function(x):
            if filter_function == None:
                if x["name"]["value"] in set(networks):
                    return True
            else:
                if filter_function(x) and x["name"]["value"] in set(networks):
                    return True

            return False

        if pretty_names and len(networks) > 0:
            pretty_names_dict = networks[0].get_pretty_name_dict()
        else:
            pretty_names_dict = {}

        return self.get_slice().list_networks(
            fields=fields,
            output=output,
            quiet=quiet,
            filter_function=combined_filter_function,
            pretty_names_dict=pretty_names_dict,
        )

    def get_networks(self):
        networks = []
        for interface in self.get_interfaces():
            networks.append(interface.get_network())

        return networks

    def get_fim_node(self) -> FimNode:
        """
        Not recommended for most users.

        Gets the node's FABRIC Information Model (fim) object. This method
        is used to access data at a lower level than FABlib.

        :return: the FABRIC model node
        :rtype: FIMNode
        """
        return self.fim_node

    def set_capacities(self, cores: int = 2, ram: int = 2, disk: int = 10):
        """
        Sets the capacities of the FABRIC node.
        :param cores: the number of cores to set on this node
        :type cores: int
        :param ram: the amount of RAM to set on this node
        :type ram: int
        :param disk: the amount of disk space to set on this node
        :type disk: int
        """
        cores = int(cores)
        ram = int(ram)
        disk = int(disk)

        cap = Capacities(core=cores, ram=ram, disk=disk)
        self.get_fim_node().set_properties(capacities=cap)

    def set_instance_type(self, instance_type: str):
        """
        Sets the instance type of this fablib node on the FABRIC node.
        :param instance_type: the name of the instance type to set
        :type instance_type: String
        """
        self.get_fim_node().set_properties(
            capacity_hints=CapacityHints(instance_type=instance_type)
        )

    def set_username(self, username: str = None):
        """
        Not intended as an API call.
        Sets this fablib node's username
        Optional username parameter. The username likely should be picked
        to match the image type.
        :param username: username
        """
        if username is not None:
            self.username = username
        elif "centos" in self.get_image():
            self.username = "centos"
        elif "ubuntu" in self.get_image():
            self.username = "ubuntu"
        elif "rocky" in self.get_image():
            self.username = "rocky"
        elif "fedora" in self.get_image():
            self.username = "fedora"
        elif "cirros" in self.get_image():
            self.username = "cirros"
        elif "debian" in self.get_image():
            self.username = "debian"
        elif "freebsd" in self.get_image():
            self.username = "freebsd"
        elif "openbsd" in self.get_image():
            self.username = "openbsd"
        else:
            self.username = None

    def set_image(self, image: str, username: str = None, image_type: str = "qcow2"):
        """
        Sets the image information of this fablib node on the FABRIC node.
        :param image: the image reference to set
        :type image: String
        :param username: the username of this fablib node. Currently unused.
        :type username: String
        :param image_type: the image type to set
        :type image_type: String
        """
        self.get_fim_node().set_properties(image_type=image_type, image_ref=image)
        self.set_username(username=username)

    def set_host(self, host_name: str = None):
        """
        Sets the hostname of this fablib node on the FABRIC node.
        :param host_name: the hostname. example: host_name='renc-w2.fabric-testbed.net'
        :type host_name: String
        """
        # example: host_name='renc-w2.fabric-testbed.net'
        labels = Labels()
        labels.instance_parent = host_name
        self.get_fim_node().set_properties(labels=labels)

        # set an attribute used to get host before Submit
        self.host = host_name

    def set_site(self, site):
        """
        Sets the hostname of this fablib node on the FABRIC node.
        :param host_name: the hostname. example: host_name='renc-w2.fabric-testbed.net'
        :type host_name: String
        """
        # example: host_name='renc-w2.fabric-testbed.net'
        self.get_fim_node().site = site

    def get_slice(self) -> Slice:
        """
        Gets the fablib slice associated with this node.
        :return: the fablib slice on this node
        :rtype: Slice
        """
        return self.slice

    def get_name(self) -> str or None:
        """
        Gets the name of the FABRIC node.
        :return: the name of the node
        :rtype: String
        """
        try:
            return self.get_fim_node().name
        except:
            return None

    def get_cores(self) -> int or None:
        """
        Gets the number of cores on the FABRIC node.
        :return: the number of cores on the node
        :rtype: int
        """
        try:
            return self.get_fim_node().get_property(pname="capacity_allocations").core
        except:
            return None

    def get_ram(self) -> int or None:
        """
        Gets the amount of RAM on the FABRIC node.
        :return: the amount of RAM on the node
        :rtype: int
        """
        try:
            return self.get_fim_node().get_property(pname="capacity_allocations").ram
        except:
            return None

    def get_disk(self) -> int or None:
        """
        Gets the amount of disk space on the FABRIC node.
        :return: the amount of disk space on the node
        :rtype: int
        """
        try:
            return self.get_fim_node().get_property(pname="capacity_allocations").disk
        except:
            return None

    def get_image(self) -> str or None:
        """
        Gets the image reference on the FABRIC node.
        :return: the image reference on the node
        :rtype: String
        """
        try:
            return self.get_fim_node().image_ref
        except:
            return None

    def get_image_type(self) -> str or None:
        """
        Gets the image type on the FABRIC node.
        :return: the image type on the node
        :rtype: String
        """
        try:
            return self.get_fim_node().image_type
        except:
            return None

    def get_host(self) -> str or None:
        """
        Gets the hostname on the FABRIC node.
        :return: the hostname on the node
        :rtype: String
        """
        try:
            if self.host is not None:
                return self.host
            return (
                self.get_fim_node()
                .get_property(pname="label_allocations")
                .instance_parent
            )
        except:
            return None

    def get_site(self) -> str or None:
        """
        Gets the sitename on the FABRIC node.
        :return: the sitename on the node
        :rtype: String
        """
        try:
            return self.get_fim_node().site
        except:
            return None

    def get_management_ip(self) -> str or None:
        """
        Gets the management IP on the FABRIC node.
        :return: management IP
        :rtype: String
        """
        try:
            return self.get_fim_node().management_ip
        except:
            return None

    def get_reservation_id(self) -> str or None:
        """
        Gets the reservation ID on the FABRIC node.
        :return: reservation ID on the node
        :rtype: String
        """
        try:
            return (
                self.get_fim_node()
                .get_property(pname="reservation_info")
                .reservation_id
            )
        except:
            return None

    def get_reservation_state(self) -> str or None:
        """
        Gets the reservation state on the FABRIC node.
        :return: the reservation state on the node
        :rtype: String
        """
        try:
            return (
                self.get_fim_node()
                .get_property(pname="reservation_info")
                .reservation_state
            )
        except:
            return None

    def get_error_message(self) -> str or None:
        """
        Gets the error message on the FABRIC node.
        :return: the error message on the node
        :rtype: String
        """
        try:
            return (
                self.get_fim_node().get_property(pname="reservation_info").error_message
            )
        except:
            return ""

    def get_interfaces(self) -> List[Interface] or None:
        """
        Gets a list of the interfaces associated with the FABRIC node.
        :return: a list of interfaces on the node
        :rtype: List[Interface]
        """
        interfaces = []
        for component in self.get_components():
            for interface in component.get_interfaces():
                interfaces.append(interface)

        return interfaces

    def get_interface(
        self, name: str = None, network_name: str = None
    ) -> Interface or None:
        """
        Gets a particular interface associated with a FABRIC node.
        Accepts either the interface name or a network_name. If a network name
        is used this method will return the interface on the node that is
        connected to the network specified.
        If a name and network_name are both used, the interface name will
        take precedence.
        :param name: interface name to search for
        :type name: str
        :param network_name: network name to search for
        :type name: str
        :raise Exception: if interface is not found
        :return: an interface on the node
        :rtype: Interface
        """
        if name is not None:
            for component in self.get_components():
                for interface in component.get_interfaces():
                    if interface.get_name() == name:
                        return interface
        elif network_name is not None:
            for interface in self.get_interfaces():
                if (
                    interface is not None
                    and interface.get_network() is not None
                    and interface.get_network().get_name() == network_name
                ):
                    return interface

        raise Exception("Interface not found: {}".format(name))

    def get_username(self) -> str:
        """
        Gets the username on this fablib node.
        :return: the username on this node
        :rtype: String
        """
        return self.username

    def get_public_key(self) -> str:
        """
        Gets the public key on fablib node.
        Important! Slice key management is underdevelopment and this
        functionality will likely change going forward.
        :return: the public key on the node
        :rtype: String
        """
        return self.get_slice().get_slice_public_key()

    def get_public_key_file(self) -> str:
        """
        Gets the public key file path on the fablib node.
        Important! Slice key management is underdevelopment and this
        functionality will likely change going forward.
        :return: the public key path
        :rtype: String
        """
        return self.get_slice().get_slice_public_key_file()

    def get_private_key(self) -> str:
        """
        Gets the private key on the fablib node.
        Important! Slice key management is underdevelopment and this
        functionality will likely change going forward.
        :return: the private key on the node
        :rtype: String
        """
        return self.get_slice().get_slice_private_key()

    def get_private_key_file(self) -> str:
        """
        Gets the private key file path on the fablib slice.
        Important! Slice key management is underdevelopment and this
        functionality will likely change going forward.
        :return: the private key path
        :rtype: String
        """
        return self.get_slice().get_slice_private_key_file()

    def get_private_key_passphrase(self) -> str:
        """
        Gets the private key passphrase on the FABLIB slice.
        Important! Slice key management is underdevelopment and this
        functionality will likely change going forward.
        :return: the private key passphrase
        :rtype: String
        """
        return self.get_slice().get_private_key_passphrase()

    def add_component(
        self, model: str = None, name: str = None, user_data: dict = {}
    ) -> Component:
        """
        Creates a new FABRIC component using this fablib node.
        Example model include:
        - NIC_Basic: A single port 100 Gbps SR-IOV Virtual Function on a Mellanox ConnectX-6
        - NIC_ConnectX_5: A dual port 25 Gbps Mellanox ConnectX-5
        - NIC_ConnectX_6: A dual port 100 Gbps Mellanox ConnectX-6
        - NVME_P4510: NVMe Storage Device
        - GPU_TeslaT4: Tesla T4 GPU
        - GPU_RTX6000: RTX6000 GPU
        :param model: the name of the component model to add
        :type model: String
        :param name: the name of the new component
        :type name: String
        :return: the new component
        :rtype: Component
        """
        return Component.new_component(
            node=self, model=model, name=name, user_data=user_data
        )

    def get_components(self) -> List[Component]:
        """
        Gets a list of components associated with this node.
        :return: a list of components on this node
        :rtype: List[Component]
        """
        return_components = []
        for component_name, component in self.get_fim_node().components.items():
            return_components.append(Component(self, component))

        return return_components

    def get_component(self, name: str) -> Component:
        """
        Gets a particular component associated with this node.
        :param name: the name of the component to search for
        :type name: String
        :raise Exception: if component not found by name
        :return: the component on the FABRIC node
        :rtype: Component
        """
        try:
            name = Component.calculate_name(node=self, name=name)
            return Component(self, self.get_fim_node().components[name])
        except Exception as e:
            logging.error(e, exc_info=True)
            raise Exception(f"Component not found: {name}")

    def get_ssh_command(self) -> str:
        """
        Gets an SSH command used to access this node node from a terminal.
        :return: the SSH command to access this node
        :rtype: str
        """

        # ssh_command = self.get_fablib_manager().get_ssh_command_line()

        # return self.template_substitution(ssh_command)

        # try:
        #    return self.template_substitution(self.get_fablib_manager().get_ssh_command_line())
        # except:
        #    return self.get_fablib_manager().get_ssh_command_line()

        try:
            return self.render_template(
                self.get_fablib_manager().get_ssh_command_line()
            )
        except:
            return self.get_fablib_manager().get_ssh_command_line()

        # for key,val in self.toDict(skip=["SSH Command"]).items():
        #    remove_str = '${'+str(key).strip()+'}'
        #    add_str = str(val)
        #    ssh_command = ssh_command.replace(remove_str, add_str)

        # for key,val in self.get_fablib_manager().get_config().items():
        #    remove_str = '${'+str(key).strip()+'}'
        #    add_str = str(val)
        #    ssh_command = ssh_command.replace(remove_str, add_str)

        # return ssh_command

        # return 'ssh -i {} -F /path/to/your/ssh/config/file {}@{}'.format(self.get_private_key_file(),
        #                                   self.get_username(),
        #                                   self.get_management_ip())

    def validIPAddress(self, IP: str) -> str:
        """
        Checks if the IP string is a valid IP address.
        :param IP: the IP string to check
        :type IP: String
        :return: the type of IP address the IP string is, or 'Invalid'
        :rtype: String
        """
        try:
            return "IPv4" if type(ip_address(IP)) is IPv4Address else "IPv6"
        except ValueError:
            return "Invalid"

    def get_paramiko_key(
        self, private_key_file: str = None, get_private_key_passphrase: str = None
    ) -> paramiko.PKey:
        # TODO: This is a bit of a hack and should probably test he keys for their types
        # rather than relying on execptions
        if get_private_key_passphrase:
            try:
                return paramiko.RSAKey.from_private_key_file(
                    self.get_private_key_file(),
                    password=self.get_private_key_passphrase(),
                )
            except:
                pass

            try:
                return paramiko.ecdsakey.ECDSAKey.from_private_key_file(
                    self.get_private_key_file(),
                    password=self.get_private_key_passphrase(),
                )
            except:
                pass
        else:
            try:
                return paramiko.RSAKey.from_private_key_file(
                    self.get_private_key_file()
                )
            except:
                pass

            try:
                return paramiko.ecdsakey.ECDSAKey.from_private_key_file(
                    self.get_private_key_file()
                )
            except:
                pass

        raise Exception(f"ssh key invalid: FABRIC requires RSA or ECDSA keys")

    def execute_thread(
        self,
        command: str,
        retry: int = 3,
        retry_interval: int = 10,
        username: str = None,
        private_key_file: str = None,
        private_key_passphrase: str = None,
        output_file: str = None,
    ) -> threading.Thread:
        """
        Creates a thread that calls node.execute().  Results (i.e. stdout, stderr) from the thread can be
        retrieved with by calling thread.result()

        :param command: the command to run
        :type command: str
        :param retry: the number of times to retry SSH upon failure
        :type retry: int
        :param retry_interval: the number of seconds to wait before retrying SSH upon failure
        :type retry_interval: int
        :param username: username
        :type username: str
        :param private_key_file: path to private key file
        :type private_key_file: str
        :param private_key_passphrase: pass phrase
        :type private_key_passphrase: str
        :param output_file: path to a file where the stdout/stderr will be written. None for no file output
        :type output_file: List[str]
        :return: a thread that called node.execute()
        :raise Exception: if management IP is invalid
        """

        return (
            self.get_fablib_manager()
            .get_ssh_thread_pool_executor()
            .submit(
                self.execute,
                command,
                retry=retry,
                retry_interval=retry_interval,
                username=username,
                private_key_file=private_key_file,
                private_key_passphrase=private_key_passphrase,
                output_file=output_file,
                quiet=True,
            )
        )

    def execute(
        self,
        command: str,
        retry: int = 3,
        retry_interval: int = 10,
        username: str = None,
        private_key_file: str = None,
        private_key_passphrase: str = None,
        quiet: bool = False,
        read_timeout: int = 10,
        timeout=None,
        output_file: str = None,
    ):
        """
        Runs a command on the FABRIC node.

        The function uses paramiko to ssh to the FABRIC node and execute an arbitrary shell command.


        :param command: the command to run
        :type command: str
        :param retry: the number of times to retry SSH upon failure
        :type retry: int
        :param retry_interval: the number of seconds to wait before retrying SSH upon failure
        :type retry_interval: int
        :param username: username
        :type username: str
        :param private_key_file: path to private key file
        :type private_key_file: str
        :param private_key_passphrase: pass phrase
        :type private_key_passphrase: str
        :param output_file: path to a file where the stdout/stderr will be written. None for no file output
        :type output_file: List[str]
        :param output: print stdout and stderr to the screen
        :type output: bool
        :param read_timeout: the number of seconds to wait before retrying to
        read from stdout and stderr
        :type read_timeout: int
        :param timeout: the number of seconds to wait before terminating the
        command using the linux timeout command. Specifying a timeout
        encapsulates the command with the timeout command for you
        :type timeout: int
        :return: a tuple of  (stdout[Sting],stderr[String])
        :rtype: Tuple
        :raise Exception: if management IP is invalid
        """
        import logging

        logging.debug(
            f"execute node: {self.get_name()}, management_ip: {self.get_management_ip()}, command: {command}"
        )

        # if not quiet:
        chunking = True

        if self.get_fablib_manager().get_log_level() == logging.DEBUG:
            start = time.time()

        # Get and test src and management_ips
        management_ip = str(self.get_fim_node().get_property(pname="management_ip"))
        if self.validIPAddress(management_ip) == "IPv4":
            # src_addr = (self.get_fablib_manager().get_bastion_private_ipv4_addr(), 22)
            src_addr = ("0.0.0.0", 22)

        elif self.validIPAddress(management_ip) == "IPv6":
            # src_addr = (self.get_fablib_manager().get_bastion_private_ipv6_addr(), 22)
            src_addr = ("0:0:0:0:0:0:0:0", 22)
        else:
            raise Exception(f"node.execute: Management IP Invalid: {management_ip}")
        dest_addr = (management_ip, 22)

        bastion_username = self.get_fablib_manager().get_bastion_username()
        bastion_key_file = self.get_fablib_manager().get_bastion_key_filename()

        if username != None:
            node_username = username
        else:
            node_username = self.username

        if private_key_file != None:
            node_key_file = private_key_file
        else:
            node_key_file = self.get_private_key_file()

        if private_key_passphrase != None:
            node_key_passphrase = private_key_passphrase
        else:
            node_key_passphrase = self.get_private_key_file()

        for attempt in range(int(retry)):
            try:
                key = self.get_paramiko_key(
                    private_key_file=node_key_file,
                    get_private_key_passphrase=node_key_passphrase,
                )
                bastion = paramiko.SSHClient()
                bastion.set_missing_host_key_policy(paramiko.AutoAddPolicy())
                bastion.connect(
                    self.get_fablib_manager().get_bastion_public_addr(),
                    username=bastion_username,
                    key_filename=bastion_key_file,
                )

                bastion_transport = bastion.get_transport()
                bastion_channel = bastion_transport.open_channel(
                    "direct-tcpip", dest_addr, src_addr
                )

                client = paramiko.SSHClient()
                # client.load_system_host_keys()
                # client.set_missing_host_key_policy(paramiko.MissingHostKeyPolicy())
                client.set_missing_host_key_policy(paramiko.AutoAddPolicy())

                client.connect(
                    management_ip,
                    username=node_username,
                    pkey=key,
                    sock=bastion_channel,
                )

                if output_file:
                    file = open(output_file, "a")

                # stdin, stdout, stderr = client.exec_command('echo \"' + command + '\" > /tmp/fabric_execute_script.sh; chmod +x /tmp/fabric_execute_script.sh; /tmp/fabric_execute_script.sh')

                if timeout is not None:
                    command = (
                        f"sudo timeout --foreground -k 10 {timeout} " + command + "\n"
                    )

                stdin, stdout, stderr = client.exec_command(command)
                channel = stdout.channel

                # Only writing one command, so we can shut down stdin and
                # writing abilities
                stdin.close()
                channel.shutdown_write()

                # Read stdout and stderr:
                if not chunking:
                    # The old way
                    rtn_stdout = str(stdout.read(), "utf-8").replace("\\n", "\n")
                    rtn_stderr = str(stderr.read(), "utf-8").replace("\\n", "\n")
                    if quiet == False:
                        print(rtn_stdout, rtn_stderr)

                else:
                    # Credit to Stack Overflow user tintin's post here: https://stackoverflow.com/a/32758464
                    stdout_chunks = []
                    stdout_chunks.append(
                        stdout.channel.recv(len(stdout.channel.in_buffer))
                    )
                    stderr_chunks = []

                    while (
                        not channel.closed
                        or channel.recv_ready()
                        or channel.recv_stderr_ready()
                    ):
                        got_chunk = False
                        readq, _, _ = select.select(
                            [stdout.channel], [], [], read_timeout
                        )
                        for c in readq:
                            if c.recv_ready():
                                stdoutbytes = stdout.channel.recv(len(c.in_buffer))
                                if quiet == False:
                                    print(
                                        str(stdoutbytes, "utf-8").replace("\\n", "\n"),
                                        end="",
                                    )
                                if output_file:
                                    file.write(
                                        str(stdoutbytes, "utf-8").replace("\\n", "\n")
                                    )
                                    file.flush()

                                stdout_chunks.append(stdoutbytes)
                                got_chunk = True
                            if c.recv_stderr_ready():
                                # make sure to read stderr to prevent stall
                                stderrbytes = stderr.channel.recv_stderr(
                                    len(c.in_stderr_buffer)
                                )
                                if quiet == False:
                                    print(
                                        "\x1b[31m",
                                        str(stderrbytes, "utf-8").replace("\\n", "\n"),
                                        "\x1b[0m",
                                        end="",
                                    )
                                if output_file:
                                    file.write(
                                        str(stderrbytes, "utf-8").replace("\\n", "\n")
                                    )
                                    file.flush()
                                stderr_chunks.append(stderrbytes)
                                got_chunk = True

                        if (
                            not got_chunk
                            and stdout.channel.exit_status_ready()
                            and not stderr.channel.recv_stderr_ready()
                            and not stdout.channel.recv_ready()
                        ):
                            stdout.channel.shutdown_read()
                            stdout.channel.close()
                            break

                    stdout.close()
                    stderr.close()

                    # chunks are groups of bytes, combine and convert to str
                    rtn_stdout = b"".join(stdout_chunks).decode("utf-8")
                    rtn_stderr = b"".join(stderr_chunks).decode("utf-8")

                if self.get_fablib_manager().get_log_level() == logging.DEBUG:
                    end = time.time()
                    logging.debug(
                        f"Running node.execute(): command: {command}, elapsed time: {end - start} seconds"
                    )

                logging.debug(f"rtn_stdout: {rtn_stdout}")
                logging.debug(f"rtn_stderr: {rtn_stderr}")

                if output_file:
                    file.close()

                return rtn_stdout, rtn_stderr
                # success, skip other tries
                break

            except Exception as e:
                logging.warning(
                    f"Exception in upload_file() (attempt #{attempt} of {retry}): {e}"
                )

                if attempt + 1 == retry:
                    raise e

                # Fail, try again
                if self.get_fablib_manager().get_log_level() == logging.DEBUG:
                    logging.debug(
                        f"SSH execute fail. Slice: {self.get_slice().get_name()}, Node: {self.get_name()}, trying again"
                    )
                    logging.debug(e, exc_info=True)

                time.sleep(retry_interval)
                pass

            # Clean-up of open connections and files.
            finally:
                try:
                    client.close()
                except Exception as e:
                    logging.debug(f"Exception in client.close(): {e}")

                try:
                    bastion_channel.close()
                except Exception as e:
                    logging.debug(f"Exception in bastion_channel.close(): {e}")

                try:
                    bastion.close()
                except Exception as e:
                    logging.debug(f"Exception in bastion.close(): {e}")

                try:
                    if output_file:
                        file.close()
                except Exception as e:
                    logging.debug(f"Exception in output_file.close(): {e}")

        raise Exception("ssh failed: Should not get here")

    def upload_file_thread(
        self,
        local_file_path: str,
        remote_file_path: str = ".",
        retry: int = 3,
        retry_interval: int = 10,
    ):
        """
        Creates a thread that calls node.upload_file().  Results from the thread can be
        retrieved with by calling thread.result()
        :param local_file_path: the path to the file to upload
        :type local_file_path: str
        :param remote_file_path: the destination path of the file on the node
        :type remote_file_path: str
        :param retry: how many times to retry SCP upon failure
        :type retry: int
        :param retry_interval: how often to retry SCP on failure
        :type retry_interval: int
        :return: a thread that called node.execute()
        :rtype: Thread
        :raise Exception: if management IP is invalid
        """
        return (
            self.get_fablib_manager()
            .get_ssh_thread_pool_executor()
            .submit(
                self.upload_file,
                local_file_path,
                remote_file_path,
                retry=retry,
                retry_interval=retry_interval,
            )
        )

    def upload_file(
        self,
        local_file_path: str,
        remote_file_path: str = ".",
        retry: int = 3,
        retry_interval: int = 10,
    ):
        """
        Upload a local file to a remote location on the node.
        :param local_file_path: the path to the file to upload
        :type local_file_path: str
        :param remote_file_path: the destination path of the file on the node
        :type remote_file_path: str
        :param retry: how many times to retry SCP upon failure
        :type retry: int
        :param retry_interval: how often to retry SCP on failure
        :type retry_interval: int
        :raise Exception: if management IP is invalid
        """
        logging.debug(
            f"upload node: {self.get_name()}, local_file_path: {local_file_path}"
        )

        if self.get_fablib_manager().get_log_level() == logging.DEBUG:
            start = time.time()

        # Get and test src and management_ips
        management_ip = str(self.get_fim_node().get_property(pname="management_ip"))
        if self.validIPAddress(management_ip) == "IPv4":
            src_addr = ("0.0.0.0", 22)
        elif self.validIPAddress(management_ip) == "IPv6":
            src_addr = ("0:0:0:0:0:0:0:0", 22)
        else:
            raise Exception(f"upload_file: Management IP Invalid: {management_ip}")
        dest_addr = (management_ip, 22)

        for attempt in range(int(retry)):
            try:
                key = self.get_paramiko_key(
                    private_key_file=self.get_private_key_file(),
                    get_private_key_passphrase=self.get_private_key_file(),
                )

                bastion = paramiko.SSHClient()
                bastion.set_missing_host_key_policy(paramiko.AutoAddPolicy())
                bastion.connect(
                    self.get_fablib_manager().get_bastion_public_addr(),
                    username=self.get_fablib_manager().get_bastion_username(),
                    key_filename=self.get_fablib_manager().get_bastion_key_filename(),
                )

                bastion_transport = bastion.get_transport()
                bastion_channel = bastion_transport.open_channel(
                    "direct-tcpip", dest_addr, src_addr
                )

                client = paramiko.SSHClient()
                client.load_system_host_keys()
                client.set_missing_host_key_policy(paramiko.MissingHostKeyPolicy())
                client.set_missing_host_key_policy(paramiko.AutoAddPolicy())

                client.connect(
                    management_ip,
                    username=self.username,
                    pkey=key,
                    sock=bastion_channel,
                )

                ftp_client = client.open_sftp()
                file_attributes = ftp_client.put(local_file_path, remote_file_path)

                if self.get_fablib_manager().get_log_level() == logging.DEBUG:
                    end = time.time()
                    logging.debug(
                        f"Running node.upload_file(): file: {local_file_path}, "
                        f"elapsed time: {end - start} seconds"
                    )

                return file_attributes

            except Exception as e:
                logging.warning(f"Exception on upload_file() attempt #{attempt}: {e}")

                if attempt + 1 == retry:
                    raise e

                # Fail, try again
                logging.warning(
                    f"SCP upload fail. Slice: {self.get_slice().get_name()}, Node: {self.get_name()}, trying again. Exception: {e}"
                )
                # traceback.print_exc()
                time.sleep(retry_interval)
                pass

            finally:
                try:
                    ftp_client.close()
                except Exception as e:
                    logging.debug(f"Exception in ftp_client.close(): {e}")

                try:
                    client.close()
                except Exception as e:
                    logging.debug(f"Exception in client.close(): {e}")

                try:
                    bastion_channel.close()
                except Exception as e:
                    logging.debug("Exception in bastion_channel.close(): {e}")

                try:
                    bastion.close()
                except Exception as e:
                    logging.debug("Exception in bastion.close(): {e}")

        raise Exception("scp upload failed")

    def download_file_thread(
        self,
        local_file_path: str,
        remote_file_path: str,
        retry: int = 3,
        retry_interval: int = 10,
    ):
        """ "
        Creates a thread that calls node.download_file().  Results from the thread can be
        retrieved with by calling thread.result()
        :param local_file_path: the destination path for the remote file
        :type local_file_path: str
        :param remote_file_path: the path to the remote file to download
        :type remote_file_path: str
        :param retry: how many times to retry SCP upon failure
        :type retry: int
        :param retry_interval: how often to retry SCP upon failure
        :type retry_interval: int
        :return: a thread that called node.download_file()
        :rtype: Thread
        :raise Exception: if management IP is invalid
        """
        return (
            self.get_fablib_manager()
            .get_ssh_thread_pool_executor()
            .submit(
                self.download_file,
                local_file_path,
                remote_file_path,
                retry=retry,
                retry_interval=retry_interval,
            )
        )

    def download_file(
        self,
        local_file_path: str,
        remote_file_path: str,
        retry: int = 3,
        retry_interval: int = 10,
    ):
        """
        Download a remote file from the node to a local destination.
        :param local_file_path: the destination path for the remote file
        :type local_file_path: str
        :param remote_file_path: the path to the remote file to download
        :type remote_file_path: str
        :param retry: how many times to retry SCP upon failure
        :type retry: int
        :param retry_interval: how often to retry SCP upon failure
        :type retry_interval: int
        """
        logging.debug(
            f"download node: {self.get_name()}, remote_file_path: {remote_file_path}"
        )

        if self.get_fablib_manager().get_log_level() == logging.DEBUG:
            start = time.time()

        # Get and test src and management_ips
        management_ip = str(self.get_fim_node().get_property(pname="management_ip"))
        if self.validIPAddress(management_ip) == "IPv4":
            src_addr = ("0.0.0.0", 22)

        elif self.validIPAddress(management_ip) == "IPv6":
            src_addr = ("0:0:0:0:0:0:0:0", 22)
        else:
            raise Exception(f"upload_file: Management IP Invalid: {management_ip}")
        dest_addr = (management_ip, 22)

        for attempt in range(int(retry)):
            try:
                key = self.get_paramiko_key(
                    private_key_file=self.get_private_key_file(),
                    get_private_key_passphrase=self.get_private_key_file(),
                )

                bastion = paramiko.SSHClient()
                bastion.set_missing_host_key_policy(paramiko.AutoAddPolicy())
                bastion.connect(
                    self.get_fablib_manager().get_bastion_public_addr(),
                    username=self.get_fablib_manager().get_bastion_username(),
                    key_filename=self.get_fablib_manager().get_bastion_key_filename(),
                )

                bastion_transport = bastion.get_transport()
                bastion_channel = bastion_transport.open_channel(
                    "direct-tcpip", dest_addr, src_addr
                )

                client = paramiko.SSHClient()
                client.load_system_host_keys()
                client.set_missing_host_key_policy(paramiko.MissingHostKeyPolicy())
                client.set_missing_host_key_policy(paramiko.AutoAddPolicy())

                client.connect(
                    management_ip,
                    username=self.username,
                    pkey=key,
                    sock=bastion_channel,
                )

                ftp_client = client.open_sftp()
                file_attributes = ftp_client.get(remote_file_path, local_file_path)

                if self.get_fablib_manager().get_log_level() == logging.DEBUG:
                    end = time.time()
                    logging.debug(
                        f"Running node.download(): file: {remote_file_path}, "
                        f"elapsed time: {end - start} seconds"
                    )

                return file_attributes

            except Exception as e:
                logging.warning(
                    f"Exception in download_file() (attempt #{attempt} of {retry}): {e}"
                )

                if attempt + 1 == retry:
                    raise e

                # Fail, try again
                logging.warning(
                    f"SCP download fail. Slice: {self.get_slice().get_name()}, Node: {self.get_name()}, trying again. Exception: {e}"
                )
                # traceback.print_exc()
                time.sleep(retry_interval)
                pass

            finally:
                try:
                    ftp_client.close()
                except Exception as e:
                    logging.debug(f"Exception in ftp_client.close(): {e}")

                try:
                    client.close()
                except Exception as e:
                    logging.debug(f"Exception in client.close(): {e}")

                try:
                    bastion_channel.close()
                except Exception as e:
                    logging.debug(f"Exception in bastion_channel.close(): {e}")

                try:
                    bastion.close()
                except Exception as e:
                    logging.debug(f"Exception in bastion.close(): {e}")

        raise Exception("scp download failed")

    def upload_directory_thread(
        self,
        local_directory_path: str,
        remote_directory_path: str,
        retry: int = 3,
        retry_interval: int = 10,
    ):
        """ "
        Creates a thread that calls node.upload_directory. Results from the thread can be
        retrieved with by calling thread.result()
        :param local_directory_path: the path to the directory to upload
        :type local_directory_path: str
        :param remote_directory_path: the destination path of the directory on the node
        :type remote_directory_path: str
        :param retry: how many times to retry SCP upon failure
        :type retry: int
        :param retry_interval: how often to retry SCP on failure
        :type retry_interval: int
        :return: a thread that called node.download_file()
        :rtype: Thread
        :raise Exception: if management IP is invalid
        """
        return (
            self.get_fablib_manager()
            .get_ssh_thread_pool_executor()
            .submit(
                self.upload_directory,
                local_directory_path,
                remote_directory_path,
                retry=retry,
                retry_interval=retry_interval,
            )
        )

    def upload_directory(
        self,
        local_directory_path: str,
        remote_directory_path: str,
        retry: int = 3,
        retry_interval: int = 10,
    ):
        """
        Upload a directory to remote location on the node.
        Makes a gzipped tarball of a directory and uploades it to a node. Then
        unzips and tars the directory at the remote_directory_path
        :param local_directory_path: the path to the directory to upload
        :type local_directory_path: str
        :param remote_directory_path: the destination path of the directory on the node
        :type remote_directory_path: str
        :param retry: how many times to retry SCP upon failure
        :type retry: int
        :param retry_interval: how often to retry SCP on failure
        :type retry_interval: int
        :raise Exception: if management IP is invalid
        """
        import tarfile
        import os
        import tempfile

        logging.debug(
            f"upload node: {self.get_name()}, local_directory_path: {local_directory_path}"
        )

        output_filename = local_directory_path.split("/")[-1]
        root_size = len(local_directory_path) - len(output_filename)

        temp_name = next(tempfile._get_candidate_names())

        temp_file = "/tmp/" + str(temp_name) + ".tar.gz"

        with tarfile.open(temp_file, "w:gz") as tar_handle:
            for root, dirs, files in os.walk(local_directory_path):
                for file in files:
                    tar_handle.add(
                        os.path.join(root, file),
                        arcname=os.path.join(root, file)[root_size:],
                        recursive=True,
                    )
                for directory in dirs:
                    tar_handle.add(
                        os.path.join(root, directory),
                        arcname=os.path.join(root, directory)[root_size:],
                        recursive=True,
                    )

        self.upload_file(temp_file, temp_file, retry, retry_interval)
        os.remove(temp_file)
        self.execute(
            "mkdir -p "
            + remote_directory_path
            + "; tar -xf "
            + temp_file
            + " -C "
            + remote_directory_path
            + "; rm "
            + temp_file,
            retry,
            retry_interval,
            quiet=True,
        )
        return "success"

    def download_directory_thread(
        self,
        local_directory_path: str,
        remote_directory_path: str,
        retry: int = 3,
        retry_interval: int = 10,
    ):
        """ "
        Creates a thread that calls node.download_directory. Results from the thread can be
        retrieved with by calling thread.result()
        :param local_directory_path: the path to the directory to upload
        :type local_directory_path: str
        :param remote_directory_path: the destination path of the directory on the node
        :type remote_directory_path: str
        :param retry: how many times to retry SCP upon failure
        :type retry: int
        :param retry_interval: how often to retry SCP on failure
        :type retry_interval: int
        :raise Exception: if management IP is invalid
        """
        return (
            self.get_fablib_manager()
            .get_ssh_thread_pool_executor()
            .submit(
                self.download_directory,
                local_directory_path,
                remote_directory_path,
                retry=retry,
                retry_interval=retry_interval,
            )
        )

    def download_directory(
        self,
        local_directory_path: str,
        remote_directory_path: str,
        retry: int = 3,
        retry_interval: int = 10,
    ):
        """
        Downloads a directory from remote location on the node.
        Makes a gzipped tarball of a directory and downloads it from a node. Then
        unzips and tars the directory at the local_directory_path
        :param local_directory_path: the path to the directory to upload
        :type local_directory_path: str
        :param remote_directory_path: the destination path of the directory on the node
        :type remote_directory_path: str
        :param retry: how many times to retry SCP upon failure
        :type retry: int
        :param retry_interval: how often to retry SCP on failure
        :type retry_interval: int
        :raise Exception: if management IP is invalid
        """
        import tarfile
        import os

        logging.debug(
            f"upload node: {self.get_name()}, local_directory_path: {local_directory_path}"
        )

        temp_file = "/tmp/unpackingfile.tar.gz"
        self.execute(
            "tar -czf " + temp_file + " " + remote_directory_path,
            retry,
            retry_interval,
            quiet=True,
        )

        self.download_file(temp_file, temp_file, retry, retry_interval)
        tar_file = tarfile.open(temp_file)
        tar_file.extractall(local_directory_path)

        self.execute("rm " + temp_file, retry, retry_interval, quiet=True)
        os.remove(temp_file)
        return "success"

    def test_ssh(self) -> bool:
        """
        Test whether SSH is functional on the node.
        :return: true if SSH is working, false otherwise
        :rtype: bool
        """
        logging.debug(f"test_ssh: node {self.get_name()}")

        try:
            if self.get_management_ip() is None:
                logging.debug(
                    f"Node: {self.get_name()} failed test_ssh because management_ip == None"
                )

            self.execute(
                f"echo test_ssh from {self.get_name()}",
                retry=1,
                retry_interval=10,
                quiet=True,
            )
        except Exception as e:
            # logging.debug(f"{e}")
            logging.debug(e, exc_info=True)
            return False
        return True

    def get_management_os_interface(self) -> str or None:
        """
        Gets the name of the management interface used by the node's operating
        system.
        :return: interface name
        :rtype: String
        """
        # TODO: Add docstring after doc networking classes
        # Assumes that the default route uses the management network
        logging.debug(f"{self.get_name()}->get_management_os_interface")
        stdout, stderr = self.execute("sudo ip -j route list", quiet=True)
        stdout_json = json.loads(stdout)

        # print(pythonObj)
        for i in stdout_json:
            if i["dst"] == "default":
                logging.debug(
                    f"{self.get_name()}->get_management_os_interface: management_os_interface {i['dev']}"
                )
                return i["dev"]
        return None

    def get_dataplane_os_interfaces(self) -> List[dict]:
        """
        Gets a list of all the dataplane interface names used by the node's
        operating system.
        :return: interface names
        :rtype: List[String]
        """
        management_dev = self.get_management_os_interface()

        stdout, stderr = self.execute("sudo ip -j addr list", quiet=True)
        stdout_json = json.loads(stdout)
        dataplane_devs = []
        for i in stdout_json:
            if i["ifname"] != "lo" and i["ifname"] != management_dev:
                dataplane_devs.append({"ifname": i["ifname"], "mac": i["address"]})

        return dataplane_devs

    def flush_all_os_interfaces(self):
        """
        Flushes the configuration of all dataplane interfaces in the node.
        """
        for iface in self.get_dataplane_os_interfaces():
            self.flush_os_interface(iface["ifname"])

    def flush_os_interface(self, os_iface: str):
        """
        Flush the configuration of an interface in the node
        :param os_iface: the name of the interface to flush
        :type os_iface: String
        """
        stdout, stderr = self.execute(f"sudo ip addr flush dev {os_iface}", quiet=True)
        stdout, stderr = self.execute(
            f"sudo ip -6 addr flush dev {os_iface}", quiet=True
        )

    def ip_addr_list(self, output="json", update=False):
        try:
            if self.ip_addr_list_json is not None and update == False:
                return self.ip_addr_list_json
            else:
                if output == "json":
                    stdout, stderr = self.execute(f"sudo  ip -j addr list", quiet=True)
                    self.ip_addr_list_json = json.loads(stdout)
                    return self.ip_addr_list_json
                else:
                    stdout, stderr = self.execute(f"sudo ip list", quiet=True)
                    return stdout
        except Exception as e:
            logging.warning(f"Failed to get ip addr list: {e}")
            raise e

    def ip_route_add(
        self,
        subnet: Union[IPv4Network, IPv6Network],
        gateway: Union[IPv4Address, IPv6Address],
    ):
        """
        Add a route on the node.
        :param subnet: The destination subnet
        :type subnet:  IPv4Network or IPv6Network
        :param gateway: The next hop gateway.
        :type gateway: IPv4Address or IPv6Address
        """
        ip_command = ""
        if type(subnet) == IPv6Network:
            ip_command = "sudo ip -6"
        elif type(subnet) == IPv4Network:
            ip_command = "sudo ip"

        try:
            self.execute(f"{ip_command} route add {subnet} via {gateway}", quiet=True)
        except Exception as e:
            logging.warning(f"Failed to add route: {e}")
            raise e

    def network_manager_stop(self):
        """
        Stop network manager on the node.
        """
        try:
            stdout, stderr = self.execute(
                f"sudo systemctl stop NetworkManager", quiet=True
            )
            logging.info(
                f"Stopped NetworkManager with 'sudo systemctl stop "
                f"NetworkManager': stdout: {stdout}\nstderr: {stderr}"
            )
        except Exception as e:
            logging.warning(f"Failed to stop network manager: {e}")
            raise e

    def network_manager_start(self):
        """
        (re)Start network manager on the node.
        """
        try:
            stdout, stderr = self.execute(
                f"sudo systemctl restart NetworkManager", quiet=True
            )
            logging.info(
                f"Started NetworkManager with 'sudo systemctl start NetworkManager': stdout: {stdout}\nstderr: {stderr}"
            )
        except Exception as e:
            logging.warning(f"Failed to start network manager: {e}")
            raise e

    def get_ip_routes(self):
        """
        Get a list of routes from the node.
        """
        try:
            stdout, stderr = self.execute("ip -j route list", quiet=True)
            return json.loads(stdout)
        except Exception as e:
            logging.warning(f"Exception: {e}")

    # fablib.Node.get_ip_addrs()
    def get_ip_addrs(self):
        """
        Get a list of ip address info from the node.
        """
        try:
            stdout, stderr = self.execute("ip -j addr list", quiet=True)

            addrs = json.loads(stdout)

            return addrs
        except Exception as e:
            logging.warning(f"Exception: {e}")

    def ip_route_del(
        self,
        subnet: Union[IPv4Network, IPv6Network],
        gateway: Union[IPv4Address, IPv6Address],
    ):
        """
        Delete a route on the node.
        :param subnet: The destination subnet
        :type subnet:  IPv4Network or IPv6Network
        :param gateway: The next hop gateway.
        :type gateway: IPv4Address or IPv6Address
        """
        ip_command = ""
        if type(subnet) == IPv6Network:
            ip_command = "sudo ip -6"
        elif type(subnet) == IPv4Network:
            ip_command = "sudo ip"

        try:
            self.execute(f"{ip_command} route del {subnet} via {gateway}", quiet=True)
        except Exception as e:
            logging.warning(f"Failed to del route: {e}")
            raise e

    def ip_addr_add(
        self,
        addr: Union[IPv4Address, IPv6Address],
        subnet: Union[IPv4Network, IPv6Network],
        interface: Interface,
    ):
        """
        Add an IP to an interface on the node.
        :param addr: IP address
        :type addr:  IPv4Address or IPv6Address
        :param subnet: subnet.
        :type subnet: IPv4Network or IPv6Network
        :param interface: the FABlib interface.
        :type interface: Interface
        """
        ip_command = ""
        if type(subnet) == IPv6Network:
            ip_command = "sudo ip -6"
        elif type(subnet) == IPv4Network:
            ip_command = "sudo ip"

        try:
            self.execute(
                f"{ip_command} addr add {addr}/{subnet.prefixlen} dev {interface.get_device_name()} ",
                quiet=True,
            )
        except Exception as e:
            logging.warning(f"Failed to add addr: {e}")
            raise e

    def ip_addr_del(
        self,
        addr: Union[IPv4Address, IPv6Address],
        subnet: Union[IPv4Network, IPv6Network],
        interface: Interface,
    ):
        """
        Delete an IP to an interface on the node.
        :param addr: IP address
        :type addr:  IPv4Address or IPv6Address
        :param subnet: subnet.
        :type subnet: IPv4Network or IPv6Network
        :param interface: the FABlib interface.
        :type interface: Interface
        """
        ip_command = ""
        if type(subnet) == IPv6Network:
            ip_command = "sudo ip -6"
        elif type(subnet) == IPv4Network:
            ip_command = "sudo ip"

        try:
            self.execute(
                f"{ip_command} addr del {addr}/{subnet.prefixlen} dev {interface.get_device_name()} ",
                quiet=True,
            )
        except Exception as e:
            logging.warning(f"Failed to del addr: {e}")
            raise e

    def ip_link_up(self, subnet: Union[IPv4Network, IPv6Network], interface: Interface):
        """
        Bring up a link on an interface on the node.
        :param subnet: subnet.
        :type subnet: IPv4Network or IPv6Network
        :param interface: the FABlib interface.
        :type interface: Interface
        """

        if interface == None:
            return

        try:
            network = interface.get_network()
            if network == None:
                return
            elif network.get_layer() == NSLayer.L3:
                if network.get_type() in [
                    ServiceType.FABNetv6,
                    ServiceType.FABNetv6Ext,
                ]:
                    ip_command = "sudo ip -6"
                elif interface.get_network().get_type() in [
                    ServiceType.FABNetv4,
                    ServiceType.FABNetv4Ext,
                ]:
                    ip_command = "sudo ip"
            else:
                ip_command = "sudo ip"
        except Exception as e:
            logging.warning(f"Failed to down link: {e}")
            return

        try:
            self.execute(
                f"{ip_command} link set dev {interface.get_physical_os_interface()} up",
                quiet=True,
            )
        except Exception as e:
            logging.warning(f"Failed to up link: {e}")
            raise e

        try:
            self.execute(
                f"{ip_command} link set dev {interface.get_device_name()} up",
                quiet=True,
            )
        except Exception as e:
            logging.warning(f"Failed to up link: {e}")
            raise e

    def ip_link_down(
        self, subnet: Union[IPv4Network, IPv6Network], interface: Interface
    ):
        """
        Bring down a link on an interface on the node.
        :param subnet: subnet.
        :type subnet: IPv4Network or IPv6Network
        :param interface: the FABlib interface.
        :type interface: Interface
        """
        try:
            if interface.get_network().get_layer() == NSLayer.L3:
                if interface.get_network().get_type() in [
                    ServiceType.FABNetv6,
                    ServiceType.FABNetv6Ext,
                ]:
                    ip_command = "sudo ip -6"
                elif interface.get_network().get_type() in [
                    ServiceType.FABNetv4,
                    ServiceType.FABNetv4Ext,
                ]:
                    ip_command = "sudo ip"
            else:
                ip_command = "sudo ip"
        except Exception as e:
            # logging.warning(f"Failed to down link: {e}")
            return

        try:
            self.execute(
                f"{ip_command} link set dev {interface.get_device_name()} down",
                quiet=True,
            )
        except Exception as e:
            logging.warning(f"Failed to down link: {e}")
            raise e

    def set_ip_os_interface(
        self,
        os_iface: str = None,
        vlan: str = None,
        ip: str = None,
        cidr: str = None,
        mtu: str = None,
    ):
        """
        Depricated
        """
        # TODO: Add docstring after doc networking classes
        if cidr:
            cidr = str(cidr)
        if mtu:
            mtu = str(mtu)

        if self.validIPAddress(ip) == "IPv4":
            ip_command = "sudo ip"
        elif self.validIPAddress(ip) == "IPv6":
            ip_command = "sudo ip -6"
        else:
            raise Exception(f"Invalid IP {ip}. IP must be vaild IPv4 or IPv6 string.")

        # Bring up base iface
        logging.debug(
            f"{self.get_name()}->set_ip_os_interface: os_iface {os_iface}, vlan {vlan}, ip {ip}, cidr {cidr}, mtu {mtu}"
        )
        command = f"{ip_command} link set dev {os_iface} up"

        if mtu is not None:
            command += f" mtu {mtu}"
        stdout, stderr = self.execute(command, quiet=True)

        # config vlan iface
        if vlan is not None:
            # create vlan iface
            command = f"{ip_command} link add link {os_iface} name {os_iface}.{vlan} type vlan id {vlan}"
            stdout, stderr = self.execute(command, quiet=True)

            # bring up vlan iface
            os_iface = f"{os_iface}.{vlan}"
            command = f"{ip_command} link set dev {os_iface} up"
            if mtu != None:
                command += f" mtu {mtu}"
            stdout, stderr = self.execute(command, quiet=True)

        if ip is not None and cidr is not None:
            # Set ip
            command = f"{ip_command} addr add {ip}/{cidr} dev {os_iface}"
            stdout, stderr = self.execute(command, quiet=True)

        stdout, stderr = self.execute(command, quiet=True)

    def clear_all_ifaces(self):
        """
        Flush all interfaces and delete VLAN os interfaces
        """
        # TODO: Add docstring after doc networking classes
        self.remove_all_vlan_os_interfaces()
        self.flush_all_os_interfaces()

    def remove_all_vlan_os_interfaces(self):
        """
        Delete all VLAN os interfaces
        """
        # TODO: Add docstring after doc networking classes
        management_os_iface = self.get_management_os_interface()

        stdout, stderr = self.execute("sudo ip -j addr list", quiet=True)
        stdout_json = json.loads(stdout)
        dataplane_devs = []
        for i in stdout_json:
            if i["ifname"] == management_os_iface or i["ifname"] == "lo":
                stdout_json.remove(i)
                continue

            # If iface is vlan linked to base iface
            if "link" in i.keys():
                self.remove_vlan_os_interface(os_iface=i["ifname"])

    def remove_vlan_os_interface(self, os_iface: str = None):
        """
        Remove one VLAN OS interface
        """
        # TODO: Add docstring after doc networking classes
        command = f"sudo ip -j addr show {os_iface}"
        stdout, stderr = self.execute(command, quiet=True)
        try:
            [stdout_json] = json.loads(stdout)
        except Exception as e:
            logging.warning(f"os_iface: {os_iface}, stdout: {stdout}, stderr: {stderr}")
            raise e

        link = stdout_json["link"]

        command = f"sudo ip link del link {link} name {os_iface}"
        stdout, stderr = self.execute(command, quiet=True)

    def add_vlan_os_interface(
        self,
        os_iface: str = None,
        vlan: str = None,
        ip: str = None,
        cidr: str = None,
        mtu: str = None,
        interface: str = None,
    ):
        """
        Depricated
        """
        # TODO: Add docstring after doc networking classes

        if vlan:
            vlan = str(vlan)
        if cidr:
            cidr = str(cidr)
        if mtu:
            mtu = str(mtu)

        try:
            gateway = None
            if interface.get_network().get_layer() == NSLayer.L3:
                if interface.get_network().get_type() in [
                    ServiceType.FABNetv6,
                    ServiceType.FABNetv6Ext,
                ]:
                    ip_command = "sudo ip -6"
                elif interface.get_network().get_type() in [
                    ServiceType.FABNetv4,
                    ServiceType.FABNetv4Ext,
                ]:
                    ip_command = "sudo ip"
            else:
                ip_command = "sudo ip"
        except Exception as e:
            logging.warning(f"Failed to get network layer and/or type: {e}")
            ip_command = "sudo ip"

        command = f"{ip_command} link add link {os_iface} name {os_iface}.{vlan} type vlan id {vlan}"
        stdout, stderr = self.execute(command, quiet=True)

        command = f"{ip_command} link set dev {os_iface} up"
        stdout, stderr = self.execute(command, quiet=True)

        command = f"{ip_command} link set dev {os_iface}.{vlan} up"
        stdout, stderr = self.execute(command, quiet=True)

        if ip != None and cidr != None:
            self.set_ip_os_interface(
                os_iface=f"{os_iface}.{vlan}", ip=ip, cidr=cidr, mtu=mtu
            )

    def ping_test(self, dst_ip: str) -> bool:
        """
        Test a ping from the node to a destination IP
        :param dst_ip: destination IP String.
        :type dst_ip: String
        """
        # TODO: Add docstring after doc networking classes
        logging.debug(f"ping_test: node {self.get_name()}")

        command = f"ping -c 1 {dst_ip}  2>&1 > /dev/null && echo Success"
        stdout, stderr = self.execute(command, quiet=True)
        if stdout.replace("\n", "") == "Success":
            return True
        else:
            return False

    def get_storage(self, name: str) -> Component:
        """
        Gets a particular storage associated with this node.
        :param name: the name of the storage
        :type name: String
        :raise Exception: if storage not found by name
        :return: the storage on the FABRIC node
        :rtype: Component
        """
        try:
            return Component(self, self.get_fim_node().components[name])
        except Exception as e:
            logging.error(e, exc_info=True)
            raise Exception(f"Storage not found: {name}")

    def add_storage(self, name: str, auto_mount: bool = False) -> Component:
        """
        Creates a new FABRIC Storage component and attaches it to the Node
        :param name: Name of the Storage volume created for the project outside the scope of the Slice
        :param auto_mount: Mount the storage volume
        :rtype: Component
        """
        return Component.new_storage(node=self, name=name, auto_mount=auto_mount)

    def get_fim(self):
        return self.get_fim_node()

    def set_user_data(self, user_data: dict):
        self.get_fim().set_property(
            pname="user_data", pval=UserData(json.dumps(user_data))
        )

    def get_user_data(self):
        try:
            return json.loads(str(self.get_fim().get_property(pname="user_data")))
        except:
            return {}

    def delete(self):
        for component in self.get_components():
            component.delete()

        self.get_slice().get_fim_topology().remove_node(name=self.get_name())

    def init_fablib_data(self):
        fablib_data = {
            "instantiated": "False",
            "run_update_commands": "False",
            "post_boot_commands": [],
            "post_update_commands": [],
        }
        self.set_fablib_data(fablib_data)

    def get_fablib_data(self):
        try:
            return self.get_user_data()["fablib_data"]
        except:
            return {}

    def set_fablib_data(self, fablib_data: dict):
        user_data = self.get_user_data()
        user_data["fablib_data"] = fablib_data
        self.set_user_data(user_data)

    def add_route(
        self,
        subnet: IPv4Network or IPv6Network,
        next_hop: IPv4Address or IPv6Address or NetworkService,
    ):
        if type(next_hop) == NetworkService:
            next_hop = next_hop.get_name()

        fablib_data = self.get_fablib_data()
        if "routes" not in fablib_data:
            fablib_data["routes"] = []
        fablib_data["routes"].append({"subnet": str(subnet), "next_hop": str(next_hop)})
        self.set_fablib_data(fablib_data)

    def add_post_update_command(self, command: str):
        fablib_data = self.get_fablib_data()
        if "post_update_commands" not in fablib_data:
            fablib_data["post_update_commands"] = []

        fablib_data["post_update_commands"].append(command)
        self.set_fablib_data(fablib_data)

    def get_post_update_commands(self):
        fablib_data = self.get_fablib_data()

        if "post_update_commands" in fablib_data:
            return fablib_data["post_update_commands"]
        else:
            return []

    def add_post_boot_upload_directory(
        self, local_directory_path: str, remote_directory_path: str = "."
    ):
        fablib_data = self.get_fablib_data()
        if "post_boot_tasks" not in fablib_data:
            fablib_data["post_boot_tasks"] = []
        fablib_data["post_boot_tasks"].append(
            ("upload_directory", local_directory_path, remote_directory_path)
        )
        self.set_fablib_data(fablib_data)

    def add_post_boot_upload_file(
        self, local_file_path: str, remote_file_path: str = "."
    ):
        fablib_data = self.get_fablib_data()
        if "post_boot_tasks" not in fablib_data:
            fablib_data["post_boot_tasks"] = []
        fablib_data["post_boot_tasks"].append(
            ("upload_file", local_file_path, remote_file_path)
        )
        self.set_fablib_data(fablib_data)

    def add_post_boot_execute(self, command: str):
        fablib_data = self.get_fablib_data()
        if "post_boot_tasks" not in fablib_data:
            fablib_data["post_boot_tasks"] = []
        fablib_data["post_boot_tasks"].append(("execute", command))
        self.set_fablib_data(fablib_data)

    def post_boot_tasks(self):
        fablib_data = self.get_fablib_data()

        if "post_boot_tasks" in fablib_data:
            return fablib_data["post_boot_tasks"]
        else:
            return []

    def get_routes(self):
        try:
            return self.get_fablib_data()["routes"]
        except Exception as e:
            return []

    def config_routes(self):
        routes = self.get_routes()

        for route in routes:
            try:
                next_hop = ipaddress.ip_address(route["next_hop"])
            except Exception as e:
                net_name = route["next_hop"].split(".")[0]
                # funct = getattr(NetworkService,funct_name)
                # next_hop = funct(self.get_slice().get_network(net_name))
                next_hop = (
                    self.get_slice().get_network(name=str(net_name)).get_gateway()
                )
                # next_hop = self.get_slice().get_network(name=str(route['next_hop'])).get_gateway()

            try:
                subnet = ipaddress.ip_network(route["subnet"])
            except Exception as e:
                net_name = route["subnet"].split(".")[0]
                subnet = self.get_slice().get_network(name=str(net_name)).get_subnet()

            # print(f"subnet: {subnet} ({type(subnet)}, next_hop: {next_hop} ({type(next_hop)}")

            self.ip_route_add(subnet=ipaddress.ip_network(subnet), gateway=next_hop)

    def run_post_boot_tasks(self, log_dir: str = "."):
        fablib_data = self.get_fablib_data()
        if "post_boot_tasks" in fablib_data:
            commands = fablib_data["post_boot_tasks"]
        else:
            commands = []

        for command in commands:
            if command[0] == "execute":
                self.execute(
                    self.render_template(command[1]),
                    quiet=True,
                    output_file=f"{log_dir}/{self.get_name()}.log",
                )
            elif command[0] == "upload_file":
                self.upload_file(command[1], command[2])
            elif command[0] == "upload_directory":
                self.upload_directory(command[1], command[2])
            else:
                logging.error(f"Invalid post boot command: {command}")

    def run_post_update_commands(self, log_dir: str = "."):
        fablib_data = self.get_fablib_data()
        if "post_update_commands" in fablib_data:
            commands = fablib_data["post_update_commands"]
        else:
            commands = []

        for command in commands:
            self.execute(
                command, quiet=True, output_file=f"{log_dir}/{self.get_name()}.log"
            )

    def is_instantiated(self):
        fablib_data = self.get_fablib_data()
        if fablib_data["instantiated"] == "True":
            logging.debug(
                f"is_instantiated True, {self.get_name()}, fablib_data['instantiated']: {fablib_data['instantiated']}"
            )
            return True
        else:
            logging.debug(
                f"is_instantiated False, {self.get_name()}, fablib_data['instantiated']: {fablib_data['instantiated']}"
            )
            return False

    def set_instantiated(self, instantiated: bool = True):
        fablib_data = self.get_fablib_data()
        fablib_data["instantiated"] = str(instantiated)
        self.set_fablib_data(fablib_data)

    def run_update_commands(self):
        fablib_data = self.get_fablib_data()
        if fablib_data["run_update_commands"] == "True":
            return True
        else:
            return False

    def set_run_update_commands(self, run_update_commands: bool = True):
        fablib_data = self.get_fablib_data()
        fablib_data["run_update_commands"] = str(run_update_commands)
        self.set_fablib_data(fablib_data)

    def config(self, log_dir="."):
        self.execute(f"sudo hostnamectl set-hostname {self.get_name()}", quiet=True)

        for iface in self.get_interfaces():
            iface.config()
        self.config_routes()

        if not self.is_instantiated():
            self.set_instantiated(True)
            self.run_post_boot_tasks()

        if self.run_update_commands():
            self.run_post_update_commands()

<<<<<<< HEAD
        if self.get_docker_image():
            if not self.docker_installed() and self.docker_enabled():
                self.enable_docker()
                self.set_docker_installed()

            docker_image = self.get_docker_image()
            container_name = self.get_docker_container_name()
            extra_args = self.get_docker_extra_args()

            if type(self.get_management_ip()) is IPv6Address:
                registry = "registry.ipv6.docker.com"
            else:
                registry = "registry.ipv4.docker.com"

            self.execute(
                f"docker run -d -t --cap-add=NET_ADMIN --privileged  --net=host {extra_args} -v /home/{self.get_username()}:/home/fabric/host_share --name {container_name} {registry}/{docker_image} ",
                quiet=True,
                output_file=f"{log_dir}/{self.get_name()}.log",
            )

        return "Done"

    def set_enable_docker(self, enable: bool = True):
        fablib_data = self.get_fablib_data()
        if "docker" not in fablib_data:
            fablib_data["docker"] = {}
        fablib_data["docker"]["enable"] = True
        self.set_fablib_data(fablib_data)

        return self

    def get_enable_docker(self):
        fablib_data = self.get_fablib_data()
        if "docker" in fablib_data:
            if "enable" in fablib_data["docker"]:
                return bool(fablib_data["docker"]["enable"])
        return False

    def enable_node_exporter(self, net: NetworkService, log_dir: str = "."):
        self.set_enable_docker()
        self.set_enable_node_exporter(net)
        if not self.is_instantiated():
            return

        fablib_data = self.get_fablib_data()
        if "node_exporter" in fablib_data:
            if "monitoring_network" in fablib_data["node_exporter"]:
                fablib_data["node_exporter"]["monitoring_ip"] = str(
                    self.get_interface(
                        network_name=fablib_data["node_exporter"]["monitoring_network"]
                    ).get_ip_addr()
                )
        self.set_fablib_data(fablib_data)

        cmd = (
            f"docker pull prom/node-exporter:latest ;"
            f"docker run -d -t --cap-add=NET_ADMIN --privileged --net=host --name node-exporter prom/node-exporter:latest"
        )

        self.execute(cmd, quiet=True, output_file=f"{log_dir}/{self.get_name()}.log")

    def get_enable_node_exporter(self):
        fablib_data = self.get_fablib_data()
        if "node_exporter" in fablib_data:
            if "enable" in fablib_data["node_exporter"]:
                return bool(fablib_data["node_exporter"]["enable"])
        return False

    def set_enable_node_exporter(self, net: NetworkService):
        fablib_data = self.get_fablib_data()
        if "node_exporter" not in fablib_data:
            fablib_data["node_exporter"] = {}
        fablib_data["node_exporter"]["enable"] = True
        fablib_data["node_exporter"]["monitoring_network"] = net.get_name()
        self.set_fablib_data(fablib_data)

    def set_rocky_repo(self, ip: IPv4Address):
        fablib_data = self.get_fablib_data()
        if "rocky_repo" not in fablib_data:
            fablib_data["rocky_repo"] = {}
        fablib_data["rocky_repo"]["IP"] = str(ip)
        self.set_fablib_data(fablib_data)

    def get_rocky_repo(self):
        fablib_data = self.get_fablib_data()
        if "rocky_repo" in fablib_data:
            if "IP" in fablib_data["rocky_repo"]:
                return IPv4Address(fablib_data["rocky_repo"]["IP"])
        return None

    def enable_docker(self, log_dir="."):
        self.set_enable_docker()
        if not self.is_instantiated():
            return self

        if type(self.get_management_ip()) is IPv6Address:
            registry = "https://registry.ipv6.docker.com"
        else:
            registry = "https://registry.ipv4.docker.com"

        # f"sudo sh -c 'echo {{ \\\"bridge\\\": \\\"none\\\" }} > /etc/docker/daemon.json' ; "
        # f"sudo sh -c 'echo {{ \\\"registry-mirrors\\\": \\\"{registry}\\\" }} > /etc/docker/daemon.json' ; "
        # { "bridge": "none" , "registry-mirrors": ["https://registry.ipv4.docker.com"] }

        # to enable ipv6 grafana in docker, put this in daemon.json
        daemon_json = {
            "registry-mirrors": [f"{registry}"],
            "iptables": True,
            "ip6tables": True,
            "experimental": True,
            "ip-forward": True,
            "ip-masq": True,
            "ipv6": True,
            "fixed-cidr-v6": "fd8d:73ee:3857:7fab::/64",
            ##"bridge": "none",
        }

        # daemon_json = {
        #    "registry-mirrors": [f"https://{registry}"],
        #    "iptables": False,
        #    "ip6tables": False,
        #    "experimental": False,
        #    "ip-forward": False,
        #    "ip-masq": False,
        #    "ipv6": True,
        #    "log-driver": "none",
        #    #"userns-remap": False,
        #    "fixed-cidr-v6": "fd8d:73ee:3857:7fab::/64",
        #    "bridge": "none",
        # }

        daemon_json_str = json.dumps(daemon_json, indent=4).replace('"', '\\"')

        if self.get_image() == "default_rocky_8":
            print("Installing docker for rocky 8...")
            self.execute(
                "echo Hello, FABRIC from node `hostname -s` ; "
                f"sudo hostnamectl set-hostname {self.get_name()} ; "
                f"sudo dnf install -y epel-release ; "
                f"sudo dnf config-manager --add-repo=https://download.docker.com/linux/centos/docker-ce.repo ; "
                f"sudo dnf install -y docker-ce docker-ce-cli containerd.io ; "
                f"sudo mkdir /etc/docker ; "
                f'sudo sh -c \'echo {{ \\"registry-mirrors\\": [\\"{registry}\\"] }} > /etc/docker/daemon.json\' ; '
                f"sudo systemctl enable docker ; "
                f"sudo systemctl start docker ; "
                f"sudo usermod -aG docker {self.get_username()} ; "
                f"sudo dnf install -y https://repos.fedorapeople.org/repos/openstack/openstack-yoga/rdo-release-yoga-1.el8.noarch.rpm ; "
                f"sudo dnf install -y openvswitch libibverbs tcpdump net-tools python3.9 vim iftop ; "
                f"pip3.9 install docker rpyc --user ; "
                f"sudo systemctl enable --now openvswitch ; "
                f"sudo sysctl --system ; ",
                quiet=True,
                output_file=f"{log_dir}/{self.get_name()}.log",
            )

        elif self.get_image() == "default_ubuntu_20":
            print("Installing docker for ubuntu 20...")
            self.execute(
                "echo Hello, FABRIC from node `hostname -s` ; "
                f"sudo hostnamectl set-hostname {self.get_name()} ; "
                f"sudo apt-get update; "
                f"sudo apt-get install -y apt-transport-https ca-certificates curl software-properties-common ; "
                f"curl -fsSL https://download.docker.com/linux/ubuntu/gpg | sudo apt-key add - ; "
                f'sudo add-apt-repository "deb [arch=amd64] https://download.docker.com/linux/ubuntu $(lsb_release -cs) stable" ; '
                f"sudo apt-get update ; "
                f"sudo mkdir /etc/docker ; "
                # f"sudo sh -c 'echo {{ \\\"bridge\\\": \\\"none\\\" }} > /etc/docker/daemon.json' ; "
                f'sudo sh -c \'echo {{ \\"registry-mirrors\\": [\\"{registry}\\"] }} > /etc/docker/daemon.json\' ; '
                f"sudo apt-get install -y docker-ce ; "
                f"sudo usermod -aG docker {self.get_username()} ; "
                f"sudo apt-get install openvswitch-switch -y ; "
                f"sudo systemctl start openvswitch-switch ; "
                f"sudo systemctl status openvswitch-switch ; "
                f"sudo systemctl enable --now openvswitch-switch ; "
                f"sudo apt-get install -y build-essential zlib1g-dev libncurses5-dev libgdbm-dev libnss3-dev libssl-dev libreadline-dev libffi-dev wget python3.9 python3.9-full tcpdump iftop python3-pip ; "
                f"python3.9 -m pip install docker rpyc --user ; ",
                quiet=True,
                output_file=f"{log_dir}/{self.get_name()}.log",
            )
        elif self.get_image() == "default_ubuntu_22":
            print("Installing docker for ubuntu 22...")
            self.execute(
                "echo Hello, FABRIC from node `hostname -s` ; "
                f"sudo hostnamectl set-hostname {self.get_name()} ; "
                f"sudo apt-get update ;"
                f"sudo apt-get install -y ca-certificates curl gnupg lsb-release ;"
                f"sudo mkdir -m 0755 -p /etc/apt/keyrings ;"
                f"curl -fsSL https://download.docker.com/linux/ubuntu/gpg | sudo gpg --dearmor -o /etc/apt/keyrings/docker.gpg ; "
                f'echo \
                                            "deb [arch=$(dpkg --print-architecture) signed-by=/etc/apt/keyrings/docker.gpg] https://download.docker.com/linux/ubuntu \
                                            $(lsb_release -cs) stable" | sudo tee /etc/apt/sources.list.d/docker.list > /dev/null ;'
                f"sudo apt-get update ; "
                #  f"sudo mkdir /etc/docker ; "
                # f"sudo sh -c 'echo {{ \\\"bridge\\\": \\\"none\\\" }} > /etc/docker/daemon.json' ; "
                f'sudo sh -c \'echo {{ \\"registry-mirrors\\": [\\"{registry}\\"] }} > /etc/docker/daemon.json\' ; '
                f"cat /etc/docker/daemon.json ; "
                f"sudo apt-get install -y docker-ce docker-ce-cli containerd.io docker-buildx-plugin docker-compose-plugin docker-compose ; "
                f"sudo groupadd docker ;"
                f"sudo usermod -aG docker {self.get_username()} ; "
                f"newgrp docker ;"
                f"sudo systemctl enable docker.service && sudo systemctl enable containerd.service ;"
                f"sudo apt-get install openvswitch-switch -y ; "
                f"sudo systemctl start openvswitch-switch ; "
                f"sudo systemctl status openvswitch-switch ; "
                f"sudo systemctl enable --now openvswitch-switch ; "
                f"sudo apt-get install -y  build-essential checkinstall libreadline-gplv2-dev libncursesw5-dev libssl-dev libsqlite3-dev tk-dev libgdbm-dev libc6-dev libbz2-dev wget tcpdump iftop python3-pip ; "
                f"pip install docker rpyc --user ; ",
                quiet=True,
                output_file=f"{log_dir}/{self.get_name()}.log",
            )

        return self
=======
        return "Done"
>>>>>>> d050da3a
<|MERGE_RESOLUTION|>--- conflicted
+++ resolved
@@ -2647,219 +2647,4 @@
         if self.run_update_commands():
             self.run_post_update_commands()
 
-<<<<<<< HEAD
-        if self.get_docker_image():
-            if not self.docker_installed() and self.docker_enabled():
-                self.enable_docker()
-                self.set_docker_installed()
-
-            docker_image = self.get_docker_image()
-            container_name = self.get_docker_container_name()
-            extra_args = self.get_docker_extra_args()
-
-            if type(self.get_management_ip()) is IPv6Address:
-                registry = "registry.ipv6.docker.com"
-            else:
-                registry = "registry.ipv4.docker.com"
-
-            self.execute(
-                f"docker run -d -t --cap-add=NET_ADMIN --privileged  --net=host {extra_args} -v /home/{self.get_username()}:/home/fabric/host_share --name {container_name} {registry}/{docker_image} ",
-                quiet=True,
-                output_file=f"{log_dir}/{self.get_name()}.log",
-            )
-
-        return "Done"
-
-    def set_enable_docker(self, enable: bool = True):
-        fablib_data = self.get_fablib_data()
-        if "docker" not in fablib_data:
-            fablib_data["docker"] = {}
-        fablib_data["docker"]["enable"] = True
-        self.set_fablib_data(fablib_data)
-
-        return self
-
-    def get_enable_docker(self):
-        fablib_data = self.get_fablib_data()
-        if "docker" in fablib_data:
-            if "enable" in fablib_data["docker"]:
-                return bool(fablib_data["docker"]["enable"])
-        return False
-
-    def enable_node_exporter(self, net: NetworkService, log_dir: str = "."):
-        self.set_enable_docker()
-        self.set_enable_node_exporter(net)
-        if not self.is_instantiated():
-            return
-
-        fablib_data = self.get_fablib_data()
-        if "node_exporter" in fablib_data:
-            if "monitoring_network" in fablib_data["node_exporter"]:
-                fablib_data["node_exporter"]["monitoring_ip"] = str(
-                    self.get_interface(
-                        network_name=fablib_data["node_exporter"]["monitoring_network"]
-                    ).get_ip_addr()
-                )
-        self.set_fablib_data(fablib_data)
-
-        cmd = (
-            f"docker pull prom/node-exporter:latest ;"
-            f"docker run -d -t --cap-add=NET_ADMIN --privileged --net=host --name node-exporter prom/node-exporter:latest"
-        )
-
-        self.execute(cmd, quiet=True, output_file=f"{log_dir}/{self.get_name()}.log")
-
-    def get_enable_node_exporter(self):
-        fablib_data = self.get_fablib_data()
-        if "node_exporter" in fablib_data:
-            if "enable" in fablib_data["node_exporter"]:
-                return bool(fablib_data["node_exporter"]["enable"])
-        return False
-
-    def set_enable_node_exporter(self, net: NetworkService):
-        fablib_data = self.get_fablib_data()
-        if "node_exporter" not in fablib_data:
-            fablib_data["node_exporter"] = {}
-        fablib_data["node_exporter"]["enable"] = True
-        fablib_data["node_exporter"]["monitoring_network"] = net.get_name()
-        self.set_fablib_data(fablib_data)
-
-    def set_rocky_repo(self, ip: IPv4Address):
-        fablib_data = self.get_fablib_data()
-        if "rocky_repo" not in fablib_data:
-            fablib_data["rocky_repo"] = {}
-        fablib_data["rocky_repo"]["IP"] = str(ip)
-        self.set_fablib_data(fablib_data)
-
-    def get_rocky_repo(self):
-        fablib_data = self.get_fablib_data()
-        if "rocky_repo" in fablib_data:
-            if "IP" in fablib_data["rocky_repo"]:
-                return IPv4Address(fablib_data["rocky_repo"]["IP"])
-        return None
-
-    def enable_docker(self, log_dir="."):
-        self.set_enable_docker()
-        if not self.is_instantiated():
-            return self
-
-        if type(self.get_management_ip()) is IPv6Address:
-            registry = "https://registry.ipv6.docker.com"
-        else:
-            registry = "https://registry.ipv4.docker.com"
-
-        # f"sudo sh -c 'echo {{ \\\"bridge\\\": \\\"none\\\" }} > /etc/docker/daemon.json' ; "
-        # f"sudo sh -c 'echo {{ \\\"registry-mirrors\\\": \\\"{registry}\\\" }} > /etc/docker/daemon.json' ; "
-        # { "bridge": "none" , "registry-mirrors": ["https://registry.ipv4.docker.com"] }
-
-        # to enable ipv6 grafana in docker, put this in daemon.json
-        daemon_json = {
-            "registry-mirrors": [f"{registry}"],
-            "iptables": True,
-            "ip6tables": True,
-            "experimental": True,
-            "ip-forward": True,
-            "ip-masq": True,
-            "ipv6": True,
-            "fixed-cidr-v6": "fd8d:73ee:3857:7fab::/64",
-            ##"bridge": "none",
-        }
-
-        # daemon_json = {
-        #    "registry-mirrors": [f"https://{registry}"],
-        #    "iptables": False,
-        #    "ip6tables": False,
-        #    "experimental": False,
-        #    "ip-forward": False,
-        #    "ip-masq": False,
-        #    "ipv6": True,
-        #    "log-driver": "none",
-        #    #"userns-remap": False,
-        #    "fixed-cidr-v6": "fd8d:73ee:3857:7fab::/64",
-        #    "bridge": "none",
-        # }
-
-        daemon_json_str = json.dumps(daemon_json, indent=4).replace('"', '\\"')
-
-        if self.get_image() == "default_rocky_8":
-            print("Installing docker for rocky 8...")
-            self.execute(
-                "echo Hello, FABRIC from node `hostname -s` ; "
-                f"sudo hostnamectl set-hostname {self.get_name()} ; "
-                f"sudo dnf install -y epel-release ; "
-                f"sudo dnf config-manager --add-repo=https://download.docker.com/linux/centos/docker-ce.repo ; "
-                f"sudo dnf install -y docker-ce docker-ce-cli containerd.io ; "
-                f"sudo mkdir /etc/docker ; "
-                f'sudo sh -c \'echo {{ \\"registry-mirrors\\": [\\"{registry}\\"] }} > /etc/docker/daemon.json\' ; '
-                f"sudo systemctl enable docker ; "
-                f"sudo systemctl start docker ; "
-                f"sudo usermod -aG docker {self.get_username()} ; "
-                f"sudo dnf install -y https://repos.fedorapeople.org/repos/openstack/openstack-yoga/rdo-release-yoga-1.el8.noarch.rpm ; "
-                f"sudo dnf install -y openvswitch libibverbs tcpdump net-tools python3.9 vim iftop ; "
-                f"pip3.9 install docker rpyc --user ; "
-                f"sudo systemctl enable --now openvswitch ; "
-                f"sudo sysctl --system ; ",
-                quiet=True,
-                output_file=f"{log_dir}/{self.get_name()}.log",
-            )
-
-        elif self.get_image() == "default_ubuntu_20":
-            print("Installing docker for ubuntu 20...")
-            self.execute(
-                "echo Hello, FABRIC from node `hostname -s` ; "
-                f"sudo hostnamectl set-hostname {self.get_name()} ; "
-                f"sudo apt-get update; "
-                f"sudo apt-get install -y apt-transport-https ca-certificates curl software-properties-common ; "
-                f"curl -fsSL https://download.docker.com/linux/ubuntu/gpg | sudo apt-key add - ; "
-                f'sudo add-apt-repository "deb [arch=amd64] https://download.docker.com/linux/ubuntu $(lsb_release -cs) stable" ; '
-                f"sudo apt-get update ; "
-                f"sudo mkdir /etc/docker ; "
-                # f"sudo sh -c 'echo {{ \\\"bridge\\\": \\\"none\\\" }} > /etc/docker/daemon.json' ; "
-                f'sudo sh -c \'echo {{ \\"registry-mirrors\\": [\\"{registry}\\"] }} > /etc/docker/daemon.json\' ; '
-                f"sudo apt-get install -y docker-ce ; "
-                f"sudo usermod -aG docker {self.get_username()} ; "
-                f"sudo apt-get install openvswitch-switch -y ; "
-                f"sudo systemctl start openvswitch-switch ; "
-                f"sudo systemctl status openvswitch-switch ; "
-                f"sudo systemctl enable --now openvswitch-switch ; "
-                f"sudo apt-get install -y build-essential zlib1g-dev libncurses5-dev libgdbm-dev libnss3-dev libssl-dev libreadline-dev libffi-dev wget python3.9 python3.9-full tcpdump iftop python3-pip ; "
-                f"python3.9 -m pip install docker rpyc --user ; ",
-                quiet=True,
-                output_file=f"{log_dir}/{self.get_name()}.log",
-            )
-        elif self.get_image() == "default_ubuntu_22":
-            print("Installing docker for ubuntu 22...")
-            self.execute(
-                "echo Hello, FABRIC from node `hostname -s` ; "
-                f"sudo hostnamectl set-hostname {self.get_name()} ; "
-                f"sudo apt-get update ;"
-                f"sudo apt-get install -y ca-certificates curl gnupg lsb-release ;"
-                f"sudo mkdir -m 0755 -p /etc/apt/keyrings ;"
-                f"curl -fsSL https://download.docker.com/linux/ubuntu/gpg | sudo gpg --dearmor -o /etc/apt/keyrings/docker.gpg ; "
-                f'echo \
-                                            "deb [arch=$(dpkg --print-architecture) signed-by=/etc/apt/keyrings/docker.gpg] https://download.docker.com/linux/ubuntu \
-                                            $(lsb_release -cs) stable" | sudo tee /etc/apt/sources.list.d/docker.list > /dev/null ;'
-                f"sudo apt-get update ; "
-                #  f"sudo mkdir /etc/docker ; "
-                # f"sudo sh -c 'echo {{ \\\"bridge\\\": \\\"none\\\" }} > /etc/docker/daemon.json' ; "
-                f'sudo sh -c \'echo {{ \\"registry-mirrors\\": [\\"{registry}\\"] }} > /etc/docker/daemon.json\' ; '
-                f"cat /etc/docker/daemon.json ; "
-                f"sudo apt-get install -y docker-ce docker-ce-cli containerd.io docker-buildx-plugin docker-compose-plugin docker-compose ; "
-                f"sudo groupadd docker ;"
-                f"sudo usermod -aG docker {self.get_username()} ; "
-                f"newgrp docker ;"
-                f"sudo systemctl enable docker.service && sudo systemctl enable containerd.service ;"
-                f"sudo apt-get install openvswitch-switch -y ; "
-                f"sudo systemctl start openvswitch-switch ; "
-                f"sudo systemctl status openvswitch-switch ; "
-                f"sudo systemctl enable --now openvswitch-switch ; "
-                f"sudo apt-get install -y  build-essential checkinstall libreadline-gplv2-dev libncursesw5-dev libssl-dev libsqlite3-dev tk-dev libgdbm-dev libc6-dev libbz2-dev wget tcpdump iftop python3-pip ; "
-                f"pip install docker rpyc --user ; ",
-                quiet=True,
-                output_file=f"{log_dir}/{self.get_name()}.log",
-            )
-
-        return self
-=======
-        return "Done"
->>>>>>> d050da3a
+        return "Done"