#!/usr/bin/env python3
# MIT License
#
# Copyright (c) 2020 FABRIC Testbed
#
# Permission is hereby granted, free of charge, to any person obtaining a copy
# of this software and associated documentation files (the "Software"), to deal
# in the Software without restriction, including without limitation the rights
# to use, copy, modify, merge, publish, distribute, sublicense, and/or sell
# copies of the Software, and to permit persons to whom the Software is
# furnished to do so, subject to the following conditions:
#
# The above copyright notice and this permission notice shall be included in all
# copies or substantial portions of the Software.
#
# THE SOFTWARE IS PROVIDED "AS IS", WITHOUT WARRANTY OF ANY KIND, EXPRESS OR
# IMPLIED, INCLUDING BUT NOT LIMITED TO THE WARRANTIES OF MERCHANTABILITY,
# FITNESS FOR A PARTICULAR PURPOSE AND NONINFRINGEMENT. IN NO EVENT SHALL THE
# AUTHORS OR COPYRIGHT HOLDERS BE LIABLE FOR ANY CLAIM, DAMAGES OR OTHER
# LIABILITY, WHETHER IN AN ACTION OF CONTRACT, TORT OR OTHERWISE, ARISING FROM,
# OUT OF OR IN CONNECTION WITH THE SOFTWARE OR THE USE OR OTHER DEALINGS IN THE
# SOFTWARE.
#
# Author: Paul Ruth (pruth@renci.org)
from __future__ import annotations

import json
import logging
import select
<<<<<<< HEAD
import threading
import time
from string import Template
from typing import TYPE_CHECKING, List, Tuple, Union

=======
>>>>>>> 9ce06f3a
import jinja2
import paramiko
from tabulate import tabulate

if TYPE_CHECKING:
    from fabrictestbed_extensions.fablib.slice import Slice
    from fabric_cf.orchestrator.swagger_client import Sliver as OrchestratorSliver

from ipaddress import IPv4Address, IPv4Network, IPv6Address, IPv6Network, ip_address

from fabrictestbed.slice_editor import Capacities, CapacityHints, Labels
from fabrictestbed.slice_editor import Node as FimNode
from fabrictestbed.slice_editor import ServiceType
from fim.slivers.network_service import NSLayer

from fabrictestbed_extensions.fablib.component import Component
from fabrictestbed_extensions.fablib.interface import Interface


class Node:
    default_cores = 2
    default_ram = 8
    default_disk = 10
    default_image = "default_rocky_8"

    def __init__(self, slice: Slice, node: FimNode):
        """
        Constructor. Sets the fablib slice and FIM node based on arguments.
        :param slice: the fablib slice to have this node on
        :type slice: Slice
        :param node: the FIM node that this Node represents
        :type node: Node
        """
        super().__init__()
        self.fim_node = node
        self.slice = slice
        self.host = None
        self.ip_addr_list_json = None

        # Try to set the username.
        try:
            self.set_username()
        except:
            self.username = None

        try:
            self.sliver = slice.get_sliver(reservation_id=self.get_reservation_id())
        except:
            self.sliver = None

        logging.getLogger("paramiko").setLevel(logging.WARNING)

    def get_fablib_manager(self):
        return self.slice.get_fablib_manager()

    def __str__(self):
        """
        Creates a tabulated string describing the properties of the node.
        Intended for printing node information.
        :return: Tabulated string of node information
        :rtype: String
        """
        table = [
            ["ID", self.get_reservation_id()],
            ["Name", self.get_name()],
            ["Cores", self.get_cores()],
            ["RAM", self.get_ram()],
            ["Disk", self.get_disk()],
            ["Image", self.get_image()],
            ["Image Type", self.get_image_type()],
            ["Host", self.get_host()],
            ["Site", self.get_site()],
            ["Management IP", self.get_management_ip()],
            ["Reservation State", self.get_reservation_state()],
            ["Error Message", self.get_error_message()],
            ["SSH Command", self.get_ssh_command()],
        ]

        return tabulate(table)  # , headers=["Property", "Value"])

    def get_sliver(self) -> OrchestratorSliver:
        """
        Not intended as API call
        Gets the node SM sliver
        :return: SM sliver for the node
        :rtype: Sliver
        """
        return self.sliver

    @staticmethod
    def new_node(
        slice: Slice = None, name: str = None, site: str = None, avoid: List[str] = []
    ):
        """
        Not intended for API call. See: Slice.add_node()
        Creates a new FABRIC node and returns a fablib node with the new node.
        :param slice: the fablib slice to build the new node on
        :type slice: Slice
        :param name: the name of the new node
        :type name: str
        :param site: the name of the site to build the node on
        :type site: str
        :param avoid: a list of node names to avoid
        :type avoid: List[str]
        :return: a new fablib node
        :rtype: Node
        """
        if site is None:
            [site] = slice.get_fablib_manager().get_random_sites(avoid=avoid)

        logging.info(f"Adding node: {name}, slice: {slice.get_name()}, site: {site}")
        node = Node(slice, slice.topology.add_node(name=name, site=site))
        node.set_capacities(
            cores=Node.default_cores, ram=Node.default_ram, disk=Node.default_disk
        )
        node.set_image(Node.default_image)

        return node

    @staticmethod
    def get_node(slice: Slice = None, node=None):
        """
        Not intended for API call.
        Returns a new fablib node using existing FABRIC resources.
        :param slice: the fablib slice storing the existing node
        :type slice: Slice
        :param node: the FIM node stored in this fablib node
        :type node: Node
        :return: a new fablib node storing resources
        :rtype: Node
        """
        return Node(slice, node)

    def toJson(self):
        """
        Returns the node attributes as a json string

        :return: slice attributes as json string
        :rtype: str
        """
        return json.dumps(self.toDict(), indent=4)

    @staticmethod
    def get_pretty_name_dict():

        return {
            "id": "ID",
            "name": "Name",
            "cores": "Cores",
            "ram": "RAM",
            "disk": "Disk",
            "image": "Image",
            "image_type": "Image Type",
            "host": "Host",
            "site": "Site",
            "username": "Username",
            "management_ip": "Management IP",
            "state": "State",
            "error": "Error",
            "ssh_command": "SSH Command",
            "public_ssh_key_file": "Public SSH Key File",
            "private_ssh_key_file": "Private SSH Key File",
        }

    def toDict(self, skip=[]):
        """
        Returns the node attributes as a dictionary

        :return: slice attributes as  dictionary
        :rtype: dict
        """
        rtn_dict = {}

        if "id" not in skip:
            rtn_dict["id"] = str(self.get_reservation_id())
        if "name" not in skip:
            rtn_dict["name"] = str(self.get_name())
        if "cores" not in skip:
            rtn_dict["cores"] = str(self.get_cores())
        if "ram" not in skip:
            rtn_dict["ram"] = str(self.get_ram())
        if "disk" not in skip:
            rtn_dict["disk"] = str(self.get_disk())
        if "image" not in skip:
            rtn_dict["image"] = str(self.get_image())
        if "image_type" not in skip:
            rtn_dict["image_type"] = str(self.get_image_type())
        if "host" not in skip:
            rtn_dict["host"] = str(self.get_host())
        if "site" not in skip:
            rtn_dict["site"] = str(self.get_site())
        if "username" not in skip:
            rtn_dict["username"] = str(self.get_username())
        if "management_ip" not in skip:
            rtn_dict["management_ip"] = str(self.get_management_ip())
        if "state" not in skip:
            rtn_dict["state"] = str(self.get_reservation_state())
        if "error" not in skip:
            rtn_dict["error"] = str(self.get_error_message())
        if "ssh_command" not in skip:
            rtn_dict["ssh_command"] = str(self.get_ssh_command())
        if "public_ssh_key_file" not in skip:
            rtn_dict["public_ssh_key_file"] = str(self.get_public_key_file())
        if "private_ssh_key_file" not in skip:
            rtn_dict["private_ssh_key_file"] = str(self.get_private_key_file())

        return rtn_dict
        # return { "ID":  str(self.get_reservation_id()),
        #        "Name": str(self.get_name()),
        #        "Cores": str(self.get_cores()),
        #        "RAM": str(self.get_ram()),
        #        "Disk": str(self.get_disk()),
        #        "Image": str(self.get_image()),
        #        "Image Type": str(self.get_image_type()),
        #        "Host": str(self.get_host()),
        #        "Site": str(self.get_site()),
        #        "Username" : str(self.get_username()),
        #        "Management IP": str(self.get_management_ip()),
        #        "State": str(self.get_reservation_state()),
        #        "Error": str(self.get_error_message()),
        #        "SSH Command": str(self.get_ssh_command()),
        #        "Public SSH Key File": str(self.get_public_key_file()),
        #        "Private SSH Key File": str(self.get_private_key_file()),
        #         }

    def get_template_contextXXX(self):
        context = {}

        context["node"] = self.toDict(skip=["ssh_command"])
        context["slice"] = self.get_slice().toDict()
        context["config"] = self.get_fablib_manager().get_config()

        context["components"] = {}
        for component in self.get_components():
            context["components"][component.get_name()] = component.toDict()

        context["interfaces"] = {}
        for interface in self.get_interfaces():
            context["interfaces"][interface.get_name()] = interface.toDict()

        context["networks"] = {}
        for network in self.get_networks():
            context["networks"][network.get_name()] = network.toDict()

        return context

    def get_template_context(self):
        return self.get_slice().get_template_context(self, skip=["ssh_command"])

    def render_template(self, input_string):
        environment = jinja2.Environment()
        template = environment.from_string(input_string)
        output_string = template.render(self.get_template_context())

        return output_string

    def show(
        self, fields=None, output=None, quiet=False, colors=False, pretty_names=True
    ):
        """
        Show a table containing the current node attributes.

        There are several output options: "text", "pandas", and "json" that determine the format of the
        output that is returned and (optionally) displayed/printed.

        output:  'text': string formatted with tabular
                  'pandas': pandas dataframe
                  'json': string in json format

        fields: json output will include all available fields.

        Example: fields=['Name','State']

        :param output: output format
        :type output: str
        :param fields: list of fields to show
        :type fields: List[str]
        :param quiet: True to specify printing/display
        :type quiet: bool
        :param colors: True to specify state colors for pandas output
        :type colors: bool
        :return: table in format specified by output parameter
        :rtype: Object
        """

        data = self.toDict()

        # if fields == None:
        #    fields = ["ID", "Name", "Cores", "RAM", "Disk",
        #            "Image", "Image Type","Host", "Site",
        #            "Management IP", "State",
        #            "Error","SSH Command"
        #             ]

        def state_color(val):
            if val == "Active":
                color = f"{self.get_fablib_manager().SUCCESS_LIGHT_COLOR}"
            elif val == "Configuring":
                color = f"{self.get_fablib_manager().IN_PROGRESS_LIGHT_COLOR}"
            elif val == "Closed":
                color = f"{self.get_fablib_manager().ERROR_LIGHT_COLOR}"
            else:
                color = ""
            return "background-color: %s" % color

        if pretty_names:
            pretty_names_dict = self.get_pretty_name_dict()
        else:
            pretty_names_dict = {}

        if colors and self.get_fablib_manager().is_jupyter_notebook():

            table = self.get_fablib_manager().show_table(
                data,
                fields=fields,
                title="Node",
                output="pandas",
                quiet=True,
                pretty_names_dict=pretty_names_dict,
            )
            table.applymap(state_color)

            if quiet == False:
                display(table)
        else:
            table = self.get_fablib_manager().show_table(
                data,
                fields=fields,
                title="Node",
                output=output,
                quiet=quiet,
                pretty_names_dict=pretty_names_dict,
            )

        return table

    def list_components(
        self,
        fields=None,
        output=None,
        quiet=False,
        filter_function=None,
        pretty_names=True,
    ):
        """
        Lists all the components in the node with their attributes.

        There are several output options: "text", "pandas", and "json" that determine the format of the
        output that is returned and (optionally) displayed/printed.

        output:  'text': string formatted with tabular
                  'pandas': pandas dataframe
                  'json': string in json format

        fields: json output will include all available fields/columns.

        Example: fields=['Name','Model']

        filter_function:  A lambda function to filter data by field values.

        Example: filter_function=lambda s: s['Model'] == 'NIC_Basic'

        :param output: output format
        :type output: str
        :param fields: list of fields (table columns) to show
        :type fields: List[str]
        :param quiet: True to specify printing/display
        :type quiet: bool
        :param filter_function: lambda function
        :type filter_function: lambda
        :return: table in format specified by output parameter
        :rtype: Object
        """

        components = []
        for component in self.get_components():
            components.append(component.get_name())

        def combined_filter_function(x):
            if filter_function == None:
                if x["name"] in set(components):
                    return True
            else:
                if filter_function(x) and x["name"] in set(components):
                    return True

            return False

        if pretty_names and len(self.self.get_components()) > 0:
            pretty_names_dict = self.self.get_components()[0].get_pretty_name_dict()
        else:
            pretty_names_dict = {}

        return self.get_slice().list_components(
            fields=fields,
            output=output,
            quiet=quiet,
            filter_function=combined_filter_function,
            pretty_names_dict=pretty_names_dict,
        )

    def list_interfaces(
        self,
        fields=None,
        output=None,
        quiet=False,
        filter_function=None,
        pretty_names=True,
    ):
        """
        Lists all the interfaces in the node with their attributes.

        There are several output options: "text", "pandas", and "json" that determine the format of the
        output that is returned and (optionally) displayed/printed.

        output:  'text': string formatted with tabular
                  'pandas': pandas dataframe
                  'json': string in json format

        fields: json output will include all available fields/columns.

        Example: fields=['Name','MAC']

        filter_function:  A lambda function to filter data by field values.

        Example: filter_function=lambda s: s['Node'] == 'Node1'

        :param output: output format
        :type output: str
        :param fields: list of fields (table columns) to show
        :type fields: List[str]
        :param quiet: True to specify printing/display
        :type quiet: bool
        :param filter_function: lambda function
        :type filter_function: lambda
        :return: table in format specified by output parameter
        :rtype: Object
        """

        ifaces = []
        for iface in self.get_interfaces():
            ifaces.append(iface.get_name())

        def combined_filter_function(x):
            if filter_function == None:
                if x["name"]["value"] in set(ifaces):
                    return True
            else:
                if filter_function(x) and x["name"]["value"] in set(ifaces):
                    return True

            return False

        # name_filter = lambda s: s['Name'] in set(ifaces)
        # if filter_function != None:
        #    filter_function = lambda x: filter_function(x) + name_filter(x)
        # else:
        #    filter_function = name_filter

        return self.get_slice().list_interfaces(
            fields=fields,
            output=output,
            quiet=quiet,
            filter_function=combined_filter_function,
            pretty_names=pretty_names,
        )

    def list_networks(
        self,
        fields=None,
        output=None,
        quiet=False,
        filter_function=None,
        pretty_names=True,
    ):
        """
        Lists all the networks attached to  the nodes with their attributes.

        There are several output options: "text", "pandas", and "json" that determine the format of the
        output that is returned and (optionally) displayed/printed.

        output:  'text': string formatted with tabular
                  'pandas': pandas dataframe
                  'json': string in json format

        fields: json output will include all available fields/columns.

        Example: fields=['Name','Type']

        filter_function:  A lambda function to filter data by field values.

        Example: filter_function=lambda s: s['Type'] == 'FABNetv4'

        :param output: output format
        :type output: str
        :param fields: list of fields (table columns) to show
        :type fields: List[str]
        :param quiet: True to specify printing/display
        :type quiet: bool
        :param filter_function: lambda function
        :type filter_function: lambda
        :return: table in format specified by output parameter
        :rtype: Object
        """

        interfaces = self.get_interfaces()
        networks = self.get_networks()

        networks = []
        for iface in interfaces:
            networks.append(iface.get_network().get_name())

        def combined_filter_function(x):
            if filter_function == None:
                if x["name"]["value"] in set(networks):
                    return True
            else:
                if filter_function(x) and x["name"]["value"] in set(networks):
                    return True

            return False

        if pretty_names and len(networks) > 0:
            pretty_names_dict = networks[0].get_pretty_name_dict()
        else:
            pretty_names_dict = {}

        return self.get_slice().list_networks(
            fields=fields,
            output=output,
            quiet=quiet,
            filter_function=combined_filter_function,
            pretty_names_dict=pretty_names_dict,
        )

    def get_networks(self):
        networks = []
        for interface in self.get_interfaces():
            networks.append(interface.get_network())

        return networks

    def get_fim_node(self) -> FimNode:
        """
        Not recommended for most users.

        Gets the node's FABRIC Information Model (fim) object. This method
        is used to access data at a lower level than FABlib.

        :return: the FABRIC model node
        :rtype: FIMNode
        """
        return self.fim_node

    def set_capacities(self, cores: int = 2, ram: int = 2, disk: int = 10):
        """
        Sets the capacities of the FABRIC node.
        :param cores: the number of cores to set on this node
        :type cores: int
        :param ram: the amount of RAM to set on this node
        :type ram: int
        :param disk: the amount of disk space to set on this node
        :type disk: int
        """
        cores = int(cores)
        ram = int(ram)
        disk = int(disk)

        cap = Capacities(core=cores, ram=ram, disk=disk)
        self.get_fim_node().set_properties(capacities=cap)

    def set_instance_type(self, instance_type: str):
        """
        Sets the instance type of this fablib node on the FABRIC node.
        :param instance_type: the name of the instance type to set
        :type instance_type: String
        """
        self.get_fim_node().set_properties(
            capacity_hints=CapacityHints(instance_type=instance_type)
        )

    def set_username(self, username: str = None):
        """
        Not intended as an API call.
        Sets this fablib node's username
        Optional username parameter. The username likely should be picked
        to match the image type.
        :param username: username
        """
        if username is not None:
            self.username = username
        elif "centos" in self.get_image():
            self.username = "centos"
        elif "ubuntu" in self.get_image():
            self.username = "ubuntu"
        elif "rocky" in self.get_image():
            self.username = "rocky"
        elif "fedora" in self.get_image():
            self.username = "fedora"
        elif "cirros" in self.get_image():
            self.username = "cirros"
        elif "debian" in self.get_image():
            self.username = "debian"
        elif "freebsd" in self.get_image():
            self.username = "freebsd"
        elif "openbsd" in self.get_image():
            self.username = "openbsd"
        else:
            self.username = None

    def set_image(self, image: str, username: str = None, image_type: str = "qcow2"):
        """
        Sets the image information of this fablib node on the FABRIC node.
        :param image: the image reference to set
        :type image: String
        :param username: the username of this fablib node. Currently unused.
        :type username: String
        :param image_type: the image type to set
        :type image_type: String
        """
        self.get_fim_node().set_properties(image_type=image_type, image_ref=image)
        self.set_username(username=username)

    def set_host(self, host_name: str = None):
        """
        Sets the hostname of this fablib node on the FABRIC node.
        :param host_name: the hostname. example: host_name='renc-w2.fabric-testbed.net'
        :type host_name: String
        """
        # example: host_name='renc-w2.fabric-testbed.net'
        labels = Labels()
        labels.instance_parent = host_name
        self.get_fim_node().set_properties(labels=labels)

        # set an attribute used to get host before Submit
        self.host = host_name

    def set_site(self, site):
        """
        Sets the hostname of this fablib node on the FABRIC node.
        :param host_name: the hostname. example: host_name='renc-w2.fabric-testbed.net'
        :type host_name: String
        """
        # example: host_name='renc-w2.fabric-testbed.net'
        self.get_fim_node().site = site

    def get_slice(self) -> Slice:
        """
        Gets the fablib slice associated with this node.
        :return: the fablib slice on this node
        :rtype: Slice
        """
        return self.slice

    def get_name(self) -> str or None:
        """
        Gets the name of the FABRIC node.
        :return: the name of the node
        :rtype: String
        """
        try:
            return self.get_fim_node().name
        except:
            return None

    def get_cores(self) -> int or None:
        """
        Gets the number of cores on the FABRIC node.
        :return: the number of cores on the node
        :rtype: int
        """
        try:
            return self.get_fim_node().get_property(pname="capacity_allocations").core
        except:
            return None

    def get_ram(self) -> int or None:
        """
        Gets the amount of RAM on the FABRIC node.
        :return: the amount of RAM on the node
        :rtype: int
        """
        try:
            return self.get_fim_node().get_property(pname="capacity_allocations").ram
        except:
            return None

    def get_disk(self) -> int or None:
        """
        Gets the amount of disk space on the FABRIC node.
        :return: the amount of disk space on the node
        :rtype: int
        """
        try:
            return self.get_fim_node().get_property(pname="capacity_allocations").disk
        except:
            return None

    def get_image(self) -> str or None:
        """
        Gets the image reference on the FABRIC node.
        :return: the image reference on the node
        :rtype: String
        """
        try:
            return self.get_fim_node().image_ref
        except:
            return None

    def get_image_type(self) -> str or None:
        """
        Gets the image type on the FABRIC node.
        :return: the image type on the node
        :rtype: String
        """
        try:
            return self.get_fim_node().image_type
        except:
            return None

    def get_host(self) -> str or None:
        """
        Gets the hostname on the FABRIC node.
        :return: the hostname on the node
        :rtype: String
        """
        try:
            if self.host is not None:
                return self.host
            return (
                self.get_fim_node()
                .get_property(pname="label_allocations")
                .instance_parent
            )
        except:
            return None

    def get_site(self) -> str or None:
        """
        Gets the sitename on the FABRIC node.
        :return: the sitename on the node
        :rtype: String
        """
        try:
            return self.get_fim_node().site
        except:
            return None

    def get_management_ip(self) -> str or None:
        """
        Gets the management IP on the FABRIC node.
        :return: management IP
        :rtype: String
        """
        try:
            return self.get_fim_node().management_ip
        except:
            return None

    def get_reservation_id(self) -> str or None:
        """
        Gets the reservation ID on the FABRIC node.
        :return: reservation ID on the node
        :rtype: String
        """
        try:
            return (
                self.get_fim_node()
                .get_property(pname="reservation_info")
                .reservation_id
            )
        except:
            return None

    def get_reservation_state(self) -> str or None:
        """
        Gets the reservation state on the FABRIC node.
        :return: the reservation state on the node
        :rtype: String
        """
        try:
            return (
                self.get_fim_node()
                .get_property(pname="reservation_info")
                .reservation_state
            )
        except:
            return None

    def get_error_message(self) -> str or None:
        """
        Gets the error message on the FABRIC node.
        :return: the error message on the node
        :rtype: String
        """
        try:
            return (
                self.get_fim_node().get_property(pname="reservation_info").error_message
            )
        except:
            return ""

    def get_interfaces(self) -> List[Interface] or None:
        """
        Gets a list of the interfaces associated with the FABRIC node.
        :return: a list of interfaces on the node
        :rtype: List[Interface]
        """
        interfaces = []
        for component in self.get_components():
            for interface in component.get_interfaces():
                interfaces.append(interface)

        return interfaces

    def get_interface(
        self, name: str = None, network_name: str = None
    ) -> Interface or None:
        """
        Gets a particular interface associated with a FABRIC node.
        Accepts either the interface name or a network_name. If a network name
        is used this method will return the interface on the node that is
        connected to the network specified.
        If a name and network_name are both used, the interface name will
        take precedence.
        :param name: interface name to search for
        :type name: str
        :param network_name: network name to search for
        :type name: str
        :raise Exception: if interface is not found
        :return: an interface on the node
        :rtype: Interface
        """
        if name is not None:
            for component in self.get_components():
                for interface in component.get_interfaces():
                    if interface.get_name() == name:
                        return interface
        elif network_name is not None:
            for interface in self.get_interfaces():
                if (
                    interface is not None
                    and interface.get_network() is not None
                    and interface.get_network().get_name() == network_name
                ):
                    return interface

        raise Exception("Interface not found: {}".format(name))

    def get_username(self) -> str:
        """
        Gets the username on this fablib node.
        :return: the username on this node
        :rtype: String
        """
        return self.username

    def get_public_key(self) -> str:
        """
        Gets the public key on fablib node.
        Important! Slice key management is underdevelopment and this
        functionality will likely change going forward.
        :return: the public key on the node
        :rtype: String
        """
        return self.get_slice().get_slice_public_key()

    def get_public_key_file(self) -> str:
        """
        Gets the public key file path on the fablib node.
        Important! Slice key management is underdevelopment and this
        functionality will likely change going forward.
        :return: the public key path
        :rtype: String
        """
        return self.get_slice().get_slice_public_key_file()

    def get_private_key(self) -> str:
        """
        Gets the private key on the fablib node.
        Important! Slice key management is underdevelopment and this
        functionality will likely change going forward.
        :return: the private key on the node
        :rtype: String
        """
        return self.get_slice().get_slice_private_key()

    def get_private_key_file(self) -> str:
        """
        Gets the private key file path on the fablib slice.
        Important! Slice key management is underdevelopment and this
        functionality will likely change going forward.
        :return: the private key path
        :rtype: String
        """
        return self.get_slice().get_slice_private_key_file()

    def get_private_key_passphrase(self) -> str:
        """
        Gets the private key passphrase on the FABLIB slice.
        Important! Slice key management is underdevelopment and this
        functionality will likely change going forward.
        :return: the private key passphrase
        :rtype: String
        """
        return self.get_slice().get_private_key_passphrase()

    def add_component(self, model: str = None, name: str = None) -> Component:
        """
        Creates a new FABRIC component using this fablib node.
        Example model include:
        - NIC_Basic: A single port 100 Gbps SR-IOV Virtual Function on a Mellanox ConnectX-6
        - NIC_ConnectX_5: A dual port 25 Gbps Mellanox ConnectX-5
        - NIC_ConnectX_6: A dual port 100 Gbps Mellanox ConnectX-6
        - NVME_P4510: NVMe Storage Device
        - GPU_TeslaT4: Tesla T4 GPU
        - GPU_RTX6000: RTX6000 GPU
        :param model: the name of the component model to add
        :type model: String
        :param name: the name of the new component
        :type name: String
        :return: the new component
        :rtype: Component
        """
        return Component.new_component(node=self, model=model, name=name)

    def get_components(self) -> List[Component]:
        """
        Gets a list of components associated with this node.
        :return: a list of components on this node
        :rtype: List[Component]
        """
        return_components = []
        for component_name, component in self.get_fim_node().components.items():
            return_components.append(Component(self, component))

        return return_components

    def get_component(self, name: str) -> Component:
        """
        Gets a particular component associated with this node.
        :param name: the name of the component to search for
        :type name: String
        :raise Exception: if component not found by name
        :return: the component on the FABRIC node
        :rtype: Component
        """
        try:
            name = Component.calculate_name(node=self, name=name)
            return Component(self, self.get_fim_node().components[name])
        except Exception as e:
            logging.error(e, exc_info=True)
            raise Exception(f"Component not found: {name}")

    def get_ssh_command(self) -> str:
        """
        Gets an SSH command used to access this node node from a terminal.
        :return: the SSH command to access this node
        :rtype: str
        """

        # ssh_command = self.get_fablib_manager().get_ssh_command_line()

        # return self.template_substitution(ssh_command)

        # try:
        #    return self.template_substitution(self.get_fablib_manager().get_ssh_command_line())
        # except:
        #    return self.get_fablib_manager().get_ssh_command_line()

        try:
            return self.render_template(
                self.get_fablib_manager().get_ssh_command_line()
            )
        except:
            return self.get_fablib_manager().get_ssh_command_line()

        # for key,val in self.toDict(skip=["SSH Command"]).items():
        #    remove_str = '${'+str(key).strip()+'}'
        #    add_str = str(val)
        #    ssh_command = ssh_command.replace(remove_str, add_str)

        # for key,val in self.get_fablib_manager().get_config().items():
        #    remove_str = '${'+str(key).strip()+'}'
        #    add_str = str(val)
        #    ssh_command = ssh_command.replace(remove_str, add_str)

        # return ssh_command

        # return 'ssh -i {} -F /path/to/your/ssh/config/file {}@{}'.format(self.get_private_key_file(),
        #                                   self.get_username(),
        #                                   self.get_management_ip())

    def validIPAddress(self, IP: str) -> str:
        """
        Checks if the IP string is a valid IP address.
        :param IP: the IP string to check
        :type IP: String
        :return: the type of IP address the IP string is, or 'Invalid'
        :rtype: String
        """
        try:
            return "IPv4" if type(ip_address(IP)) is IPv4Address else "IPv6"
        except ValueError:
            return "Invalid"

    def get_paramiko_key(
        self, private_key_file: str = None, get_private_key_passphrase: str = None
    ) -> paramiko.PKey:
        # TODO: This is a bit of a hack and should probably test he keys for their types
        # rather than relying on execptions
        if get_private_key_passphrase:
            try:
                return paramiko.RSAKey.from_private_key_file(
                    self.get_private_key_file(),
                    password=self.get_private_key_passphrase(),
                )
            except:
                pass

            try:
                return paramiko.ecdsakey.ECDSAKey.from_private_key_file(
                    self.get_private_key_file(),
                    password=self.get_private_key_passphrase(),
                )
            except:
                pass
        else:
            try:
                return paramiko.RSAKey.from_private_key_file(
                    self.get_private_key_file()
                )
            except:
                pass

            try:
                return paramiko.ecdsakey.ECDSAKey.from_private_key_file(
                    self.get_private_key_file()
                )
            except:
                pass

        raise Exception(f"ssh key invalid: FABRIC requires RSA or ECDSA keys")

    def execute_thread(
        self,
        command: str,
        retry: int = 3,
        retry_interval: int = 10,
        username: str = None,
        private_key_file: str = None,
        private_key_passphrase: str = None,
        output_file: str = None,
    ) -> threading.Thread:
        """
        Creates a thread that calls node.execute().  Results (i.e. stdout, stderr) from the thread can be
        retrieved with by calling thread.result()

        :param command: the command to run
        :type command: str
        :param retry: the number of times to retry SSH upon failure
        :type retry: int
        :param retry_interval: the number of seconds to wait before retrying SSH upon failure
        :type retry_interval: int
        :param username: username
        :type username: str
        :param private_key_file: path to private key file
        :type private_key_file: str
        :param private_key_passphrase: pass phrase
        :type private_key_passphrase: str
        :param output_file: path to a file where the stdout/stderr will be written. None for no file output
        :type output_file: List[str]
        :return: a thread that called node.execute()
        :raise Exception: if management IP is invalid
        """

        return (
            self.get_fablib_manager()
            .get_ssh_thread_pool_executor()
            .submit(
                self.execute,
                command,
                retry=retry,
                retry_interval=retry_interval,
                username=username,
                private_key_file=private_key_file,
                private_key_passphrase=private_key_passphrase,
                output_file=output_file,
                quiet=True,
            )
        )

    def execute(
        self,
        command,
        retry=3,
        retry_interval=10,
        username=None,
        private_key_file=None,
        private_key_passphrase=None,
        quiet=False,
        read_timeout=10,
        timeout=None,
        output_file=None,
    ):
        """
        Runs a command on the FABRIC node.

        The function uses paramiko to ssh to the FABRIC node and execute an arbitrary shell command.


        :param command: the command to run
        :type command: str
        :param retry: the number of times to retry SSH upon failure
        :type retry: int
        :param retry_interval: the number of seconds to wait before retrying SSH upon failure
        :type retry_interval: int
        :param username: username
        :type username: str
        :param private_key_file: path to private key file
        :type private_key_file: str
        :param private_key_passphrase: pass phrase
        :type private_key_passphrase: str
        :param output_file: path to a file where the stdout/stderr will be written. None for no file output
        :type output_file: List[str]
        :param output: print stdout and stderr to the screen
        :type output: bool
        :param read_timeout: the number of seconds to wait before retrying to
        read from stdout and stderr
        :type read_timeout: int
        :param timeout: the number of seconds to wait before terminating the
        command using the linux timeout command. Specifying a timeout
        encapsulates the command with the timeout command for you
        :type timeout: int
        :return: a tuple of  (stdout[Sting],stderr[String])
        :rtype: Tuple
        :raise Exception: if management IP is invalid
        """
        import logging

        logging.debug(
            f"execute node: {self.get_name()}, management_ip: {self.get_management_ip()}, command: {command}"
        )

        # if not quiet:
        chunking = True

        if self.get_fablib_manager().get_log_level() == logging.DEBUG:
            start = time.time()

        # Get and test src and management_ips
        management_ip = str(self.get_fim_node().get_property(pname="management_ip"))
        if self.validIPAddress(management_ip) == "IPv4":
            # src_addr = (self.get_fablib_manager().get_bastion_private_ipv4_addr(), 22)
            src_addr = ("0.0.0.0", 22)

        elif self.validIPAddress(management_ip) == "IPv6":
            # src_addr = (self.get_fablib_manager().get_bastion_private_ipv6_addr(), 22)
            src_addr = ("0:0:0:0:0:0:0:0", 22)
        else:
            raise Exception(f"node.execute: Management IP Invalid: {management_ip}")
        dest_addr = (management_ip, 22)

        bastion_username = self.get_fablib_manager().get_bastion_username()
        bastion_key_file = self.get_fablib_manager().get_bastion_key_filename()

        if username != None:
            node_username = username
        else:
            node_username = self.username

        if private_key_file != None:
            node_key_file = private_key_file
        else:
            node_key_file = self.get_private_key_file()

        if private_key_passphrase != None:
            node_key_passphrase = private_key_passphrase
        else:
            node_key_passphrase = self.get_private_key_file()

        for attempt in range(int(retry)):
            try:
                key = self.get_paramiko_key(
                    private_key_file=node_key_file,
                    get_private_key_passphrase=node_key_passphrase,
                )
                bastion = paramiko.SSHClient()
                bastion.set_missing_host_key_policy(paramiko.AutoAddPolicy())
                bastion.connect(
                    self.get_fablib_manager().get_bastion_public_addr(),
                    username=bastion_username,
                    key_filename=bastion_key_file,
                )

                bastion_transport = bastion.get_transport()
                bastion_channel = bastion_transport.open_channel(
                    "direct-tcpip", dest_addr, src_addr
                )

                client = paramiko.SSHClient()
                # client.load_system_host_keys()
                # client.set_missing_host_key_policy(paramiko.MissingHostKeyPolicy())
                client.set_missing_host_key_policy(paramiko.AutoAddPolicy())

                client.connect(
                    management_ip,
                    username=node_username,
                    pkey=key,
                    sock=bastion_channel,
                )

                if output_file:
                    file = open(output_file, "a")

                # stdin, stdout, stderr = client.exec_command('echo \"' + command + '\" > /tmp/fabric_execute_script.sh; chmod +x /tmp/fabric_execute_script.sh; /tmp/fabric_execute_script.sh')

                if timeout is not None:
                    command = (
                        f"sudo timeout --foreground -k 10 {timeout} " + command + "\n"
                    )

                stdin, stdout, stderr = client.exec_command(command)
                channel = stdout.channel

                # Only writing one command, so we can shut down stdin and
                # writing abilities
                stdin.close()
                channel.shutdown_write()

                # Read stdout and stderr:
                if not chunking:
                    # The old way
                    rtn_stdout = str(stdout.read(), "utf-8").replace("\\n", "\n")
                    rtn_stderr = str(stderr.read(), "utf-8").replace("\\n", "\n")
                    if quiet == False:
                        print(rtn_stdout, rtn_stderr)

                else:
                    # Credit to Stack Overflow user tintin's post here: https://stackoverflow.com/a/32758464
                    stdout_chunks = []
                    stdout_chunks.append(
                        stdout.channel.recv(len(stdout.channel.in_buffer))
                    )
                    stderr_chunks = []

                    while (
                        not channel.closed
                        or channel.recv_ready()
                        or channel.recv_stderr_ready()
                    ):
                        got_chunk = False
                        readq, _, _ = select.select(
                            [stdout.channel], [], [], read_timeout
                        )
                        for c in readq:
                            if c.recv_ready():
                                stdoutbytes = stdout.channel.recv(len(c.in_buffer))
                                if quiet == False:
                                    print(
                                        str(stdoutbytes, "utf-8").replace("\\n", "\n"),
                                        end="",
                                    )
                                if output_file:
                                    file.write(
                                        str(stdoutbytes, "utf-8").replace("\\n", "\n")
                                    )
                                    file.flush()

                                stdout_chunks.append(stdoutbytes)
                                got_chunk = True
                            if c.recv_stderr_ready():
                                # make sure to read stderr to prevent stall
                                stderrbytes = stderr.channel.recv_stderr(
                                    len(c.in_stderr_buffer)
                                )
                                if quiet == False:
                                    print(
                                        "\x1b[31m",
                                        str(stderrbytes, "utf-8").replace("\\n", "\n"),
                                        "\x1b[0m",
                                        end="",
                                    )
                                if output_file:
                                    file.write(
                                        str(stderrbytes, "utf-8").replace("\\n", "\n")
                                    )
                                    file.flush()
                                stderr_chunks.append(stderrbytes)
                                got_chunk = True

                        if (
                            not got_chunk
                            and stdout.channel.exit_status_ready()
                            and not stderr.channel.recv_stderr_ready()
                            and not stdout.channel.recv_ready()
                        ):
                            stdout.channel.shutdown_read()
                            stdout.channel.close()
                            break

                    stdout.close()
                    stderr.close()

                    # chunks are groups of bytes, combine and convert to str
                    rtn_stdout = b"".join(stdout_chunks).decode("utf-8")
                    rtn_stderr = b"".join(stderr_chunks).decode("utf-8")

                if self.get_fablib_manager().get_log_level() == logging.DEBUG:
                    end = time.time()
                    logging.debug(
                        f"Running node.execute(): command: {command}, elapsed time: {end - start} seconds"
                    )

                logging.debug(f"rtn_stdout: {rtn_stdout}")
                logging.debug(f"rtn_stderr: {rtn_stderr}")

                if output_file:
                    file.close()

                return rtn_stdout, rtn_stderr
                # success, skip other tries
                break

            except Exception as e:
                logging.warning(
                    f"Exception in upload_file() (attempt #{attempt} of {retry}): {e}"
                )

                if attempt + 1 == retry:
                    raise e

                # Fail, try again
                if self.get_fablib_manager().get_log_level() == logging.DEBUG:
                    logging.debug(
                        f"SSH execute fail. Slice: {self.get_slice().get_name()}, Node: {self.get_name()}, trying again"
                    )
                    logging.debug(e, exc_info=True)

                time.sleep(retry_interval)
                pass

            # Clean-up of open connections and files.
            finally:
                try:
                    client.close()
                except Exception as e:
                    logging.debug(f"Exception in client.close(): {e}")

                try:
                    bastion_channel.close()
                except Exception as e:
                    logging.debug(f"Exception in bastion_channel.close(): {e}")

                try:
                    bastion.close()
                except Exception as e:
                    logging.debug(f"Exception in bastion.close(): {e}")

                try:
                    if output_file:
                        file.close()
                except Exception as e:
                    logging.debug(f"Exception in output_file.close(): {e}")

        raise Exception("ssh failed: Should not get here")

    def upload_file_thread(
        self,
        local_file_path: str,
        remote_file_path: str,
        retry: int = 3,
        retry_interval: int = 10,
    ):
        """
        Creates a thread that calls node.upload_file().  Results from the thread can be
        retrieved with by calling thread.result()
        :param local_file_path: the path to the file to upload
        :type local_file_path: str
        :param remote_file_path: the destination path of the file on the node
        :type remote_file_path: str
        :param retry: how many times to retry SCP upon failure
        :type retry: int
        :param retry_interval: how often to retry SCP on failure
        :type retry_interval: int
        :return: a thread that called node.execute()
        :rtype: Thread
        :raise Exception: if management IP is invalid
        """
        return (
            self.get_fablib_manager()
            .get_ssh_thread_pool_executor()
            .submit(
                self.upload_file,
                local_file_path,
                remote_file_path,
                retry=retry,
                retry_interval=retry_interval,
            )
        )

    def upload_file(
        self,
        local_file_path: str,
        remote_file_path: str,
        retry: int = 3,
        retry_interval: int = 10,
    ):
        """
        Upload a local file to a remote location on the node.
        :param local_file_path: the path to the file to upload
        :type local_file_path: str
        :param remote_file_path: the destination path of the file on the node
        :type remote_file_path: str
        :param retry: how many times to retry SCP upon failure
        :type retry: int
        :param retry_interval: how often to retry SCP on failure
        :type retry_interval: int
        :raise Exception: if management IP is invalid
        """
        logging.debug(
            f"upload node: {self.get_name()}, local_file_path: {local_file_path}"
        )

        if self.get_fablib_manager().get_log_level() == logging.DEBUG:
            start = time.time()

        # Get and test src and management_ips
        management_ip = str(self.get_fim_node().get_property(pname="management_ip"))
        if self.validIPAddress(management_ip) == "IPv4":
            src_addr = ("0.0.0.0", 22)
        elif self.validIPAddress(management_ip) == "IPv6":
            src_addr = ("0:0:0:0:0:0:0:0", 22)
        else:
            raise Exception(f"upload_file: Management IP Invalid: {management_ip}")
        dest_addr = (management_ip, 22)

        for attempt in range(int(retry)):
            try:
                key = self.get_paramiko_key(
                    private_key_file=self.get_private_key_file(),
                    get_private_key_passphrase=self.get_private_key_file(),
                )

                bastion = paramiko.SSHClient()
                bastion.set_missing_host_key_policy(paramiko.AutoAddPolicy())
                bastion.connect(
                    self.get_fablib_manager().get_bastion_public_addr(),
                    username=self.get_fablib_manager().get_bastion_username(),
                    key_filename=self.get_fablib_manager().get_bastion_key_filename(),
                )

                bastion_transport = bastion.get_transport()
                bastion_channel = bastion_transport.open_channel(
                    "direct-tcpip", dest_addr, src_addr
                )

                client = paramiko.SSHClient()
                client.load_system_host_keys()
                client.set_missing_host_key_policy(paramiko.MissingHostKeyPolicy())
                client.set_missing_host_key_policy(paramiko.AutoAddPolicy())

                client.connect(
                    management_ip,
                    username=self.username,
                    pkey=key,
                    sock=bastion_channel,
                )

                ftp_client = client.open_sftp()
                file_attributes = ftp_client.put(local_file_path, remote_file_path)

                if self.get_fablib_manager().get_log_level() == logging.DEBUG:
                    end = time.time()
                    logging.debug(
                        f"Running node.upload_file(): file: {local_file_path}, "
                        f"elapsed time: {end - start} seconds"
                    )

                return file_attributes

            except Exception as e:
                logging.warning(f"Exception on upload_file() attempt #{attempt}: {e}")

                if attempt + 1 == retry:
                    raise e

                # Fail, try again
                logging.warning(
                    f"SCP upload fail. Slice: {self.get_slice().get_name()}, Node: {self.get_name()}, trying again. Exception: {e}"
                )
                # traceback.print_exc()
                time.sleep(retry_interval)
                pass

            finally:
                try:
                    ftp_client.close()
                except Exception as e:
                    logging.debug(f"Exception in ftp_client.close(): {e}")

                try:
                    client.close()
                except Exception as e:
                    logging.debug(f"Exception in client.close(): {e}")

                try:
                    bastion_channel.close()
                except Exception as e:
                    logging.debug("Exception in bastion_channel.close(): {e}")

                try:
                    bastion.close()
                except Exception as e:
                    logging.debug("Exception in bastion.close(): {e}")

        raise Exception("scp upload failed")

    def download_file_thread(
        self,
        local_file_path: str,
        remote_file_path: str,
        retry: int = 3,
        retry_interval: int = 10,
    ):
        """ "
        Creates a thread that calls node.download_file().  Results from the thread can be
        retrieved with by calling thread.result()
        :param local_file_path: the destination path for the remote file
        :type local_file_path: str
        :param remote_file_path: the path to the remote file to download
        :type remote_file_path: str
        :param retry: how many times to retry SCP upon failure
        :type retry: int
        :param retry_interval: how often to retry SCP upon failure
        :type retry_interval: int
        :return: a thread that called node.download_file()
        :rtype: Thread
        :raise Exception: if management IP is invalid
        """
        return (
            self.get_fablib_manager()
            .get_ssh_thread_pool_executor()
            .submit(
                self.download_file,
                local_file_path,
                remote_file_path,
                retry=retry,
                retry_interval=retry_interval,
            )
        )

    def download_file(
        self,
        local_file_path: str,
        remote_file_path: str,
        retry: int = 3,
        retry_interval: int = 10,
    ):
        """
        Download a remote file from the node to a local destination.
        :param local_file_path: the destination path for the remote file
        :type local_file_path: str
        :param remote_file_path: the path to the remote file to download
        :type remote_file_path: str
        :param retry: how many times to retry SCP upon failure
        :type retry: int
        :param retry_interval: how often to retry SCP upon failure
        :type retry_interval: int
        """
        logging.debug(
            f"download node: {self.get_name()}, remote_file_path: {remote_file_path}"
        )

        if self.get_fablib_manager().get_log_level() == logging.DEBUG:
            start = time.time()

        # Get and test src and management_ips
        management_ip = str(self.get_fim_node().get_property(pname="management_ip"))
        if self.validIPAddress(management_ip) == "IPv4":
            src_addr = ("0.0.0.0", 22)

        elif self.validIPAddress(management_ip) == "IPv6":
            src_addr = ("0:0:0:0:0:0:0:0", 22)
        else:
            raise Exception(f"upload_file: Management IP Invalid: {management_ip}")
        dest_addr = (management_ip, 22)

        for attempt in range(int(retry)):
            try:
                key = self.get_paramiko_key(
                    private_key_file=self.get_private_key_file(),
                    get_private_key_passphrase=self.get_private_key_file(),
                )

                bastion = paramiko.SSHClient()
                bastion.set_missing_host_key_policy(paramiko.AutoAddPolicy())
                bastion.connect(
                    self.get_fablib_manager().get_bastion_public_addr(),
                    username=self.get_fablib_manager().get_bastion_username(),
                    key_filename=self.get_fablib_manager().get_bastion_key_filename(),
                )

                bastion_transport = bastion.get_transport()
                bastion_channel = bastion_transport.open_channel(
                    "direct-tcpip", dest_addr, src_addr
                )

                client = paramiko.SSHClient()
                client.load_system_host_keys()
                client.set_missing_host_key_policy(paramiko.MissingHostKeyPolicy())
                client.set_missing_host_key_policy(paramiko.AutoAddPolicy())

                client.connect(
                    management_ip,
                    username=self.username,
                    pkey=key,
                    sock=bastion_channel,
                )

                ftp_client = client.open_sftp()
                file_attributes = ftp_client.get(remote_file_path, local_file_path)

                if self.get_fablib_manager().get_log_level() == logging.DEBUG:
                    end = time.time()
                    logging.debug(
                        f"Running node.download(): file: {remote_file_path}, "
                        f"elapsed time: {end - start} seconds"
                    )

                return file_attributes

            except Exception as e:
                logging.warning(
                    f"Exception in download_file() (attempt #{attempt} of {retry}): {e}"
                )

                if attempt + 1 == retry:
                    raise e

                # Fail, try again
                logging.warning(
                    f"SCP download fail. Slice: {self.get_slice().get_name()}, Node: {self.get_name()}, trying again. Exception: {e}"
                )
                # traceback.print_exc()
                time.sleep(retry_interval)
                pass

            finally:
                try:
                    ftp_client.close()
                except Exception as e:
                    logging.debug(f"Exception in ftp_client.close(): {e}")

                try:
                    client.close()
                except Exception as e:
                    logging.debug(f"Exception in client.close(): {e}")

                try:
                    bastion_channel.close()
                except Exception as e:
                    logging.debug(f"Exception in bastion_channel.close(): {e}")

                try:
                    bastion.close()
                except Exception as e:
                    logging.debug(f"Exception in bastion.close(): {e}")

        raise Exception("scp download failed")

    def upload_directory_thread(
        self,
        local_directory_path: str,
        remote_directory_path: str,
        retry: int = 3,
        retry_interval: int = 10,
    ):
        """ "
        Creates a thread that calls node.upload_directory. Results from the thread can be
        retrieved with by calling thread.result()
        :param local_directory_path: the path to the directory to upload
        :type local_directory_path: str
        :param remote_directory_path: the destination path of the directory on the node
        :type remote_directory_path: str
        :param retry: how many times to retry SCP upon failure
        :type retry: int
        :param retry_interval: how often to retry SCP on failure
        :type retry_interval: int
        :return: a thread that called node.download_file()
        :rtype: Thread
        :raise Exception: if management IP is invalid
        """
        return (
            self.get_fablib_manager()
            .get_ssh_thread_pool_executor()
            .submit(
                self.upload_directory,
                local_directory_path,
                remote_directory_path,
                retry=retry,
                retry_interval=retry_interval,
            )
        )

    def upload_directory(
        self,
        local_directory_path: str,
        remote_directory_path: str,
        retry: int = 3,
        retry_interval: int = 10,
    ):
        """
        Upload a directory to remote location on the node.
        Makes a gzipped tarball of a directory and uploades it to a node. Then
        unzips and tars the directory at the remote_directory_path
        :param local_directory_path: the path to the directory to upload
        :type local_directory_path: str
        :param remote_directory_path: the destination path of the directory on the node
        :type remote_directory_path: str
        :param retry: how many times to retry SCP upon failure
        :type retry: int
        :param retry_interval: how often to retry SCP on failure
        :type retry_interval: int
        :raise Exception: if management IP is invalid
        """
        import os
        import tarfile
        import tempfile

        logging.debug(
            f"upload node: {self.get_name()}, local_directory_path: {local_directory_path}"
        )

        output_filename = local_directory_path.split("/")[-1]
        root_size = len(local_directory_path) - len(output_filename)

        temp_name = next(tempfile._get_candidate_names())

        temp_file = "/tmp/" + str(temp_name) + ".tar.gz"

        with tarfile.open(temp_file, "w:gz") as tar_handle:
            for root, dirs, files in os.walk(local_directory_path):
                for file in files:
                    tar_handle.add(
                        os.path.join(root, file),
                        arcname=os.path.join(root, file)[root_size:],
                    )

        self.upload_file(temp_file, temp_file, retry, retry_interval)
        os.remove(temp_file)
        self.execute(
            "mkdir -p "
            + remote_directory_path
            + "; tar -xf "
            + temp_file
            + " -C "
            + remote_directory_path
            + "; rm "
            + temp_file,
            retry,
            retry_interval,
            quiet=True,
        )
        return "success"

    def download_directory_thread(
        self,
        local_directory_path: str,
        remote_directory_path: str,
        retry: int = 3,
        retry_interval: int = 10,
    ):
        """ "
        Creates a thread that calls node.download_directory. Results from the thread can be
        retrieved with by calling thread.result()
        :param local_directory_path: the path to the directory to upload
        :type local_directory_path: str
        :param remote_directory_path: the destination path of the directory on the node
        :type remote_directory_path: str
        :param retry: how many times to retry SCP upon failure
        :type retry: int
        :param retry_interval: how often to retry SCP on failure
        :type retry_interval: int
        :raise Exception: if management IP is invalid
        """
        return (
            self.get_fablib_manager()
            .get_ssh_thread_pool_executor()
            .submit(
                self.download_directory,
                local_directory_path,
                remote_directory_path,
                retry=retry,
                retry_interval=retry_interval,
            )
        )

    def download_directory(
        self,
        local_directory_path: str,
        remote_directory_path: str,
        retry: int = 3,
        retry_interval: int = 10,
    ):
        """
        Downloads a directory from remote location on the node.
        Makes a gzipped tarball of a directory and downloads it from a node. Then
        unzips and tars the directory at the local_directory_path
        :param local_directory_path: the path to the directory to upload
        :type local_directory_path: str
        :param remote_directory_path: the destination path of the directory on the node
        :type remote_directory_path: str
        :param retry: how many times to retry SCP upon failure
        :type retry: int
        :param retry_interval: how often to retry SCP on failure
        :type retry_interval: int
        :raise Exception: if management IP is invalid
        """
        import os
        import tarfile

        logging.debug(
            f"upload node: {self.get_name()}, local_directory_path: {local_directory_path}"
        )

        temp_file = "/tmp/unpackingfile.tar.gz"
        self.execute(
            "tar -czf " + temp_file + " " + remote_directory_path,
            retry,
            retry_interval,
            quiet=True,
        )

        self.download_file(temp_file, temp_file, retry, retry_interval)
        tar_file = tarfile.open(temp_file)
        tar_file.extractall(local_directory_path)

        self.execute("rm " + temp_file, retry, retry_interval, quiet=True)
        os.remove(temp_file)
        return "success"

    def test_ssh(self) -> bool:
        """
        Test whether SSH is functional on the node.
        :return: true if SSH is working, false otherwise
        :rtype: bool
        """
        logging.debug(f"test_ssh: node {self.get_name()}")

        try:
            if self.get_management_ip() is None:
                logging.debug(
                    f"Node: {self.get_name()} failed test_ssh because management_ip == None"
                )

            self.execute(
                f"echo test_ssh from {self.get_name()}",
                retry=1,
                retry_interval=10,
                quiet=True,
            )
        except Exception as e:
            # logging.debug(f"{e}")
            logging.debug(e, exc_info=True)
            return False
        return True

    def get_management_os_interface(self) -> str or None:
        """
        Gets the name of the management interface used by the node's operating
        system.
        :return: interface name
        :rtype: String
        """
        # TODO: Add docstring after doc networking classes
        # Assumes that the default route uses the management network
        logging.debug(f"{self.get_name()}->get_management_os_interface")
        stdout, stderr = self.execute("sudo ip -j route list", quiet=True)
        stdout_json = json.loads(stdout)

        # print(pythonObj)
        for i in stdout_json:
            if i["dst"] == "default":
                logging.debug(
                    f"{self.get_name()}->get_management_os_interface: management_os_interface {i['dev']}"
                )
                return i["dev"]
        return None

    def get_dataplane_os_interfaces(self) -> List[dict]:
        """
        Gets a list of all the dataplane interface names used by the node's
        operating system.
        :return: interface names
        :rtype: List[String]
        """
        management_dev = self.get_management_os_interface()

        stdout, stderr = self.execute("sudo ip -j addr list", quiet=True)
        stdout_json = json.loads(stdout)
        dataplane_devs = []
        for i in stdout_json:
            if i["ifname"] != "lo" and i["ifname"] != management_dev:
                dataplane_devs.append({"ifname": i["ifname"], "mac": i["address"]})

        return dataplane_devs

    def flush_all_os_interfaces(self):
        """
        Flushes the configuration of all dataplane interfaces in the node.
        """
        for iface in self.get_dataplane_os_interfaces():
            self.flush_os_interface(iface["ifname"])

    def flush_os_interface(self, os_iface: str):
        """
        Flush the configuration of an interface in the node
        :param os_iface: the name of the interface to flush
        :type os_iface: String
        """
        stdout, stderr = self.execute(f"sudo ip addr flush dev {os_iface}", quiet=True)
        stdout, stderr = self.execute(
            f"sudo ip -6 addr flush dev {os_iface}", quiet=True
        )

    def ip_addr_list(self, output="json", update=False):

        try:
            if self.ip_addr_list_json is not None and update == False:
                return self.ip_addr_list_json
            else:
                if output == "json":
                    stdout, stderr = self.execute(f"sudo  ip -j addr list", quiet=True)
                    self.ip_addr_list_json = json.loads(stdout)
                    return self.ip_addr_list_json
                else:
                    stdout, stderr = self.execute(f"sudo ip list", quiet=True)
                    return stdout
        except Exception as e:
            logging.warning(f"Failed to get ip addr list: {e}")
            raise e

    def ip_route_add(
        self,
        subnet: Union[IPv4Network, IPv6Network],
        gateway: Union[IPv4Address, IPv6Address],
    ):
        """
        Add a route on the node.
        :param subnet: The destination subnet
        :type subnet:  IPv4Network or IPv6Network
        :param gateway: The next hop gateway.
        :type gateway: IPv4Address or IPv6Address
        """
        ip_command = ""
        if type(subnet) == IPv6Network:
            ip_command = "sudo ip -6"
        elif type(subnet) == IPv4Network:
            ip_command = "sudo ip"

        try:
            self.execute(f"{ip_command} route add {subnet} via {gateway}", quiet=True)
        except Exception as e:
            logging.warning(f"Failed to add route: {e}")
            raise e

    def network_manager_stop(self):
        """
        Stop network manager on the node.
        """
        try:
            stdout, stderr = self.execute(
                f"sudo systemctl stop NetworkManager", quiet=True
            )
            logging.info(
                f"Stopped NetworkManager with 'sudo systemctl stop "
                f"NetworkManager': stdout: {stdout}\nstderr: {stderr}"
            )
        except Exception as e:
            logging.warning(f"Failed to stop network manager: {e}")
            raise e

    def network_manager_start(self):
        """
        (re)Start network manager on the node.
        """
        try:
            stdout, stderr = self.execute(
                f"sudo systemctl restart NetworkManager", quiet=True
            )
            logging.info(
                f"Started NetworkManager with 'sudo systemctl start NetworkManager': stdout: {stdout}\nstderr: {stderr}"
            )
        except Exception as e:
            logging.warning(f"Failed to start network manager: {e}")
            raise e

    def get_ip_routes(self):

        """
        Get a list of routes from the node.
        """
        try:
            stdout, stderr = self.execute("ip -j route list", quiet=True)
            return json.loads(stdout)
        except Exception as e:
            logging.warning(f"Exception: {e}")

    # fablib.Node.get_ip_addrs()
    def get_ip_addrs(self):
        """
        Get a list of ip address info from the node.
        """
        try:
            stdout, stderr = self.execute("ip -j addr list", quiet=True)

            addrs = json.loads(stdout)

            return addrs
        except Exception as e:
            logging.warning(f"Exception: {e}")

    def ip_route_del(
        self,
        subnet: Union[IPv4Network, IPv6Network],
        gateway: Union[IPv4Address, IPv6Address],
    ):
        """
        Delete a route on the node.
        :param subnet: The destination subnet
        :type subnet:  IPv4Network or IPv6Network
        :param gateway: The next hop gateway.
        :type gateway: IPv4Address or IPv6Address
        """
        ip_command = ""
        if type(subnet) == IPv6Network:
            ip_command = "sudo ip -6"
        elif type(subnet) == IPv4Network:
            ip_command = "sudo ip"

        try:
            self.execute(f"{ip_command} route del {subnet} via {gateway}", quiet=True)
        except Exception as e:
            logging.warning(f"Failed to del route: {e}")
            raise e

    def ip_addr_add(
        self,
        addr: Union[IPv4Address, IPv6Address],
        subnet: Union[IPv4Network, IPv6Network],
        interface: Interface,
    ):
        """
        Add an IP to an interface on the node.
        :param addr: IP address
        :type addr:  IPv4Address or IPv6Address
        :param subnet: subnet.
        :type subnet: IPv4Network or IPv6Network
        :param interface: the FABlib interface.
        :type interface: Interface
        """
        ip_command = ""
        if type(subnet) == IPv6Network:
            ip_command = "sudo ip -6"
        elif type(subnet) == IPv4Network:
            ip_command = "sudo ip"

        try:
            self.execute(
                f"{ip_command} addr add {addr}/{subnet.prefixlen} dev {interface.get_os_interface()} ",
                quiet=True,
            )
        except Exception as e:
            logging.warning(f"Failed to add addr: {e}")
            raise e

    def ip_addr_del(
        self,
        addr: Union[IPv4Address, IPv6Address],
        subnet: Union[IPv4Network, IPv6Network],
        interface: Interface,
    ):
        """
        Delete an IP to an interface on the node.
        :param addr: IP address
        :type addr:  IPv4Address or IPv6Address
        :param subnet: subnet.
        :type subnet: IPv4Network or IPv6Network
        :param interface: the FABlib interface.
        :type interface: Interface
        """
        ip_command = ""
        if type(subnet) == IPv6Network:
            ip_command = "sudo ip -6"
        elif type(subnet) == IPv4Network:
            ip_command = "sudo ip"

        try:
            self.execute(
                f"{ip_command} addr del {addr}/{subnet.prefixlen} dev {interface.get_os_interface()} ",
                quiet=True,
            )
        except Exception as e:
            logging.warning(f"Failed to del addr: {e}")
            raise e

    def ip_link_up(self, subnet: Union[IPv4Network, IPv6Network], interface: Interface):
        """
        Bring up a link on an interface on the node.
        :param subnet: subnet.
        :type subnet: IPv4Network or IPv6Network
        :param interface: the FABlib interface.
        :type interface: Interface
        """

        if interface == None:
            return

        try:
            network = interface.get_network()
            if network == None:
                return
            elif network.get_layer() == NSLayer.L3:
                if network.get_type() in [
                    ServiceType.FABNetv6,
                    ServiceType.FABNetv6Ext,
                ]:
                    ip_command = "sudo ip -6"
                elif interface.get_network().get_type() in [
                    ServiceType.FABNetv4,
                    ServiceType.FABNetv4Ext,
                ]:
                    ip_command = "sudo ip"
            else:
                ip_command = "sudo ip"
        except Exception as e:
            logging.warning(f"Failed to down link: {e}")
            return

        try:
            self.execute(
                f"{ip_command} link set dev {interface.get_physical_os_interface()} up",
                quiet=True,
            )
        except Exception as e:
            logging.warning(f"Failed to up link: {e}")
            raise e

        try:
            self.execute(
                f"{ip_command} link set dev {interface.get_os_interface()} up",
                quiet=True,
            )
        except Exception as e:
            logging.warning(f"Failed to up link: {e}")
            raise e

    def ip_link_down(
        self, subnet: Union[IPv4Network, IPv6Network], interface: Interface
    ):
        """
        Bring down a link on an interface on the node.
        :param subnet: subnet.
        :type subnet: IPv4Network or IPv6Network
        :param interface: the FABlib interface.
        :type interface: Interface
        """
        try:
            if interface.get_network().get_layer() == NSLayer.L3:
                if interface.get_network().get_type() in [
                    ServiceType.FABNetv6,
                    ServiceType.FABNetv6Ext,
                ]:
                    ip_command = "sudo ip -6"
                elif interface.get_network().get_type() in [
                    ServiceType.FABNetv4,
                    ServiceType.FABNetv4Ext,
                ]:
                    ip_command = "sudo ip"
            else:
                ip_command = "sudo ip"
        except Exception as e:
            # logging.warning(f"Failed to down link: {e}")
            return

        try:
            self.execute(
                f"{ip_command} link set dev {interface.get_os_interface()} down",
                quiet=True,
            )
        except Exception as e:
            logging.warning(f"Failed to down link: {e}")
            raise e

    def set_ip_os_interface(
        self,
        os_iface: str = None,
        vlan: str = None,
        ip: str = None,
        cidr: str = None,
        mtu: str = None,
    ):
        """
        Depricated
        """
        # TODO: Add docstring after doc networking classes
        if cidr:
            cidr = str(cidr)
        if mtu:
            mtu = str(mtu)

        if self.validIPAddress(ip) == "IPv4":
            ip_command = "sudo ip"
        elif self.validIPAddress(ip) == "IPv6":
            ip_command = "sudo ip -6"
        else:
            raise Exception(f"Invalid IP {ip}. IP must be vaild IPv4 or IPv6 string.")

        # Bring up base iface
        logging.debug(
            f"{self.get_name()}->set_ip_os_interface: os_iface {os_iface}, vlan {vlan}, ip {ip}, cidr {cidr}, mtu {mtu}"
        )
        command = f"{ip_command} link set dev {os_iface} up"

        if mtu is not None:
            command += f" mtu {mtu}"
        stdout, stderr = self.execute(command, quiet=True)

        # config vlan iface
        if vlan is not None:
            # create vlan iface
            command = f"{ip_command} link add link {os_iface} name {os_iface}.{vlan} type vlan id {vlan}"
            stdout, stderr = self.execute(command, quiet=True)

            # bring up vlan iface
            os_iface = f"{os_iface}.{vlan}"
            command = f"{ip_command} link set dev {os_iface} up"
            if mtu != None:
                command += f" mtu {mtu}"
            stdout, stderr = self.execute(command, quiet=True)

        if ip is not None and cidr is not None:
            # Set ip
            command = f"{ip_command} addr add {ip}/{cidr} dev {os_iface}"
            stdout, stderr = self.execute(command, quiet=True)

        stdout, stderr = self.execute(command, quiet=True)

    def clear_all_ifaces(self):
        """
        Flush all interfaces and delete VLAN os interfaces
        """
        # TODO: Add docstring after doc networking classes
        self.remove_all_vlan_os_interfaces()
        self.flush_all_os_interfaces()

    def remove_all_vlan_os_interfaces(self):
        """
        Delete all VLAN os interfaces
        """
        # TODO: Add docstring after doc networking classes
        management_os_iface = self.get_management_os_interface()

        stdout, stderr = self.execute("sudo ip -j addr list", quiet=True)
        stdout_json = json.loads(stdout)
        dataplane_devs = []
        for i in stdout_json:
            if i["ifname"] == management_os_iface or i["ifname"] == "lo":
                stdout_json.remove(i)
                continue

            # If iface is vlan linked to base iface
            if "link" in i.keys():
                self.remove_vlan_os_interface(os_iface=i["ifname"])

    def remove_vlan_os_interface(self, os_iface: str = None):
        """
        Remove one VLAN OS interface
        """
        # TODO: Add docstring after doc networking classes
        command = f"sudo ip -j addr show {os_iface}"
        stdout, stderr = self.execute(command, quiet=True)
        try:
            [stdout_json] = json.loads(stdout)
        except Exception as e:
            logging.warning(f"os_iface: {os_iface}, stdout: {stdout}, stderr: {stderr}")
            raise e

        link = stdout_json["link"]

        command = f"sudo ip link del link {link} name {os_iface}"
        stdout, stderr = self.execute(command, quiet=True)

    def add_vlan_os_interface(
        self,
        os_iface: str = None,
        vlan: str = None,
        ip: str = None,
        cidr: str = None,
        mtu: str = None,
        interface: str = None,
    ):
        """
        Depricated
        """
        # TODO: Add docstring after doc networking classes

        if vlan:
            vlan = str(vlan)
        if cidr:
            cidr = str(cidr)
        if mtu:
            mtu = str(mtu)

        try:
            gateway = None
            if interface.get_network().get_layer() == NSLayer.L3:
                if interface.get_network().get_type() in [
                    ServiceType.FABNetv6,
                    ServiceType.FABNetv6Ext,
                ]:
                    ip_command = "sudo ip -6"
                elif interface.get_network().get_type() in [
                    ServiceType.FABNetv4,
                    ServiceType.FABNetv4Ext,
                ]:
                    ip_command = "sudo ip"
            else:
                ip_command = "sudo ip"
        except Exception as e:
            logging.warning(f"Failed to get network layer and/or type: {e}")
            ip_command = "sudo ip"

        command = f"{ip_command} link add link {os_iface} name {os_iface}.{vlan} type vlan id {vlan}"
        stdout, stderr = self.execute(command, quiet=True)

        command = f"{ip_command} link set dev {os_iface} up"
        stdout, stderr = self.execute(command, quiet=True)

        command = f"{ip_command} link set dev {os_iface}.{vlan} up"
        stdout, stderr = self.execute(command, quiet=True)

        if ip != None and cidr != None:
            self.set_ip_os_interface(
                os_iface=f"{os_iface}.{vlan}", ip=ip, cidr=cidr, mtu=mtu
            )

    def ping_test(self, dst_ip: str) -> bool:
        """
        Test a ping from the node to a destination IP
        :param dst_ip: destination IP String.
        :type dst_ip: String
        """
        # TODO: Add docstring after doc networking classes
        logging.debug(f"ping_test: node {self.get_name()}")

        command = f"ping -c 1 {dst_ip}  2>&1 > /dev/null && echo Success"
        stdout, stderr = self.execute(command, quiet=True)
        if stdout.replace("\n", "") == "Success":
            return True
        else:
            return False

    def get_storage(self, name: str) -> Component:
        """
        Gets a particular storage associated with this node.
        :param name: the name of the storage
        :type name: String
        :raise Exception: if storage not found by name
        :return: the storage on the FABRIC node
        :rtype: Component
        """
        try:
            return Component(self, self.get_fim_node().components[name])
        except Exception as e:
            logging.error(e, exc_info=True)
            raise Exception(f"Storage not found: {name}")

    def add_storage(self, name: str, auto_mount: bool = False) -> Component:
        """
        Creates a new FABRIC Storage component and attaches it to the Node
        :param name: Name of the Storage volume created for the project outside the scope of the Slice
        :param auto_mount: Mount the storage volume
        :rtype: Component
        """
        return Component.new_storage(node=self, name=name, auto_mount=auto_mount)<|MERGE_RESOLUTION|>--- conflicted
+++ resolved
@@ -27,14 +27,12 @@
 import json
 import logging
 import select
-<<<<<<< HEAD
 import threading
 import time
+
 from string import Template
 from typing import TYPE_CHECKING, List, Tuple, Union
 
-=======
->>>>>>> 9ce06f3a
 import jinja2
 import paramiko
 from tabulate import tabulate
