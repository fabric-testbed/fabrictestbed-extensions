#!/usr/bin/env python3
# MIT License
#
# Copyright (c) 2020 FABRIC Testbed
#
# Permission is hereby granted, free of charge, to any person obtaining a copy
# of this software and associated documentation files (the "Software"), to deal
# in the Software without restriction, including without limitation the rights
# to use, copy, modify, merge, publish, distribute, sublicense, and/or sell
# copies of the Software, and to permit persons to whom the Software is
# furnished to do so, subject to the following conditions:
#
# The above copyright notice and this permission notice shall be included in all
# copies or substantial portions of the Software.
#
# THE SOFTWARE IS PROVIDED "AS IS", WITHOUT WARRANTY OF ANY KIND, EXPRESS OR
# IMPLIED, INCLUDING BUT NOT LIMITED TO THE WARRANTIES OF MERCHANTABILITY,
# FITNESS FOR A PARTICULAR PURPOSE AND NONINFRINGEMENT. IN NO EVENT SHALL THE
# AUTHORS OR COPYRIGHT HOLDERS BE LIABLE FOR ANY CLAIM, DAMAGES OR OTHER
# LIABILITY, WHETHER IN AN ACTION OF CONTRACT, TORT OR OTHERWISE, ARISING FROM,
# OUT OF OR IN CONNECTION WITH THE SOFTWARE OR THE USE OR OTHER DEALINGS IN THE
# SOFTWARE.
#
# Author: Paul Ruth (pruth@renci.org)
from __future__ import annotations
import json
import time
import paramiko
import logging

from tabulate import tabulate

from typing import List, Union

from typing import TYPE_CHECKING
if TYPE_CHECKING:
    from fabrictestbed_extensions.fablib.slice import Slice
    from fabric_cf.orchestrator.swagger_client import Sliver as OrchestratorSliver

from fim.slivers.network_service import NSLayer

from fabrictestbed.slice_editor import Labels, CapacityHints, ServiceType
from fabrictestbed.slice_editor import Capacities
from ipaddress import ip_address, IPv4Address, IPv6Address, IPv4Network, IPv6Network

from fabrictestbed_extensions.fablib.component import Component
from fabrictestbed_extensions.fablib.interface import Interface
from fabrictestbed.slice_editor import Node as FimNode

class Node:
    default_cores = 2
    default_ram = 8
    default_disk = 10
    default_image = 'default_rocky_8'

    def __init__(self, slice: Slice, node: FimNode):
        """
        Constructor. Sets the fablib slice and FIM node based on arguments.
        :param slice: the fablib slice to have this node on
        :type slice: Slice
        :param node: the FIM node that this Node represents
        :type node: Node
        """
        super().__init__()
        self.fim_node = node
        self.slice = slice
        self.host = None
        self.ip_addr_list_json = None

        # Try to set the username.
        try:
            self.set_username()
        except:
            self.username = None

        try:
            self.sliver = slice.get_sliver(reservation_id=self.get_reservation_id())
        except:
            self.sliver = None

        logging.getLogger("paramiko").setLevel(logging.WARNING)

    def get_fablib_manager(self):
        return self.slice.get_fablib_manager()

    def __str__(self):
        """
        Creates a tabulated string describing the properties of the node.
        Intended for printing node information.
        :return: Tabulated string of node information
        :rtype: String
        """
        table = [ ["ID", self.get_reservation_id()],
            ["Name", self.get_name()],
            ["Cores", self.get_cores()],
            ["RAM", self.get_ram()],
            ["Disk", self.get_disk()],
            ["Image", self.get_image()],
            ["Image Type", self.get_image_type()],
            ["Host", self.get_host()],
            ["Site", self.get_site()],
            ["Management IP", self.get_management_ip()],
            ["Reservation State", self.get_reservation_state()],
            ["Error Message", self.get_error_message()],
            ["SSH Command ", self.get_ssh_command()],
            ]

        return tabulate(table) #, headers=["Property", "Value"])

    def get_sliver(self) -> OrchestratorSliver:
        """
        Not intended as API call
        Gets the node SM sliver
        :return: SM sliver for the node
        :rtype: Sliver
        """
        return self.sliver

    @staticmethod
    def new_node(slice: Slice = None, name: str = None, site: str = None, avoid: List[str] = []):
        """
        Not intended for API call. See: Slice.add_node()
        Creates a new FABRIC node and returns a fablib node with the new node.
        :param slice: the fablib slice to build the new node on
        :type slice: Slice
        :param name: the name of the new node
        :type name: str
        :param site: the name of the site to build the node on
        :type site: str
        :param avoid: a list of node names to avoid
        :type avoid: List[str]
        :return: a new fablib node
        :rtype: Node
        """
        if site is None:
            from fabrictestbed_extensions.fablib.fablib import fablib
            [site] = fablib.get_random_sites(avoid=avoid)

        logging.info(f"Adding node: {name}, slice: {slice.get_name()}, site: {site}")
        node = Node(slice, slice.topology.add_node(name=name, site=site))
        node.set_capacities(cores=Node.default_cores, ram=Node.default_ram, disk=Node.default_disk)
        node.set_image(Node.default_image)

        return node

    @staticmethod
    def get_node(slice: Slice = None, node=None):
        """
        Not intended for API call.
        Returns a new fablib node using existing FABRIC resources.
        :param slice: the fablib slice storing the existing node
        :type slice: Slice
        :param node: the FIM node stored in this fablib node
        :type node: Node
        :return: a new fablib node storing resources
        :rtype: Node
        """
        return Node(slice, node)

    def get_fim_node(self) -> FimNode:
        """
        Not intended for API call.
        Gets the FABRIC node associated with this fablib node.
        :return: the real FABRIC node
        :rtype: FIMNode
        """
        return self.fim_node

    def set_capacities(self, cores: int = 2, ram: int = 2, disk: int = 10):
        """
        Sets the capacities of the FABRIC node.
        :param cores: the number of cores to set on this node
        :type cores: int
        :param ram: the amount of RAM to set on this node
        :type ram: int
        :param disk: the amount of disk space to set on this node
        :type disk: int
        """
        cores = int(cores)
        ram = int(ram)
        disk = int(disk)

        cap = Capacities(core=cores, ram=ram, disk=disk)
        self.get_fim_node().set_properties(capacities=cap)

    def set_instance_type(self, instance_type: str):
        """
        Sets the instance type of this fablib node on the FABRIC node.
        :param instance_type: the name of the instance type to set
        :type instance_type: String
        """
        self.get_fim_node().set_properties(capacity_hints=CapacityHints(instance_type=instance_type))

    def set_username(self, username: str = None):
        """
        Not intended as an API call.
        Sets this fablib node's username
        Optional username parameter. The username likely should be picked
        to match the image type.
        :param username: username
        """
        if username is not None:
            self.username = username
        elif 'centos' in self.get_image():
            self.username = 'centos'
        elif 'ubuntu' in self.get_image():
            self.username = 'ubuntu'
        elif 'rocky'in self.get_image():
            self.username = 'rocky'
        elif 'fedora'in self.get_image():
            self.username = 'fedora'
        elif 'cirros'in self.get_image():
            self.username = 'cirros'
        elif 'debian'in self.get_image():
            self.username = 'debian'
        elif 'freebsd'in self.get_image():
            self.username = 'freebsd'
        elif 'openbsd'in self.get_image():
            self.username = 'openbsd'
        else:
            self.username = None

    def set_image(self, image: str, username: str = None, image_type: str = 'qcow2'):
        """
        Sets the image information of this fablib node on the FABRIC node.
        :param image: the image reference to set
        :type image: String
        :param username: the username of this fablib node. Currently unused.
        :type username: String
        :param image_type: the image type to set
        :type image_type: String
        """
        self.get_fim_node().set_properties(image_type=image_type, image_ref=image)
        self.set_username(username=username)

    def set_host(self, host_name: str = None):
        """
        Sets the hostname of this fablib node on the FABRIC node.
        :param host_name: the hostname. example: host_name='renc-w2.fabric-testbed.net'
        :type host_name: String
        """
        # example: host_name='renc-w2.fabric-testbed.net'
        labels = Labels()
        labels.instance_parent = host_name
        self.get_fim_node().set_properties(labels=labels)

        # set an attribute used to get host before Submit
        self.host = host_name

<<<<<<< HEAD
    def get_slice(self) -> Slice:
=======
    def set_site(self, site):
        """
        Sets the hostname of this fablib node on the FABRIC node.
        :param host_name: the hostname. example: host_name='renc-w2.fabric-testbed.net'
        :type host_name: String
        """
        # example: host_name='renc-w2.fabric-testbed.net'
        self.get_fim_node().site = site

    def get_slice(self):
>>>>>>> 422c1020
        """
        Gets the fablib slice associated with this node.
        :return: the fablib slice on this node
        :rtype: Slice
        """
        return self.slice

    def get_name(self) -> str or None:
        """
        Gets the name of the FABRIC node.
        :return: the name of the node
        :rtype: String
        """
        try:
            return self.get_fim_node().name
        except:
            return None

    def get_cores(self) -> int or None:
        """
        Gets the number of cores on the FABRIC node.
        :return: the number of cores on the node
        :rtype: int
        """
        try:
            return self.get_fim_node().get_property(pname='capacity_allocations').core
        except:
            return None

    def get_ram(self) -> int or None:
        """
        Gets the amount of RAM on the FABRIC node.
        :return: the amount of RAM on the node
        :rtype: int
        """
        try:
            return self.get_fim_node().get_property(pname='capacity_allocations').ram
        except:
            return None

    def get_disk(self) -> int or None:
        """
        Gets the amount of disk space on the FABRIC node.
        :return: the amount of disk space on the node
        :rtype: int
        """
        try:
            return self.get_fim_node().get_property(pname='capacity_allocations').disk
        except:
            return None

    def get_image(self) -> str or None:
        """
        Gets the image reference on the FABRIC node.
        :return: the image reference on the node
        :rtype: String
        """
        try:
            return self.get_fim_node().image_ref
        except:
            return None

    def get_image_type(self) -> str or None:
        """
        Gets the image type on the FABRIC node.
        :return: the image type on the node
        :rtype: String
        """
        try:
            return self.get_fim_node().image_type
        except:
            return None

    def get_host(self) -> str or None:
        """
        Gets the hostname on the FABRIC node.
        :return: the hostname on the node
        :rtype: String
        """
        try:
            if self.host is not None:
                return self.host
            return self.get_fim_node().get_property(pname='label_allocations').instance_parent
        except:
            return None

    def get_site(self) -> str or None:
        """
        Gets the sitename on the FABRIC node.
        :return: the sitename on the node
        :rtype: String
        """
        try:
            return self.get_fim_node().site
        except:
            return None

    def get_management_ip(self) -> str or None:
        """
        Gets the management IP on the FABRIC node.
        :return: management IP
        :rtype: String
        """
        try:
            return self.get_fim_node().management_ip
        except:
            return None

    def get_reservation_id(self) -> str or None:
        """
        Gets the reservation ID on the FABRIC node.
        :return: reservation ID on the node
        :rtype: String
        """
        try:
            return self.get_fim_node().get_property(pname='reservation_info').reservation_id
        except:
            return None

    def get_reservation_state(self) -> str or None:
        """
        Gets the reservation state on the FABRIC node.
        :return: the reservation state on the node
        :rtype: String
        """
        try:
            return self.get_fim_node().get_property(pname='reservation_info').reservation_state
        except:
            return None

    def get_error_message(self) -> str or None:
        """
        Gets the error message on the FABRIC node.
        :return: the error message on the node
        :rtype: String
        """
        try:
            return self.get_fim_node().get_property(pname='reservation_info').error_message
        except:
            return ""

    def get_interfaces(self) -> List[Interface] or None:
        """
        Gets a list of the interfaces associated with the FABRIC node.
        :return: a list of interfaces on the node
        :rtype: List[Interface]
        """
        interfaces = []
        for component in self.get_components():
            for interface in component.get_interfaces():
                interfaces.append(interface)

        return interfaces

    def get_interface(self, name: str = None, network_name: str = None) -> Interface or None:
        """
        Gets a particular interface associated with a FABRIC node.
        Accepts either the interface name or a network_name. If a network name
        is used this method will return the interface on the node that is
        connected to the network specified.
        If a name and network_name are both used, the interface name will
        take precedence.
        :param name: interface name to search for
        :type name: str
        :param network_name: network name to search for
        :type name: str
        :raise Exception: if interface is not found
        :return: an interface on the node
        :rtype: Interface
        """
        if name is not None:
            for component in self.get_components():
                for interface in component.get_interfaces():
                    if interface.get_name() == name:
                        return interface
        elif network_name is not None:
            for interface in self.get_interfaces():
                if interface is not None and interface.get_network() is not None and \
                        interface.get_network().get_name() == network_name:
                    return interface

        raise Exception("Interface not found: {}".format(name))

    def get_username(self) -> str:
        """
        Gets the username on this fablib node.
        :return: the username on this node
        :rtype: String
        """
        return self.username

    def get_public_key(self) -> str:
        """
        Gets the public key on fablib node.
        Important! Slice key management is underdevelopment and this
        functionality will likely change going forward.
        :return: the public key on the node
        :rtype: String
        """
        return self.get_slice().get_slice_public_key()

    def get_public_key_file(self) -> str:
        """
        Gets the public key file path on the fablib node.
        Important! Slice key management is underdevelopment and this
        functionality will likely change going forward.
        :return: the public key path
        :rtype: String
        """
        return self.get_slice().get_slice_public_key_file()

    def get_private_key(self) -> str:
        """
        Gets the private key on the fablib node.
        Important! Slice key management is underdevelopment and this
        functionality will likely change going forward.
        :return: the private key on the node
        :rtype: String
        """
        return self.get_slice().get_slice_private_key()

    def get_private_key_file(self) -> str:
        """
        Gets the private key file path on the fablib slice.
        Important! Slice key management is underdevelopment and this
        functionality will likely change going forward.
        :return: the private key path
        :rtype: String
        """
        return self.get_slice().get_slice_private_key_file()

    def get_private_key_passphrase(self) -> str:
        """
        Gets the private key passphrase on the FABLIB slice.
        Important! Slice key management is underdevelopment and this
        functionality will likely change going forward.
        :return: the private key passphrase
        :rtype: String
        """
        return self.get_slice().get_private_key_passphrase()

    def add_component(self, model: str = None, name: str = None) -> Component:
        """
        Creates a new FABRIC component using this fablib node.
        Example model include:
        - NIC_Basic: A single port 100 Gbps SR-IOV Virtual Function on a Mellanox ConnectX-6
        - NIC_ConnectX_5: A dual port 25 Gbps Mellanox ConnectX-5
        - NIC_ConnectX_6: A dual port 100 Gbps Mellanox ConnectX-6
        - NVME_P4510: NVMe Storage Device
        - GPU_TeslaT4: Tesla T4 GPU
        - GPU_RTX6000: RTX6000 GPU
        :param model: the name of the component model to add
        :type model: String
        :param name: the name of the new component
        :type name: String
        :return: the new component
        :rtype: Component
        """
        return Component.new_component(node=self, model=model, name=name)

    def get_components(self) -> List[Component]:
        """
        Gets a list of components associated with this node.
        :return: a list of components on this node
        :rtype: List[Component]
        """
        return_components = []
        for component_name, component in self.get_fim_node().components.items():
            # return_components.append(Component(self,component))
            return_components.append(Component(self, component))

        return return_components

    def get_component(self, name: str) -> Component:
        """
        Gets a particular component associated with this node.
        :param name: the name of the component to search for
        :type name: String
        :raise Exception: if component not found by name
        :return: the component on the FABRIC node
        :rtype: Component
        """
        try:
            name = Component.calculate_name(node=self, name=name)
            return Component(self, self.get_fim_node().components[name])
        except Exception as e:
            logging.error(e, exc_info=True)
            raise Exception(f"Component not found: {name}")

    def get_ssh_command(self) -> str:
        """
        Gets a SSH command used to access this node node from a terminal.
        :return: the SSH command to access this node
        :rtype: str
        """
        return 'ssh -i {} -J {}@{} {}@{}'.format(self.get_private_key_file(),
                                           self.get_fablib_manager().get_bastion_username(),
                                           self.get_fablib_manager().get_bastion_public_addr(),
                                           self.get_username(),
                                           self.get_management_ip())




    def validIPAddress(self, IP: str) -> str:
        """
        Checks if the IP string is a valid IP address.
        :param IP: the IP string to check
        :type IP: String
        :return: the type of IP address the IP string is, or 'Invalid'
        :rtype: String
        """
        try:
            return "IPv4" if type(ip_address(IP)) is IPv4Address else "IPv6"
        except ValueError:
            return "Invalid"

    def __get_paramiko_key(self, private_key_file: str = None, get_private_key_passphrase: str = None) -> paramiko.PKey:
        #TODO: This is a bit of a hack and should probably test he keys for their types
        # rather than relying on execptions
        if get_private_key_passphrase:
            try:
                return paramiko.RSAKey.from_private_key_file(self.get_private_key_file(),
                                                             password=self.get_private_key_passphrase())
            except:
                pass

            try:
                return paramiko.ecdsakey.ECDSAKey.from_private_key_file(self.get_private_key_file(),
                                                                        password=self.get_private_key_passphrase())
            except:
                pass
        else:
            try:
                return paramiko.RSAKey.from_private_key_file(self.get_private_key_file())
            except:
                pass

            try:
                return paramiko.ecdsakey.ECDSAKey.from_private_key_file(self.get_private_key_file())
            except:
                pass

        raise Exception(f"ssh key invalid: FABRIC requires RSA or ECDSA keys")

    def execute_thread(self, command: str, retry: int = 3, retry_interval: int = 10, username: str = None,
                       private_key_file: str = None, private_key_passphrase: str = None):
        return self.get_fablib_manager().get_ssh_thread_pool_executor().submit(self.execute,
                                                                               command,
                                                                               retry=retry,
                                                                               retry_interval=retry_interval,
                                                                               username=username,
                                                                               private_key_file=private_key_file,
                                                                               private_key_passphrase=private_key_passphrase)

    def execute(self, command: str, retry: int = 3, retry_interval: int = 10, username: str = None,
                private_key_file:str = None, private_key_passphrase:str = None):
        """
        Runs a command on the FABRIC node.
        :param command: the command to run
        :type command: str
        :param retry: the number of times to retry SSH upon failure
        :type retry: int
        :param retry_interval: the number of seconds to wait before retrying SSH upon failure
        :type retry_interval: int
        :param username
        :param private_key_file
        :param private_key_passphrase
        :raise Exception: if management IP is invalid
        """
        import logging

        logging.debug(f"execute node: {self.get_name()}, management_ip: {self.get_management_ip()}, command: {command}")

        if self.get_fablib_manager().get_log_level() == logging.DEBUG:
            start = time.time()

        # Get and test src and management_ips
        management_ip = str(self.get_fim_node().get_property(pname='management_ip'))
        if self.validIPAddress(management_ip) == 'IPv4':
            src_addr = ('0.0.0.0', 22)

        elif self.validIPAddress(management_ip) == 'IPv6':
            src_addr = ('0:0:0:0:0:0:0:0', 22)
        else:
            raise Exception(f"node.execute: Management IP Invalid: {management_ip}")
        dest_addr = (management_ip, 22)

        bastion_username = self.get_fablib_manager().get_bastion_username()
        bastion_key_file = self.get_fablib_manager().get_bastion_key_filename()

        if username is not None:
            node_username = username
        else:
            node_username = self.username

        if private_key_file is not None:
            node_key_file = private_key_file
        else:
            node_key_file = self.get_private_key_file()

        if private_key_passphrase is not None:
            node_key_passphrase = private_key_passphrase
        else:
            node_key_passphrase=self.get_private_key_passphrase()

        for attempt in range(retry):
            try:
                key = self.__get_paramiko_key(private_key_file=node_key_file,
                                              get_private_key_passphrase=node_key_passphrase)
                bastion=paramiko.SSHClient()
                bastion.set_missing_host_key_policy(paramiko.AutoAddPolicy())
                bastion.connect(self.get_fablib_manager().get_bastion_public_addr(), username=bastion_username,
                                key_filename=bastion_key_file)

                bastion_transport = bastion.get_transport()
                bastion_channel = bastion_transport.open_channel("direct-tcpip", dest_addr, src_addr)

                client = paramiko.SSHClient()
                client.set_missing_host_key_policy(paramiko.AutoAddPolicy())

                client.connect(management_ip,username=node_username,pkey = key, sock=bastion_channel)

                stdin, stdout, stderr = client.exec_command(command)
                rtn_stdout = str(stdout.read(),'utf-8').replace('\\n','\n')
                rtn_stderr = str(stderr.read(),'utf-8').replace('\\n','\n')

                client.close()
                bastion_channel.close()

                if self.get_fablib_manager().get_log_level() == logging.DEBUG:
                    end = time.time()
                    logging.debug(f"Running node.execute(): command: {command}, elapsed time: {end - start} seconds")

                logging.debug(f"rtn_stdout: {rtn_stdout}")
                logging.debug(f"rtn_stderr: {rtn_stderr}")

                return rtn_stdout, rtn_stderr
                #success, skip other tries
                break
            except Exception as e:
                try:
                    client.close()
                except:
                    logging.debug("Exception in client.close")
                    pass
                try:
                    bastion_channel.close()
                except:
                    logging.debug("Exception in bastion_channel.close()")
                    pass


                if attempt+1 == retry:
                    raise e

                #Fail, try again
                if self.get_fablib_manager().get_log_level() == logging.DEBUG:
                    logging.debug(f"SSH execute fail. Slice: {self.get_slice().get_name()}, "
                                  f"Node: {self.get_name()}, trying again")
                    logging.debug(e, exc_info=True)

                time.sleep(retry_interval)
                pass

        raise Exception("ssh failed: Should not get here")

    def upload_file_thread(self, local_file_path: str, remote_file_path: str, retry: int = 3, retry_interval: int = 10):
        return self.get_fablib_manager().get_ssh_thread_pool_executor().submit(self.upload_file,
                                                                               local_file_path,
                                                                               remote_file_path,
                                                                               retry=retry,
                                                                               retry_interval=retry_interval)

    def upload_file(self, local_file_path: str, remote_file_path: str, retry: int = 3, retry_interval: int = 10):
        """
        Upload a local file to a remote location on the node.
        :param local_file_path: the path to the file to upload
        :type local_file_path: str
        :param remote_file_path: the destination path of the file on the node
        :type remote_file_path: str
        :param retry: how many times to retry SCP upon failure
        :type retry: int
        :param retry_interval: how often to retry SCP on failure
        :type retry_interval: int
        :raise Exception: if management IP is invalid
        """
        logging.debug(f"upload node: {self.get_name()}, local_file_path: {local_file_path}")

        if self.get_fablib_manager().get_log_level() == logging.DEBUG:
            start = time.time()

        # Get and test src and management_ips
        management_ip = str(self.get_fim_node().get_property(pname='management_ip'))
        if self.validIPAddress(management_ip) == 'IPv4':
            src_addr = ('0.0.0.0', 22)
        elif self.validIPAddress(management_ip) == 'IPv6':
            src_addr = ('0:0:0:0:0:0:0:0', 22)
        else:
            raise Exception(f"upload_file: Management IP Invalid: {management_ip}")
        dest_addr = (management_ip, 22)

        for attempt in range(retry):
            try:
                key = self.__get_paramiko_key(private_key_file=self.get_private_key_file(),
                                              get_private_key_passphrase=self.get_private_key_file())

                bastion=paramiko.SSHClient()
                bastion.set_missing_host_key_policy(paramiko.AutoAddPolicy())
                bastion.connect(self.get_fablib_manager().get_bastion_public_addr(),
                                username=self.get_fablib_manager().get_bastion_username(),
                                key_filename=self.get_fablib_manager().get_bastion_key_filename())

                bastion_transport = bastion.get_transport()
                bastion_channel = bastion_transport.open_channel("direct-tcpip", dest_addr, src_addr)

                client = paramiko.SSHClient()
                client.load_system_host_keys()
                client.set_missing_host_key_policy(paramiko.MissingHostKeyPolicy())
                client.set_missing_host_key_policy(paramiko.AutoAddPolicy())

                client.connect(management_ip,username=self.username,pkey = key, sock=bastion_channel)

                ftp_client=client.open_sftp()
                file_attributes = ftp_client.put(local_file_path, remote_file_path)
                ftp_client.close()

                bastion_channel.close()

                if self.get_fablib_manager().get_log_level() == logging.DEBUG:
                    end = time.time()
                    logging.debug(f"Running node.upload_file(): file: {local_file_path}, "
                                  f"elapsed time: {end - start} seconds")

                return file_attributes
            except Exception as e:
                try:
                    client.close()
                except:
                    logging.debug("Exception in client.close")
                    pass
                try:
                    bastion_channel.close()
                except:
                    logging.debug("Exception in bastion_channel.close()")
                    pass

                if attempt+1 == retry:
                    raise e

                #Fail, try again
                print(f"SCP upload fail. Slice: {self.get_slice().get_name()}, Node: {self.get_name()}, trying again")
                print(f"Fail: {e}")
                #traceback.print_exc()
                time.sleep(retry_interval)
                pass

        raise Exception("scp upload failed")

    def download_file_thread(self, local_file_path: str, remote_file_path: str, retry: int = 3, retry_interval: int = 10):
        return self.get_fablib_manager().get_ssh_thread_pool_executor().submit(self.download_file,
                                                                               local_file_path,
                                                                               remote_file_path,
                                                                               retry=retry,
                                                                               retry_interval=retry_interval)

    def download_file(self, local_file_path: str, remote_file_path: str, retry: int = 3, retry_interval: int = 10):
        """
        Download a remote file from the node to a local destination.
        :param local_file_path: the destination path for the remote file
        :type local_file_path: str
        :param remote_file_path: the path to the remote file to download
        :type remote_file_path: str
        :param retry: how many times to retry SCP upon failure
        :type retry: int
        :param retry_interval: how often to retry SCP upon failure
        :type retry_interval: int
        :param verbose: indicator for verbose outpu
        :type verbose: bool
        """
        logging.debug(f"download node: {self.get_name()}, remote_file_path: {remote_file_path}")

        if self.get_fablib_manager().get_log_level() == logging.DEBUG:
            start = time.time()

        # Get and test src and management_ips
        management_ip = str(self.get_fim_node().get_property(pname='management_ip'))
        if self.validIPAddress(management_ip) == 'IPv4':
            src_addr = ('0.0.0.0', 22)

        elif self.validIPAddress(management_ip) == 'IPv6':
            src_addr = ('0:0:0:0:0:0:0:0', 22)
        else:
            raise Exception(f"upload_file: Management IP Invalid: {management_ip}")
        dest_addr = (management_ip, 22)

        for attempt in range(retry):
            try:
                key = self.__get_paramiko_key(private_key_file=self.get_private_key_file(),
                                              get_private_key_passphrase=self.get_private_key_file())

                bastion=paramiko.SSHClient()
                bastion.set_missing_host_key_policy(paramiko.AutoAddPolicy())
                bastion.connect(self.get_fablib_manager().get_bastion_public_addr(),
                                username=self.get_fablib_manager().get_bastion_username(),
                                key_filename=self.get_fablib_manager().get_bastion_key_filename())

                bastion_transport = bastion.get_transport()
                bastion_channel = bastion_transport.open_channel("direct-tcpip", dest_addr, src_addr)

                client = paramiko.SSHClient()
                client.load_system_host_keys()
                client.set_missing_host_key_policy(paramiko.MissingHostKeyPolicy())
                client.set_missing_host_key_policy(paramiko.AutoAddPolicy())

                client.connect(management_ip,username=self.username,pkey = key, sock=bastion_channel)

                ftp_client = client.open_sftp()
                file_attributes = ftp_client.get(remote_file_path, local_file_path)
                ftp_client.close()

                bastion_channel.close()

                if self.get_fablib_manager().get_log_level() == logging.DEBUG:
                    end = time.time()
                    logging.debug(f"Running node.download(): file: {remote_file_path}, "
                                  f"elapsed time: {end - start} seconds")

                return file_attributes
            except Exception as e:
                try:
                    client.close()
                except:
                    logging.debug("Exception in client.close")
                    pass
                try:
                    bastion_channel.close()
                except:
                    logging.debug("Exception in bastion_channel.close()")
                    pass

                if attempt+1 == retry:
                    raise e

                #Fail, try again
                print(f"SCP download fail. Slice: {self.get_slice().get_name()}, Node: {self.get_name()}, trying again")
                print(f"Fail: {e}")
                #traceback.print_exc()
                time.sleep(retry_interval)
                pass

        raise Exception("scp download failed")

    def upload_directory_thread(self, local_directory_path: str, remote_directory_path: str, retry: int = 3,
                                retry_interval: int = 10):
        return self.get_fablib_manager().get_ssh_thread_pool_executor().submit(self.upload_directory,
                                                                               local_directory_path,
                                                                               remote_directory_path,
                                                                               retry=retry,
                                                                               retry_interval=retry_interval)

    def upload_directory(self, local_directory_path: str, remote_directory_path: str, retry: int = 3,
                         retry_interval: int = 10):
        """
        Upload a directory to remote location on the node.
        Makes a gzipped tarball of a directory and uploades it to a node. Then
        unzips and tars the directory at the remote_directory_path
        :param local_directory_path: the path to the directory to upload
        :type local_directory_path: str
        :param remote_directory_path: the destination path of the directory on the node
        :type remote_directory_path: str
        :param retry: how many times to retry SCP upon failure
        :type retry: int
        :param retry_interval: how often to retry SCP on failure
        :type retry_interval: int
        :raise Exception: if management IP is invalid
        """
        import tarfile
        import os

        logging.debug(f"upload node: {self.get_name()}, local_directory_path: {local_directory_path}")

        output_filename = local_directory_path.split('/')[-1]
        root_size = len(local_directory_path) - len(output_filename)
        temp_file = "/tmp/" + output_filename + ".tar.gz"

        with tarfile.open(temp_file, "w:gz") as tar_handle:
            for root, dirs, files in os.walk(local_directory_path):
                for file in files:
                    tar_handle.add(os.path.join(root, file), arcname = os.path.join(root, file)[root_size:])

        self.upload_file(temp_file, temp_file, retry, retry_interval)
        os.remove(temp_file)
        self.execute("mkdir -p "+remote_directory_path + "; tar -xf " + temp_file + " -C " +
                     remote_directory_path + "; rm " + temp_file, retry, retry_interval)
        return "success"

    def download_directory_thread(self, local_directory_path: str, remote_directory_path: str, retry: int = 3,
                                  retry_interval: int = 10):

        return self.get_fablib_manager().get_ssh_thread_pool_executor().submit(self.download_directory,
                                                                               local_directory_path,
                                                                               remote_directory_path,
                                                                               retry=retry,
                                                                               retry_interval=retry_interval)

    def download_directory(self, local_directory_path: str, remote_directory_path: str, retry: int = 3,
                           retry_interval: int = 10):
        """
        Downloads a directory from remote location on the node.
        Makes a gzipped tarball of a directory and downloads it from a node. Then
        unzips and tars the directory at the local_directory_path
        :param local_directory_path: the path to the directory to upload
        :type local_directory_path: str
        :param remote_directory_path: the destination path of the directory on the node
        :type remote_directory_path: str
        :param retry: how many times to retry SCP upon failure
        :type retry: int
        :param retry_interval: how often to retry SCP on failure
        :type retry_interval: int
        :raise Exception: if management IP is invalid
        """
        import tarfile
        import os
        logging.debug(f"upload node: {self.get_name()}, local_directory_path: {local_directory_path}")

        temp_file = "/tmp/unpackingfile.tar.gz"
        self.execute("tar -czf " + temp_file + " " + remote_directory_path, retry, retry_interval)

        self.download_file(temp_file, temp_file, retry, retry_interval)
        tar_file = tarfile.open(temp_file)
        tar_file.extractall(local_directory_path)

        self.execute("rm " + temp_file, retry, retry_interval)
        os.remove(temp_file)
        return "success"

    def test_ssh(self) -> bool:
        """
        Test whether SSH is functional on the node.
        :return: true if SSH is working, false otherwise
        :rtype: bool
        """
        logging.debug(f"test_ssh: node {self.get_name()}")

        try:
            if self.get_management_ip() is None:
                logging.debug(f"Node: {self.get_name()} failed test_ssh because management_ip == None" )

            self.execute(f'echo test_ssh from {self.get_name()}', retry=1, retry_interval=10)
        except Exception as e:
            #logging.debug(f"{e}")
            logging.debug(e, exc_info=True)
            return False
        return True

    def get_management_os_interface(self) -> str or None:
        """
        Gets the name of the management interface used by the node's operating
        system.
        :return: interface name
        :rtype: String
        """
        # TODO: Add docstring after doc networking classes
        # Assumes that the default route uses the management network
        logging.debug(f"{self.get_name()}->get_management_os_interface")
        stdout, stderr = self.execute("sudo ip -j route list")
        stdout_json = json.loads(stdout)

        #print(pythonObj)
        for i in stdout_json:
            if i['dst'] == 'default':
                logging.debug(f"{self.get_name()}->get_management_os_interface: management_os_interface {i['dev']}")
                return i['dev']
        return None

    def get_dataplane_os_interfaces(self) -> List[dict]:
        """
        Gets a list of all the dataplane interface names used by the node's
        operating system.
        :return: interface names
        :rtype: List[String]
        """
        management_dev = self.get_management_os_interface()

        stdout, stderr = self.execute("sudo ip -j addr list")
        stdout_json = json.loads(stdout)
        dataplane_devs = []
        for i in stdout_json:
            if i['ifname'] != 'lo' and i['ifname'] !=  management_dev:
                dataplane_devs.append({'ifname': i['ifname'], 'mac': i['address']})

        return dataplane_devs

    def flush_all_os_interfaces(self):
        """
        Flushes the configuration of all dataplane interfaces in the node.
        """
        for iface in self.get_dataplane_os_interfaces():
            self.flush_os_interface(iface['ifname'])

    def flush_os_interface(self, os_iface: str):
        """
        Flush the configuration of an interface in the node
        :param os_iface: the name of the interface to flush
        :type os_iface: String
        """
        stdout, stderr = self.execute(f"sudo ip addr flush dev {os_iface}")
        stdout, stderr = self.execute(f"sudo ip -6 addr flush dev {os_iface}")

    def ip_addr_list(self, output='json', update=False):

        try:
            if self.ip_addr_list_json is not None and update == False:
                return self.ip_addr_list_json
            else:
                if output == 'json':
                    stdout, stderr = self.execute(f"sudo  ip -j addr list")
                    self.ip_addr_list_json = json.loads(stdout)
                    return self.ip_addr_list_json
                else:
                    stdout, stderr = self.execute(f"sudo ip list")
                    return stdout
        except Exception as e:
            logging.warning(f"Failed to get ip addr list: {e}")
            raise e

    def ip_route_add(self, subnet: Union[IPv4Network, IPv6Network], gateway: Union[IPv4Address, IPv6Address]):
        """
        Add a route on the node.
        :param subnet: The destination subnet
        :type subnet:  IPv4Network or IPv6Network
        :param gateway: The next hop gateway.
        :type gateway: IPv4Address or IPv6Address
        """
        ip_command = ""
        if type(subnet) == IPv6Network:
            ip_command = "sudo ip -6"
        elif type(subnet) == IPv4Network:
            ip_command = "sudo ip"

        try:
            self.execute(f"{ip_command} route add {subnet} via {gateway}")
        except Exception as e:
            logging.warning(f"Failed to add route: {e}")
            raise e

    def network_manager_stop(self):
        try:
            # for iface in self.get_interfaces():
            #     dev = iface.get_os_interface()
            #     if dev != None:
            #         logging.info(f"nmcli delete con for {dev}")
            #         logging.info(f"sudo nmcli -t -g GENERAL.CONNECTION device show {dev}")
            #         stdout, stderr = self.execute(f"sudo nmcli -t -g GENERAL.CONNECTION device show {dev}")
            #         logging.info(f"stdout: {stdout}, stderr: {stderr}")
            #
            #         conn = stdout.rstrip('\n')
            #         if conn != '':
            #             logging.info(f"sudo nmcli conn delete '{conn}'")
            #             stdout, stderr = self.execute(f"sudo nmcli conn delete '{conn}'")
            #             logging.info(f"stdout: {stdout}, stderr: {stderr}")
            #         else:
            #             logging.info(f"No conn for device. conn: '{conn}'")

            stdout, stderr = self.execute(f"sudo systemctl stop NetworkManager")
            logging.info(f"Stopped NetworkManager with 'sudo systemctl stop "
                         f"NetworkManager': stdout: {stdout}\nstderr: {stderr}")

            #for iface in self.get_interfaces():
            #    try:
            #        iface.ip_link_down()
            #    except Exception as e:
            #        logging.info(f"Attempt to bring down dev failed")
            #
            #    try:
            #        iface.ip_link_up()
            #    except Exception as e:
            #        logging.info(f"Attempt to bring up dev failed")
        except Exception as e:
            logging.warning(f"Failed to stop network manager: {e}")
            raise e

    def network_manager_start(self):
        try:
            stdout, stderr = self.execute(f"sudo systemctl start NetworkManager")
            logging.info(f"Started NetworkManager with 'sudo systemctl start NetworkManager': stdout: {stdout}\nstderr: {stderr}")
        except Exception as e:
            logging.warning(f"Failed to start network manager: {e}")
            raise e

    def ip_route_del(self, subnet: Union[IPv4Network, IPv6Network], gateway: Union[IPv4Address, IPv6Address]):
        """
        Delete a route on the node.
        :param subnet: The destination subnet
        :type subnet:  IPv4Network or IPv6Network
        :param gateway: The next hop gateway.
        :type gateway: IPv4Address or IPv6Address
        """
        ip_command = ""
        if type(subnet) == IPv6Network:
            ip_command = "sudo ip -6"
        elif type(subnet) == IPv4Network:
            ip_command = "sudo ip"

        try:
            self.execute(f"{ip_command} route del {subnet} via {gateway}")
        except Exception as e:
            logging.warning(f"Failed to del route: {e}")
            raise e

    def ip_addr_add(self, addr: Union[IPv4Address, IPv6Address], subnet: Union[IPv4Network, IPv6Network],
                    interface: Interface):
        """
        Add an IP to an interface on the node.
        :param addr: IP address
        :type addr:  IPv4Address or IPv6Address
        :param subnet: subnet.
        :type subnet: IPv4Network or IPv6Network
        :param interface: the FABlib interface.
        :type interface: Interface
        """
        ip_command = ""
        if type(subnet) == IPv6Network:
            ip_command = "sudo ip -6"
        elif type(subnet) == IPv4Network:
            ip_command = "sudo ip"

        try:
            self.execute(f"{ip_command} addr add {addr}/{subnet.prefixlen} dev {interface.get_os_interface()} ")
        except Exception as e:
            logging.warning(f"Failed to add addr: {e}")
            raise e

    def ip_addr_del(self, addr: Union[IPv4Address, IPv6Address], subnet: Union[IPv4Network, IPv6Network],
                    interface: Interface):
        """
        Delete an IP to an interface on the node.
        :param addr: IP address
        :type addr:  IPv4Address or IPv6Address
        :param subnet: subnet.
        :type subnet: IPv4Network or IPv6Network
        :param interface: the FABlib interface.
        :type interface: Interface
        """
        ip_command = ""
        if type(subnet) == IPv6Network:
            ip_command = "sudo ip -6"
        elif type(subnet) == IPv4Network:
            ip_command = "sudo ip"

        try:
            self.execute(f"{ip_command} addr del {addr}/{subnet.prefixlen} dev {interface.get_os_interface()} ")
        except Exception as e:
            logging.warning(f"Failed to del addr: {e}")
            raise e

    def ip_link_up(self, subnet: Union[IPv4Network, IPv6Network], interface: Interface):
        """
        Bring up a link on an interface on the node.
        :param subnet: subnet.
        :type subnet: IPv4Network or IPv6Network
        :param interface: the FABlib interface.
        :type interface: Interface
        """
        try:
            if interface.get_network().get_layer() == NSLayer.L3:
                if interface.get_network().get_type() == ServiceType.FABNetv6:
                    ip_command = "sudo ip -6"
                elif interface.get_network().get_type() == ServiceType.FABNetv4:
                    ip_command = "sudo ip"
            else:
                ip_command = "sudo ip"
        except Exception as e:
            logging.warning(f"Failed to down link: {e}")
            return

        try:
            self.execute(f"{ip_command} link set dev {interface.get_physical_os_interface()} up")
        except Exception as e:
            logging.warning(f"Failed to up link: {e}")
            raise e

        try:
            self.execute(f"{ip_command} link set dev {interface.get_os_interface()} up")
        except Exception as e:
            logging.warning(f"Failed to up link: {e}")
            raise e

    def ip_link_down(self, subnet: Union[IPv4Network, IPv6Network], interface: Interface):
        """
        Bring down a link on an interface on the node.
        :param subnet: subnet.
        :type subnet: IPv4Network or IPv6Network
        :param interface: the FABlib interface.
        :type interface: Interface
        """
        try:
            if interface.get_network().get_layer() == NSLayer.L3:
                if interface.get_network().get_type() == ServiceType.FABNetv6:
                    ip_command = "sudo ip -6"
                elif interface.get_network().get_type() == ServiceType.FABNetv4:
                    ip_command = "sudo ip"
            else:
                ip_command = "sudo ip"
        except Exception as e:
            #logging.warning(f"Failed to down link: {e}")
            return

        try:
            self.execute(f"{ip_command} link set dev {interface.get_os_interface()} down")
        except Exception as e:
            logging.warning(f"Failed to down link: {e}")
            raise e

    def set_ip_os_interface(self, os_iface: str = None, vlan: str = None, ip: str = None, cidr: str = None,
                            mtu: str = None):
        """
        Depricated
        """
        # TODO: Add docstring after doc networking classes
        if cidr:
            cidr = str(cidr)
        if mtu:
            mtu = str(mtu)

        if self.validIPAddress(ip) == "IPv4":
            ip_command = "sudo ip"
        elif self.validIPAddress(ip) == "IPv6":
            ip_command = "sudo ip -6"
        else:
            raise Exception(f"Invalid IP {ip}. IP must be vaild IPv4 or IPv6 string.")

        # Bring up base iface
        logging.debug(f"{self.get_name()}->set_ip_os_interface: os_iface {os_iface}, vlan {vlan}, ip {ip}, cidr {cidr}, mtu {mtu}")
        command = f'{ip_command} link set dev {os_iface} up'

        if mtu is not None:
            command += f" mtu {mtu}"
        stdout, stderr = self.execute(command)

        # config vlan iface
        if vlan is not None:
            # create vlan iface
            command = f'{ip_command} link add link {os_iface} name {os_iface}.{vlan} type vlan id {vlan}'
            stdout, stderr = self.execute(command)

            # bring up vlan iface
            os_iface = f"{os_iface}.{vlan}"
            command = f'{ip_command} link set dev {os_iface} up'
            if mtu != None:
                command += f" mtu {mtu}"
            stdout, stderr = self.execute(command)

        if ip is not None and cidr is not None:
            #Set ip
            command = f"{ip_command} addr add {ip}/{cidr} dev {os_iface}"
            stdout, stderr = self.execute(command)

        stdout, stderr = self.execute(command)

    def clear_all_ifaces(self):
        """
        Flush all interfaces and delete VLAN os interfaces
        """
        # TODO: Add docstring after doc networking classes
        self.remove_all_vlan_os_interfaces()
        self.flush_all_os_interfaces()

    def remove_all_vlan_os_interfaces(self):
        """
        Delete all VLAN os interfaces
        """
        # TODO: Add docstring after doc networking classes
        management_os_iface = self.get_management_os_interface()

        stdout, stderr = self.execute("sudo ip -j addr list")
        stdout_json = json.loads(stdout)
        dataplane_devs = []
        for i in stdout_json:
            if i['ifname'] == management_os_iface or i['ifname'] == 'lo':
                stdout_json.remove(i)
                continue

            # If iface is vlan linked to base iface
            if 'link' in i.keys():
                self.remove_vlan_os_interface(os_iface=i['ifname'])


    def remove_vlan_os_interface(self, os_iface: str = None):
        """
        Remove one VLAN OS interface
        """
        # TODO: Add docstring after doc networking classes
        command = f"sudo ip -j addr show {os_iface}"
        stdout, stderr = self.execute(command)
        try:
            [stdout_json] = json.loads(stdout)
        except Exception as e:
            print(f"os_iface: {os_iface}, stdout: {stdout}, stderr: {stderr}")
            raise e

        link = stdout_json['link']

        command = f"sudo ip link del link {link} name {os_iface}"
        stdout, stderr = self.execute(command)

    def add_vlan_os_interface(self, os_iface: str = None, vlan: str = None, ip: str = None, cidr: str = None,
                              mtu: str = None, interface: str = None):
        """
        Depricated
        """
        # TODO: Add docstring after doc networking classes

        if vlan: vlan=str(vlan)
        if cidr: cidr=str(cidr)
        if mtu: mtu=str(mtu)

        try:
            gateway = None
            if interface.get_network().get_layer() == NSLayer.L3:
                if interface.get_network().get_type() == ServiceType.FABNetv6:
                    ip_command = "sudo ip -6"
                elif interface.get_network().get_type() == ServiceType.FABNetv4:
                    ip_command = "sudo ip"
            else:
                ip_command = "sudo ip"
        except Exception as e:
            logging.warning(f"Failed to get network layer and/or type: {e}")
            ip_command = "sudo ip"

        command = f'{ip_command} link add link {os_iface} name {os_iface}.{vlan} type vlan id {vlan}'
        stdout, stderr = self.execute(command)

        command = f'{ip_command} link set dev {os_iface} up'
        stdout, stderr = self.execute(command)

        command = f'{ip_command} link set dev {os_iface}.{vlan} up'
        stdout, stderr = self.execute(command)

        if ip != None and cidr != None:
            self.set_ip_os_interface(os_iface=f"{os_iface}.{vlan}", ip=ip, cidr=cidr, mtu=mtu)

    def ping_test(self, dst_ip: str) -> bool:
        """
        Test a ping from the node to a destination IP
        :param dst_ip: destination IP String.
        :type dst_ip: String
        """
        # TODO: Add docstring after doc networking classes
        logging.debug(f"ping_test: node {self.get_name()}")

        command = f'ping -c 1 {dst_ip}  2>&1 > /dev/null && echo Success'
        stdout, stderr = self.execute(command)
        if stdout.replace("\n","") == 'Success':
            return True
        else:
            return False<|MERGE_RESOLUTION|>--- conflicted
+++ resolved
@@ -247,9 +247,6 @@
         # set an attribute used to get host before Submit
         self.host = host_name
 
-<<<<<<< HEAD
-    def get_slice(self) -> Slice:
-=======
     def set_site(self, site):
         """
         Sets the hostname of this fablib node on the FABRIC node.
@@ -259,8 +256,7 @@
         # example: host_name='renc-w2.fabric-testbed.net'
         self.get_fim_node().site = site
 
-    def get_slice(self):
->>>>>>> 422c1020
+    def get_slice(self) -> Slice:
         """
         Gets the fablib slice associated with this node.
         :return: the fablib slice on this node
@@ -561,9 +557,6 @@
                                            self.get_fablib_manager().get_bastion_public_addr(),
                                            self.get_username(),
                                            self.get_management_ip())
-
-
-
 
     def validIPAddress(self, IP: str) -> str:
         """
