--- conflicted
+++ resolved
@@ -2672,27 +2672,23 @@
         fablib_data["run_update_commands"] = str(run_update_commands)
         self.set_fablib_data(fablib_data)
 
-<<<<<<< HEAD
-    def config(self, log_dir="."):
-=======
     def config_rocky_repo(self, addr: IPv4Address):
         directory = "/etc/yum.repos.d/"
 
         string_to_comment = "mirrorlist"
-        cmd = f"sudo bash -c 'for file in {directory}*; do sed -i \"/^{string_to_comment}/s/^/# /g\" \"$file\"; done'"
+        cmd = f'sudo bash -c \'for file in {directory}*; do sed -i "/^{string_to_comment}/s/^/# /g" "$file"; done\''
         self.execute(cmd)
 
         string_to_uncomment = "#baseurl"
-        cmd = f"sudo bash -c 'for file in {directory}*; do sed -i \"/^{string_to_uncomment}/s/^#//g\" \"$file\"; done'"
+        cmd = f'sudo bash -c \'for file in {directory}*; do sed -i "/^{string_to_uncomment}/s/^#//g" "$file"; done\''
         self.execute(cmd)
 
         old_string = "dl.rockylinux.org"
-        new_string = str(addr) # current fabnetv4 ip of my rocky repo mirror
-        cmd = f"sudo bash -c 'for file in \"{directory}\"*; do sed -i \"s/{old_string}/{new_string}/g\" \"$file\"; done'"
+        new_string = str(addr)  # current fabnetv4 ip of my rocky repo mirror
+        cmd = f'sudo bash -c \'for file in "{directory}"*; do sed -i "s/{old_string}/{new_string}/g" "$file"; done\''
         self.execute(cmd)
 
-    def config(self, log_dir='.'):
->>>>>>> d5d038d3
+    def config(self, log_dir="."):
         self.execute(f"sudo hostnamectl set-hostname {self.get_name()}", quiet=True)
 
         for iface in self.get_interfaces():
@@ -2797,29 +2793,21 @@
         fablib_data["node_exporter"]["monitoring_network"] = net.get_name()
         self.set_fablib_data(fablib_data)
 
-<<<<<<< HEAD
-    def enable_docker(self, log_dir="."):
-=======
-
     def set_rocky_repo(self, ip: IPv4Address):
         fablib_data = self.get_fablib_data()
-        if 'rocky_repo' not in fablib_data:
-            fablib_data['rocky_repo'] = {}
-        fablib_data['rocky_repo']['IP'] = str(ip)
+        if "rocky_repo" not in fablib_data:
+            fablib_data["rocky_repo"] = {}
+        fablib_data["rocky_repo"]["IP"] = str(ip)
         self.set_fablib_data(fablib_data)
 
     def get_rocky_repo(self):
         fablib_data = self.get_fablib_data()
-        if 'rocky_repo' in fablib_data:
-            if 'IP' in fablib_data['rocky_repo']:
-                return IPv4Address(fablib_data['rocky_repo']['IP'])
+        if "rocky_repo" in fablib_data:
+            if "IP" in fablib_data["rocky_repo"]:
+                return IPv4Address(fablib_data["rocky_repo"]["IP"])
         return None
 
-
-
-    def enable_docker(self, log_dir='.'):
-
->>>>>>> d5d038d3
+    def enable_docker(self, log_dir="."):
         self.set_enable_docker()
         if not self.is_instantiated():
             return self
@@ -2833,27 +2821,9 @@
         # f"sudo sh -c 'echo {{ \\\"registry-mirrors\\\": \\\"{registry}\\\" }} > /etc/docker/daemon.json' ; "
         # { "bridge": "none" , "registry-mirrors": ["https://registry.ipv4.docker.com"] }
 
-<<<<<<< HEAD
-        """ to enable ipv6 grafana in docker, put this in daemon.json 
-        
-        
-        {
-        "registry-mirrors": ["https://registry.ipv4.docker.com"],
-        "iptables": true,
-        "ip6tables": true,
-        "experimental": true,
-        "ip-forward": true,
-        "ip-masq": true,
-    	"ipv6": true,
-	    "fixed-cidr-v6": "fd8d:73ee:3857:7fab::/64"
-        }
-        
-        
-        """
-=======
-        #to enable ipv6 grafana in docker, put this in daemon.json
+        # to enable ipv6 grafana in docker, put this in daemon.json
         daemon_json = {
-            "registry-mirrors": [f"https://{registry}"],
+            "registry-mirrors": [f"{registry}"],
             "iptables": True,
             "ip6tables": True,
             "experimental": True,
@@ -2864,7 +2834,7 @@
             ##"bridge": "none",
         }
 
-        #daemon_json = {
+        # daemon_json = {
         #    "registry-mirrors": [f"https://{registry}"],
         #    "iptables": False,
         #    "ip6tables": False,
@@ -2876,72 +2846,9 @@
         #    #"userns-remap": False,
         #    "fixed-cidr-v6": "fd8d:73ee:3857:7fab::/64",
         #    "bridge": "none",
-        #}
+        # }
 
         daemon_json_str = json.dumps(daemon_json, indent=4).replace('"', '\\"')
-
-
-        if self.get_image() == 'default_rocky_8':
-            self.execute("echo Hello, FABRIC from node `hostname -s` ; "
-                                         f"sudo hostnamectl set-hostname {self.get_name()} ; "
-                                         f"sudo dnf install -y epel-release ; "
-                                         f"sudo dnf config-manager --add-repo=https://download.docker.com/linux/centos/docker-ce.repo ; "
-                                         f"sudo dnf install -y docker-ce docker-ce-cli containerd.io ; "
-                                         f"sudo mkdir /etc/docker ; "
-                                         f"sudo sh -c \"echo '{daemon_json_str}' > /etc/docker/daemon.json \" ; "
-                                         f"sudo systemctl start docker ; "
-                                         f"sudo usermod -aG docker {self.get_username()} ; "
-                                         f"sudo dnf install -y https://repos.fedorapeople.org/repos/openstack/openstack-yoga/rdo-release-yoga-1.el8.noarch.rpm ; "
-                                         f'sudo dnf install -y openvswitch libibverbs tcpdump net-tools python3.9 vim iftop ; '
-                                         f"pip3.9 install docker rpyc --user ; " 
-                                         f'sudo systemctl enable --now openvswitch ; '
-                                         f'sudo sysctl --system ; '
-                                         , quiet=True,
-                                         output_file=f"{log_dir}/{self.get_name()}.log")
-
-        elif self.get_image() == 'default_ubuntu_20':
-            self.execute("echo Hello, FABRIC from node `hostname -s` ; "
-                                         f"sudo hostnamectl set-hostname {self.get_name()} ; "
-                                         f"sudo apt-get update; "
-                                         f"sudo apt-get install -y apt-transport-https ca-certificates curl software-properties-common ; "
-                                         f"curl -fsSL https://download.docker.com/linux/ubuntu/gpg | sudo apt-key add - ; "
-                                         f'sudo add-apt-repository "deb [arch=amd64] https://download.docker.com/linux/ubuntu $(lsb_release -cs) stable" ; '
-                                         f"sudo apt-get update ; "
-                                         f"sudo mkdir /etc/docker ; "
-                                         #f"sudo sh -c 'echo {{ \\\"bridge\\\": \\\"none\\\" }} > /etc/docker/daemon.json' ; "
-                                         f"sudo sh -c 'echo {{ \\\"registry-mirrors\\\": \\\"{registry}\\\" }} > /etc/docker/daemon.json' ; "
-                                         f"sudo apt-get install -y docker-ce ; "
-                                         f"sudo usermod -aG docker {self.get_username()} ; "
-                                         f"sudo apt-get install openvswitch-switch -y ; "
-                                         f"sudo systemctl start openvswitch-switch ; "
-                                         f"sudo systemctl status openvswitch-switch ; "
-                                         f"sudo systemctl enable --now openvswitch-switch ; "
-                                         f"sudo apt-get install -y build-essential zlib1g-dev libncurses5-dev libgdbm-dev libnss3-dev libssl-dev libreadline-dev libffi-dev wget python3.9 python3.9-full tcpdump iftop python3-pip ; "
-                                         f"python3.9 -m pip install docker rpyc --user ; "
-                                         , quiet=True,
-                                         output_file=f"{log_dir}/{self.get_name()}.log")
-        elif self.get_image() == 'default_ubuntu_22':
-            self.execute("echo Hello, FABRIC from node `hostname -s` ; "
-                                         f"sudo hostnamectl set-hostname {self.get_name()} ; "
-                                         f"sudo apt-get update; "
-                                         f"sudo apt-get install -y apt-transport-https ca-certificates curl software-properties-common ; "
-                                         f"curl -fsSL https://download.docker.com/linux/ubuntu/gpg | sudo apt-key add - ; "
-                                         f'sudo add-apt-repository "deb [arch=amd64] https://download.docker.com/linux/ubuntu $(lsb_release -cs) stable" ; '
-                                         f"sudo apt-get update ; "
-                                         f"sudo mkdir /etc/docker ; "
-                                         #f"sudo sh -c 'echo {{ \\\"bridge\\\": \\\"none\\\" }} > /etc/docker/daemon.json' ; "
-                                         f"sudo sh -c 'echo {{ \\\"registry-mirrors\\\": \\\"{registry}\\\" }} > /etc/docker/daemon.json' ; "
-                                         f"sudo apt-get install -y docker-ce docker-ce-cli containerd.io ; "
-                                         f"sudo usermod -aG docker {self.get_username()} ; "
-                                         f"sudo apt-get install openvswitch-switch -y ; "
-                                         f"sudo systemctl start openvswitch-switch ; "
-                                         f"sudo systemctl status openvswitch-switch ; "
-                                         f"sudo systemctl enable --now openvswitch-switch ; "
-                                         f"sudo apt-get install -y  build-essential checkinstall libreadline-gplv2-dev libncursesw5-dev libssl-dev libsqlite3-dev tk-dev libgdbm-dev libc6-dev libbz2-dev wget tcpdump iftop python3-pip ; "
-                                         f"python3 -m pip install docker rpyc --user ; "
-                                         , quiet=True,
-                                         output_file=f"{log_dir}/{self.get_name()}.log")
->>>>>>> d5d038d3
 
         if self.get_image() == "default_rocky_8":
             print("Installing docker for rocky 8...")
