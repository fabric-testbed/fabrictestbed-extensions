#!/usr/bin/env python3
# MIT License
#
# Copyright (c) 2020 FABRIC Testbed
#
# Permission is hereby granted, free of charge, to any person obtaining a copy
# of this software and associated documentation files (the "Software"), to deal
# in the Software without restriction, including without limitation the rights
# to use, copy, modify, merge, publish, distribute, sublicense, and/or sell
# copies of the Software, and to permit persons to whom the Software is
# furnished to do so, subject to the following conditions:
#
# The above copyright notice and this permission notice shall be included in all
# copies or substantial portions of the Software.
#
# THE SOFTWARE IS PROVIDED "AS IS", WITHOUT WARRANTY OF ANY KIND, EXPRESS OR
# IMPLIED, INCLUDING BUT NOT LIMITED TO THE WARRANTIES OF MERCHANTABILITY,
# FITNESS FOR A PARTICULAR PURPOSE AND NONINFRINGEMENT. IN NO EVENT SHALL THE
# AUTHORS OR COPYRIGHT HOLDERS BE LIABLE FOR ANY CLAIM, DAMAGES OR OTHER
# LIABILITY, WHETHER IN AN ACTION OF CONTRACT, TORT OR OTHERWISE, ARISING FROM,
# OUT OF OR IN CONNECTION WITH THE SOFTWARE OR THE USE OR OTHER DEALINGS IN THE
# SOFTWARE.
#
# Author: Paul Ruth (pruth@renci.org)
from __future__ import annotations
import json
import threading
import time
import paramiko
import logging

from tabulate import tabulate
import select
import jinja2


from typing import List, Union, Tuple

from typing import TYPE_CHECKING

if TYPE_CHECKING:
    from fabrictestbed_extensions.fablib.slice import Slice
    from fabric_cf.orchestrator.swagger_client import Sliver as OrchestratorSliver

from fim.slivers.network_service import NSLayer

from fabrictestbed.slice_editor import Labels, CapacityHints, ServiceType
from fabrictestbed.slice_editor import Capacities
from ipaddress import ip_address, IPv4Address, IPv6Address, IPv4Network, IPv6Network

from fabrictestbed_extensions.fablib.component import Component
from fabrictestbed_extensions.fablib.interface import Interface
from fabrictestbed.slice_editor import Node as FimNode


class Node:
    default_cores = 2
    default_ram = 8
    default_disk = 10
    default_image = "default_rocky_8"

    def __init__(self, slice: Slice, node: FimNode):
        """
        Constructor. Sets the fablib slice and FIM node based on arguments.
        :param slice: the fablib slice to have this node on
        :type slice: Slice
        :param node: the FIM node that this Node represents
        :type node: Node
        """
        super().__init__()
        self.fim_node = node
        self.slice = slice
        self.host = None
        self.ip_addr_list_json = None

        # Try to set the username.
        try:
            self.set_username()
        except:
            self.username = None

        try:
            self.sliver = slice.get_sliver(reservation_id=self.get_reservation_id())
        except:
            self.sliver = None

        logging.getLogger("paramiko").setLevel(logging.WARNING)

    def get_fablib_manager(self):
        return self.slice.get_fablib_manager()

    def __str__(self):
        """
        Creates a tabulated string describing the properties of the node.
        Intended for printing node information.
        :return: Tabulated string of node information
        :rtype: String
        """
        table = [
            ["ID", self.get_reservation_id()],
            ["Name", self.get_name()],
            ["Cores", self.get_cores()],
            ["RAM", self.get_ram()],
            ["Disk", self.get_disk()],
            ["Image", self.get_image()],
            ["Image Type", self.get_image_type()],
            ["Host", self.get_host()],
            ["Site", self.get_site()],
            ["Management IP", self.get_management_ip()],
            ["Reservation State", self.get_reservation_state()],
            ["Error Message", self.get_error_message()],
            ["SSH Command", self.get_ssh_command()],
        ]

        return tabulate(table)  # , headers=["Property", "Value"])

    def get_sliver(self) -> OrchestratorSliver:
        """
        Not intended as API call
        Gets the node SM sliver
        :return: SM sliver for the node
        :rtype: Sliver
        """
        return self.sliver

    @staticmethod
    def new_node(
        slice: Slice = None, name: str = None, site: str = None, avoid: List[str] = []
    ):
        """
        Not intended for API call. See: Slice.add_node()
        Creates a new FABRIC node and returns a fablib node with the new node.
        :param slice: the fablib slice to build the new node on
        :type slice: Slice
        :param name: the name of the new node
        :type name: str
        :param site: the name of the site to build the node on
        :type site: str
        :param avoid: a list of node names to avoid
        :type avoid: List[str]
        :return: a new fablib node
        :rtype: Node
        """
        if site is None:
            [site] = slice.get_fablib_manager().get_random_sites(avoid=avoid)

        logging.info(f"Adding node: {name}, slice: {slice.get_name()}, site: {site}")
        node = Node(slice, slice.topology.add_node(name=name, site=site))
        node.set_capacities(
            cores=Node.default_cores, ram=Node.default_ram, disk=Node.default_disk
        )
        node.set_image(Node.default_image)

        return node

    @staticmethod
    def get_node(slice: Slice = None, node=None):
        """
        Not intended for API call.
        Returns a new fablib node using existing FABRIC resources.
        :param slice: the fablib slice storing the existing node
        :type slice: Slice
        :param node: the FIM node stored in this fablib node
        :type node: Node
        :return: a new fablib node storing resources
        :rtype: Node
        """
        return Node(slice, node)

    def toJson(self):
        """
        Returns the node attributes as a json string

        :return: slice attributes as json string
        :rtype: str
        """
        return json.dumps(self.toDict(), indent=4)

    @staticmethod
    def get_pretty_name_dict():

        return {
            "id": "ID",
            "name": "Name",
            "cores": "Cores",
            "ram": "RAM",
            "disk": "Disk",
            "image": "Image",
            "image_type": "Image Type",
            "host": "Host",
            "site": "Site",
            "username": "Username",
            "management_ip": "Management IP",
            "state": "State",
            "error": "Error",
            "ssh_command": "SSH Command",
            "public_ssh_key_file": "Public SSH Key File",
            "private_ssh_key_file": "Private SSH Key File",
        }

    def toDict(self, skip=[]):
        """
        Returns the node attributes as a dictionary

        :return: slice attributes as  dictionary
        :rtype: dict
        """
        rtn_dict = {}

        if "id" not in skip:
            rtn_dict["id"] = str(self.get_reservation_id())
        if "name" not in skip:
            rtn_dict["name"] = str(self.get_name())
        if "cores" not in skip:
            rtn_dict["cores"] = str(self.get_cores())
        if "ram" not in skip:
            rtn_dict["ram"] = str(self.get_ram())
        if "disk" not in skip:
            rtn_dict["disk"] = str(self.get_disk())
        if "image" not in skip:
            rtn_dict["image"] = str(self.get_image())
        if "image_type" not in skip:
            rtn_dict["image_type"] = str(self.get_image_type())
        if "host" not in skip:
            rtn_dict["host"] = str(self.get_host())
        if "site" not in skip:
            rtn_dict["site"] = str(self.get_site())
        if "username" not in skip:
            rtn_dict["username"] = str(self.get_username())
        if "management_ip" not in skip:
            rtn_dict["management_ip"] = str(self.get_management_ip())
        if "state" not in skip:
            rtn_dict["state"] = str(self.get_reservation_state())
        if "error" not in skip:
            rtn_dict["error"] = str(self.get_error_message())
        if "ssh_command" not in skip:
            rtn_dict["ssh_command"] = str(self.get_ssh_command())
        if "public_ssh_key_file" not in skip:
            rtn_dict["public_ssh_key_file"] = str(self.get_public_key_file())
        if "private_ssh_key_file" not in skip:
            rtn_dict["private_ssh_key_file"] = str(self.get_private_key_file())

        return rtn_dict
        # return { "ID":  str(self.get_reservation_id()),
        #        "Name": str(self.get_name()),
        #        "Cores": str(self.get_cores()),
        #        "RAM": str(self.get_ram()),
        #        "Disk": str(self.get_disk()),
        #        "Image": str(self.get_image()),
        #        "Image Type": str(self.get_image_type()),
        #        "Host": str(self.get_host()),
        #        "Site": str(self.get_site()),
        #        "Username" : str(self.get_username()),
        #        "Management IP": str(self.get_management_ip()),
        #        "State": str(self.get_reservation_state()),
        #        "Error": str(self.get_error_message()),
        #        "SSH Command": str(self.get_ssh_command()),
        #        "Public SSH Key File": str(self.get_public_key_file()),
        #        "Private SSH Key File": str(self.get_private_key_file()),
        #         }

    def get_template_contextXXX(self):
        context = {}

        context["node"] = self.toDict(skip=["ssh_command"])
        context["slice"] = self.get_slice().toDict()
        context["config"] = self.get_fablib_manager().get_config()

        context["components"] = {}
        for component in self.get_components():
            context["components"][component.get_name()] = component.toDict()

        context["interfaces"] = {}
        for interface in self.get_interfaces():
            context["interfaces"][interface.get_name()] = interface.toDict()

        context["networks"] = {}
        for network in self.get_networks():
            context["networks"][network.get_name()] = network.toDict()

        return context

    def get_template_context(self):
        return self.get_slice().get_template_context(self, skip=["ssh_command"])

    def render_template(self, input_string):
        environment = jinja2.Environment()
        template = environment.from_string(input_string)
        output_string = template.render(self.get_template_context())

        return output_string

    def show(
        self, fields=None, output=None, quiet=False, colors=False, pretty_names=True
    ):
        """
        Show a table containing the current node attributes.

        There are several output options: "text", "pandas", and "json" that determine the format of the
        output that is returned and (optionally) displayed/printed.

        output:  'text': string formatted with tabular
                  'pandas': pandas dataframe
                  'json': string in json format

        fields: json output will include all available fields.

        Example: fields=['Name','State']

        :param output: output format
        :type output: str
        :param fields: list of fields to show
        :type fields: List[str]
        :param quiet: True to specify printing/display
        :type quiet: bool
        :param colors: True to specify state colors for pandas output
        :type colors: bool
        :return: table in format specified by output parameter
        :rtype: Object
        """

        data = self.toDict()

        # if fields == None:
        #    fields = ["ID", "Name", "Cores", "RAM", "Disk",
        #            "Image", "Image Type","Host", "Site",
        #            "Management IP", "State",
        #            "Error","SSH Command"
        #             ]

        def state_color(val):
            if val == "Active":
                color = f"{self.get_fablib_manager().SUCCESS_LIGHT_COLOR}"
            elif val == "Configuring":
                color = f"{self.get_fablib_manager().IN_PROGRESS_LIGHT_COLOR}"
            elif val == "Closed":
                color = f"{self.get_fablib_manager().ERROR_LIGHT_COLOR}"
            else:
                color = ""
            return "background-color: %s" % color

        if pretty_names:
            pretty_names_dict = self.get_pretty_name_dict()
        else:
            pretty_names_dict = {}

        if colors and self.get_fablib_manager().is_jupyter_notebook():

            table = self.get_fablib_manager().show_table(
                data,
                fields=fields,
                title="Node",
                output="pandas",
                quiet=True,
                pretty_names_dict=pretty_names_dict,
            )
            table.applymap(state_color)

            if quiet == False:
                display(table)
        else:
            table = self.get_fablib_manager().show_table(
                data,
                fields=fields,
                title="Node",
                output=output,
                quiet=quiet,
                pretty_names_dict=pretty_names_dict,
            )

        return table

    def list_components(
        self,
        fields=None,
        output=None,
        quiet=False,
        filter_function=None,
        pretty_names=True,
    ):
        """
        Lists all the components in the node with their attributes.

        There are several output options: "text", "pandas", and "json" that determine the format of the
        output that is returned and (optionally) displayed/printed.

        output:  'text': string formatted with tabular
                  'pandas': pandas dataframe
                  'json': string in json format

        fields: json output will include all available fields/columns.

        Example: fields=['Name','Model']

        filter_function:  A lambda function to filter data by field values.

        Example: filter_function=lambda s: s['Model'] == 'NIC_Basic'

        :param output: output format
        :type output: str
        :param fields: list of fields (table columns) to show
        :type fields: List[str]
        :param quiet: True to specify printing/display
        :type quiet: bool
        :param filter_function: lambda function
        :type filter_function: lambda
        :return: table in format specified by output parameter
        :rtype: Object
        """

        components = []
        for component in self.get_components():
            components.append(component.get_name())

        def combined_filter_function(x):
            if filter_function == None:
                if x["name"] in set(components):
                    return True
            else:
                if filter_function(x) and x["name"] in set(components):
                    return True

            return False

        if pretty_names and len(self.self.get_components()) > 0:
            pretty_names_dict = self.self.get_components()[0].get_pretty_name_dict()
        else:
            pretty_names_dict = {}

        return self.get_slice().list_components(
            fields=fields,
            output=output,
            quiet=quiet,
            filter_function=combined_filter_function,
            pretty_names_dict=pretty_names_dict,
        )

    def list_interfaces(
        self,
        fields=None,
        output=None,
        quiet=False,
        filter_function=None,
        pretty_names=True,
    ):
        """
        Lists all the interfaces in the node with their attributes.

        There are several output options: "text", "pandas", and "json" that determine the format of the
        output that is returned and (optionally) displayed/printed.

        output:  'text': string formatted with tabular
                  'pandas': pandas dataframe
                  'json': string in json format

        fields: json output will include all available fields/columns.

        Example: fields=['Name','MAC']

        filter_function:  A lambda function to filter data by field values.

        Example: filter_function=lambda s: s['Node'] == 'Node1'

        :param output: output format
        :type output: str
        :param fields: list of fields (table columns) to show
        :type fields: List[str]
        :param quiet: True to specify printing/display
        :type quiet: bool
        :param filter_function: lambda function
        :type filter_function: lambda
        :return: table in format specified by output parameter
        :rtype: Object
        """

        ifaces = []
        for iface in self.get_interfaces():
            ifaces.append(iface.get_name())

        def combined_filter_function(x):
            if filter_function == None:
                if x["name"]["value"] in set(ifaces):
                    return True
            else:
                if filter_function(x) and x["name"]["value"] in set(ifaces):
                    return True

            return False

        # name_filter = lambda s: s['Name'] in set(ifaces)
        # if filter_function != None:
        #    filter_function = lambda x: filter_function(x) + name_filter(x)
        # else:
        #    filter_function = name_filter

<<<<<<< HEAD
        return self.get_slice().list_interfaces(fields=fields, 
                                                output=output, 
                                                quiet=quiet, 
                                                filter_function=combined_filter_function,
                                                pretty_names=pretty_names)
        

    def list_networks(self, fields=None, output=None, quiet=False, filter_function=None, pretty_names=True):
=======
        return self.get_slice().list_interfaces(
            fields=fields,
            output=output,
            quiet=quiet,
            filter_function=combined_filter_function,
            pretty_names=pretty_names,
        )

    def list_networks(
        self,
        fields=None,
        output=None,
        quiet=False,
        filter_function=None,
        pretty_names=True,
    ):
>>>>>>> dfecd98c
        """
        Lists all the networks attached to  the nodes with their attributes.

        There are several output options: "text", "pandas", and "json" that determine the format of the
        output that is returned and (optionally) displayed/printed.

        output:  'text': string formatted with tabular
                  'pandas': pandas dataframe
                  'json': string in json format

        fields: json output will include all available fields/columns.

        Example: fields=['Name','Type']

        filter_function:  A lambda function to filter data by field values.

        Example: filter_function=lambda s: s['Type'] == 'FABNetv4'

        :param output: output format
        :type output: str
        :param fields: list of fields (table columns) to show
        :type fields: List[str]
        :param quiet: True to specify printing/display
        :type quiet: bool
        :param filter_function: lambda function
        :type filter_function: lambda
        :return: table in format specified by output parameter
        :rtype: Object
        """

        interfaces = self.get_interfaces()
        networks = self.get_networks()

        networks = []
        for iface in interfaces:
            networks.append(iface.get_network().get_name())

        def combined_filter_function(x):
            if filter_function == None:
                if x["name"]["value"] in set(networks):
                    return True
            else:
                if filter_function(x) and x["name"]["value"] in set(networks):
                    return True

            return False

        if pretty_names and len(networks) > 0:
            pretty_names_dict = networks[0].get_pretty_name_dict()
        else:
            pretty_names_dict = {}

        return self.get_slice().list_networks(
            fields=fields,
            output=output,
            quiet=quiet,
            filter_function=combined_filter_function,
            pretty_names_dict=pretty_names_dict,
        )

    def get_networks(self):
        networks = []
        for interface in self.get_interfaces():
            networks.append(interface.get_network())

        return networks

    def get_fim_node(self) -> FimNode:
        """
        Not recommended for most users.

        Gets the node's FABRIC Information Model (fim) object. This method
        is used to access data at a lower level than FABlib.

        :return: the FABRIC model node
        :rtype: FIMNode
        """
        return self.fim_node

    def set_capacities(self, cores: int = 2, ram: int = 2, disk: int = 10):
        """
        Sets the capacities of the FABRIC node.
        :param cores: the number of cores to set on this node
        :type cores: int
        :param ram: the amount of RAM to set on this node
        :type ram: int
        :param disk: the amount of disk space to set on this node
        :type disk: int
        """
        cores = int(cores)
        ram = int(ram)
        disk = int(disk)

        cap = Capacities(core=cores, ram=ram, disk=disk)
        self.get_fim_node().set_properties(capacities=cap)

    def set_instance_type(self, instance_type: str):
        """
        Sets the instance type of this fablib node on the FABRIC node.
        :param instance_type: the name of the instance type to set
        :type instance_type: String
        """
        self.get_fim_node().set_properties(
            capacity_hints=CapacityHints(instance_type=instance_type)
        )

    def set_username(self, username: str = None):
        """
        Not intended as an API call.
        Sets this fablib node's username
        Optional username parameter. The username likely should be picked
        to match the image type.
        :param username: username
        """
        if username is not None:
            self.username = username
        elif "centos" in self.get_image():
            self.username = "centos"
        elif "ubuntu" in self.get_image():
            self.username = "ubuntu"
        elif "rocky" in self.get_image():
            self.username = "rocky"
        elif "fedora" in self.get_image():
            self.username = "fedora"
        elif "cirros" in self.get_image():
            self.username = "cirros"
        elif "debian" in self.get_image():
            self.username = "debian"
        elif "freebsd" in self.get_image():
            self.username = "freebsd"
        elif "openbsd" in self.get_image():
            self.username = "openbsd"
        else:
            self.username = None

    def set_image(self, image: str, username: str = None, image_type: str = "qcow2"):
        """
        Sets the image information of this fablib node on the FABRIC node.
        :param image: the image reference to set
        :type image: String
        :param username: the username of this fablib node. Currently unused.
        :type username: String
        :param image_type: the image type to set
        :type image_type: String
        """
        self.get_fim_node().set_properties(image_type=image_type, image_ref=image)
        self.set_username(username=username)

    def set_host(self, host_name: str = None):
        """
        Sets the hostname of this fablib node on the FABRIC node.
        :param host_name: the hostname. example: host_name='renc-w2.fabric-testbed.net'
        :type host_name: String
        """
        # example: host_name='renc-w2.fabric-testbed.net'
        labels = Labels()
        labels.instance_parent = host_name
        self.get_fim_node().set_properties(labels=labels)

        # set an attribute used to get host before Submit
        self.host = host_name

    def set_site(self, site):
        """
        Sets the hostname of this fablib node on the FABRIC node.
        :param host_name: the hostname. example: host_name='renc-w2.fabric-testbed.net'
        :type host_name: String
        """
        # example: host_name='renc-w2.fabric-testbed.net'
        self.get_fim_node().site = site

    def get_slice(self) -> Slice:
        """
        Gets the fablib slice associated with this node.
        :return: the fablib slice on this node
        :rtype: Slice
        """
        return self.slice

    def get_name(self) -> str or None:
        """
        Gets the name of the FABRIC node.
        :return: the name of the node
        :rtype: String
        """
        try:
            return self.get_fim_node().name
        except:
            return None

    def get_cores(self) -> int or None:
        """
        Gets the number of cores on the FABRIC node.
        :return: the number of cores on the node
        :rtype: int
        """
        try:
            return self.get_fim_node().get_property(pname="capacity_allocations").core
        except:
            return None

    def get_ram(self) -> int or None:
        """
        Gets the amount of RAM on the FABRIC node.
        :return: the amount of RAM on the node
        :rtype: int
        """
        try:
            return self.get_fim_node().get_property(pname="capacity_allocations").ram
        except:
            return None

    def get_disk(self) -> int or None:
        """
        Gets the amount of disk space on the FABRIC node.
        :return: the amount of disk space on the node
        :rtype: int
        """
        try:
            return self.get_fim_node().get_property(pname="capacity_allocations").disk
        except:
            return None

    def get_image(self) -> str or None:
        """
        Gets the image reference on the FABRIC node.
        :return: the image reference on the node
        :rtype: String
        """
        try:
            return self.get_fim_node().image_ref
        except:
            return None

    def get_image_type(self) -> str or None:
        """
        Gets the image type on the FABRIC node.
        :return: the image type on the node
        :rtype: String
        """
        try:
            return self.get_fim_node().image_type
        except:
            return None

    def get_host(self) -> str or None:
        """
        Gets the hostname on the FABRIC node.
        :return: the hostname on the node
        :rtype: String
        """
        try:
            if self.host is not None:
                return self.host
            return (
                self.get_fim_node()
                .get_property(pname="label_allocations")
                .instance_parent
            )
        except:
            return None

    def get_site(self) -> str or None:
        """
        Gets the sitename on the FABRIC node.
        :return: the sitename on the node
        :rtype: String
        """
        try:
            return self.get_fim_node().site
        except:
            return None

    def get_management_ip(self) -> str or None:
        """
        Gets the management IP on the FABRIC node.
        :return: management IP
        :rtype: String
        """
        try:
            return self.get_fim_node().management_ip
        except:
            return None

    def get_reservation_id(self) -> str or None:
        """
        Gets the reservation ID on the FABRIC node.
        :return: reservation ID on the node
        :rtype: String
        """
        try:
            return (
                self.get_fim_node()
                .get_property(pname="reservation_info")
                .reservation_id
            )
        except:
            return None

    def get_reservation_state(self) -> str or None:
        """
        Gets the reservation state on the FABRIC node.
        :return: the reservation state on the node
        :rtype: String
        """
        try:
            return (
                self.get_fim_node()
                .get_property(pname="reservation_info")
                .reservation_state
            )
        except:
            return None

    def get_error_message(self) -> str or None:
        """
        Gets the error message on the FABRIC node.
        :return: the error message on the node
        :rtype: String
        """
        try:
            return (
                self.get_fim_node().get_property(pname="reservation_info").error_message
            )
        except:
            return ""

    def get_interfaces(self) -> List[Interface] or None:
        """
        Gets a list of the interfaces associated with the FABRIC node.
        :return: a list of interfaces on the node
        :rtype: List[Interface]
        """
        interfaces = []
        for component in self.get_components():
            for interface in component.get_interfaces():
                interfaces.append(interface)

        return interfaces

    def get_interface(
        self, name: str = None, network_name: str = None
    ) -> Interface or None:
        """
        Gets a particular interface associated with a FABRIC node.
        Accepts either the interface name or a network_name. If a network name
        is used this method will return the interface on the node that is
        connected to the network specified.
        If a name and network_name are both used, the interface name will
        take precedence.
        :param name: interface name to search for
        :type name: str
        :param network_name: network name to search for
        :type name: str
        :raise Exception: if interface is not found
        :return: an interface on the node
        :rtype: Interface
        """
        if name is not None:
            for component in self.get_components():
                for interface in component.get_interfaces():
                    if interface.get_name() == name:
                        return interface
        elif network_name is not None:
            for interface in self.get_interfaces():
                if (
                    interface is not None
                    and interface.get_network() is not None
                    and interface.get_network().get_name() == network_name
                ):
                    return interface

        raise Exception("Interface not found: {}".format(name))

    def get_username(self) -> str:
        """
        Gets the username on this fablib node.
        :return: the username on this node
        :rtype: String
        """
        return self.username

    def get_public_key(self) -> str:
        """
        Gets the public key on fablib node.
        Important! Slice key management is underdevelopment and this
        functionality will likely change going forward.
        :return: the public key on the node
        :rtype: String
        """
        return self.get_slice().get_slice_public_key()

    def get_public_key_file(self) -> str:
        """
        Gets the public key file path on the fablib node.
        Important! Slice key management is underdevelopment and this
        functionality will likely change going forward.
        :return: the public key path
        :rtype: String
        """
        return self.get_slice().get_slice_public_key_file()

    def get_private_key(self) -> str:
        """
        Gets the private key on the fablib node.
        Important! Slice key management is underdevelopment and this
        functionality will likely change going forward.
        :return: the private key on the node
        :rtype: String
        """
        return self.get_slice().get_slice_private_key()

    def get_private_key_file(self) -> str:
        """
        Gets the private key file path on the fablib slice.
        Important! Slice key management is underdevelopment and this
        functionality will likely change going forward.
        :return: the private key path
        :rtype: String
        """
        return self.get_slice().get_slice_private_key_file()

    def get_private_key_passphrase(self) -> str:
        """
        Gets the private key passphrase on the FABLIB slice.
        Important! Slice key management is underdevelopment and this
        functionality will likely change going forward.
        :return: the private key passphrase
        :rtype: String
        """
        return self.get_slice().get_private_key_passphrase()

    def add_component(self, model: str = None, name: str = None) -> Component:
        """
        Creates a new FABRIC component using this fablib node.
        Example model include:
        - NIC_Basic: A single port 100 Gbps SR-IOV Virtual Function on a Mellanox ConnectX-6
        - NIC_ConnectX_5: A dual port 25 Gbps Mellanox ConnectX-5
        - NIC_ConnectX_6: A dual port 100 Gbps Mellanox ConnectX-6
        - NVME_P4510: NVMe Storage Device
        - GPU_TeslaT4: Tesla T4 GPU
        - GPU_RTX6000: RTX6000 GPU
        :param model: the name of the component model to add
        :type model: String
        :param name: the name of the new component
        :type name: String
        :return: the new component
        :rtype: Component
        """
        return Component.new_component(node=self, model=model, name=name)

    def get_components(self) -> List[Component]:
        """
        Gets a list of components associated with this node.
        :return: a list of components on this node
        :rtype: List[Component]
        """
        return_components = []
        for component_name, component in self.get_fim_node().components.items():
            return_components.append(Component(self, component))

        return return_components

    def get_component(self, name: str) -> Component:
        """
        Gets a particular component associated with this node.
        :param name: the name of the component to search for
        :type name: String
        :raise Exception: if component not found by name
        :return: the component on the FABRIC node
        :rtype: Component
        """
        try:
            name = Component.calculate_name(node=self, name=name)
            return Component(self, self.get_fim_node().components[name])
        except Exception as e:
            logging.error(e, exc_info=True)
            raise Exception(f"Component not found: {name}")

    def get_ssh_command(self) -> str:
        """
        Gets an SSH command used to access this node node from a terminal.
        :return: the SSH command to access this node
        :rtype: str
        """

        # ssh_command = self.get_fablib_manager().get_ssh_command_line()

        # return self.template_substitution(ssh_command)

        # try:
        #    return self.template_substitution(self.get_fablib_manager().get_ssh_command_line())
        # except:
        #    return self.get_fablib_manager().get_ssh_command_line()

        try:
            return self.render_template(
                self.get_fablib_manager().get_ssh_command_line()
            )
        except:
            return self.get_fablib_manager().get_ssh_command_line()

        # for key,val in self.toDict(skip=["SSH Command"]).items():
        #    remove_str = '${'+str(key).strip()+'}'
        #    add_str = str(val)
        #    ssh_command = ssh_command.replace(remove_str, add_str)

        # for key,val in self.get_fablib_manager().get_config().items():
        #    remove_str = '${'+str(key).strip()+'}'
        #    add_str = str(val)
        #    ssh_command = ssh_command.replace(remove_str, add_str)

        # return ssh_command

        # return 'ssh -i {} -F /path/to/your/ssh/config/file {}@{}'.format(self.get_private_key_file(),
        #                                   self.get_username(),
        #                                   self.get_management_ip())

    def validIPAddress(self, IP: str) -> str:
        """
        Checks if the IP string is a valid IP address.
        :param IP: the IP string to check
        :type IP: String
        :return: the type of IP address the IP string is, or 'Invalid'
        :rtype: String
        """
        try:
            return "IPv4" if type(ip_address(IP)) is IPv4Address else "IPv6"
        except ValueError:
            return "Invalid"

    def get_paramiko_key(
        self, private_key_file: str = None, get_private_key_passphrase: str = None
    ) -> paramiko.PKey:
        # TODO: This is a bit of a hack and should probably test he keys for their types
        # rather than relying on execptions
        if get_private_key_passphrase:
            try:
                return paramiko.RSAKey.from_private_key_file(
                    self.get_private_key_file(),
                    password=self.get_private_key_passphrase(),
                )
            except:
                pass

            try:
                return paramiko.ecdsakey.ECDSAKey.from_private_key_file(
                    self.get_private_key_file(),
                    password=self.get_private_key_passphrase(),
                )
            except:
                pass
        else:
            try:
                return paramiko.RSAKey.from_private_key_file(
                    self.get_private_key_file()
                )
            except:
                pass

            try:
                return paramiko.ecdsakey.ECDSAKey.from_private_key_file(
                    self.get_private_key_file()
                )
            except:
                pass

        raise Exception(f"ssh key invalid: FABRIC requires RSA or ECDSA keys")

    def execute_thread(
        self,
        command: str,
        retry: int = 3,
        retry_interval: int = 10,
        username: str = None,
        private_key_file: str = None,
        private_key_passphrase: str = None,
        output_file: str = None,
    ) -> threading.Thread:
        """
        Creates a thread that calls node.execute().  Results (i.e. stdout, stderr) from the thread can be
        retrieved with by calling thread.result()

        :param command: the command to run
        :type command: str
        :param retry: the number of times to retry SSH upon failure
        :type retry: int
        :param retry_interval: the number of seconds to wait before retrying SSH upon failure
        :type retry_interval: int
        :param username: username
        :type username: str
        :param private_key_file: path to private key file
        :type private_key_file: str
        :param private_key_passphrase: pass phrase
        :type private_key_passphrase: str
        :param output_file: path to a file where the stdout/stderr will be written. None for no file output
        :type output_file: List[str]
        :return: a thread that called node.execute()
        :raise Exception: if management IP is invalid
        """

        return (
            self.get_fablib_manager()
            .get_ssh_thread_pool_executor()
            .submit(
                self.execute,
                command,
                retry=retry,
                retry_interval=retry_interval,
                username=username,
                private_key_file=private_key_file,
                private_key_passphrase=private_key_passphrase,
                output_file=output_file,
                quiet=True,
            )
        )

    def execute(
        self,
        command,
        retry=3,
        retry_interval=10,
        username=None,
        private_key_file=None,
        private_key_passphrase=None,
        quiet=False,
        read_timeout=10,
        timeout=None,
        output_file=None,
    ):
        """
        Runs a command on the FABRIC node.

        The function uses paramiko to ssh to the FABRIC node and execute an arbitrary shell command.


        :param command: the command to run
        :type command: str
        :param retry: the number of times to retry SSH upon failure
        :type retry: int
        :param retry_interval: the number of seconds to wait before retrying SSH upon failure
        :type retry_interval: int
        :param username: username
        :type username: str
        :param private_key_file: path to private key file
        :type private_key_file: str
        :param private_key_passphrase: pass phrase
        :type private_key_passphrase: str
        :param output_file: path to a file where the stdout/stderr will be written. None for no file output
        :type output_file: List[str]
        :param output: print stdout and stderr to the screen
        :type output: bool
        :param read_timeout: the number of seconds to wait before retrying to
        read from stdout and stderr
        :type read_timeout: int
        :param timeout: the number of seconds to wait before terminating the
        command using the linux timeout command. Specifying a timeout
        encapsulates the command with the timeout command for you
        :type timeout: int
        :return: a tuple of  (stdout[Sting],stderr[String])
        :rtype: Tuple
        :raise Exception: if management IP is invalid
        """
        import logging

        logging.debug(
            f"execute node: {self.get_name()}, management_ip: {self.get_management_ip()}, command: {command}"
        )

        if output_file:
            file = open(output_file, "a")

        # if not quiet:
        chunking = True

        if self.get_fablib_manager().get_log_level() == logging.DEBUG:
            start = time.time()

        # Get and test src and management_ips
        management_ip = str(self.get_fim_node().get_property(pname="management_ip"))
        if self.validIPAddress(management_ip) == "IPv4":
            # src_addr = (self.get_fablib_manager().get_bastion_private_ipv4_addr(), 22)
            src_addr = ("0.0.0.0", 22)

        elif self.validIPAddress(management_ip) == "IPv6":
            # src_addr = (self.get_fablib_manager().get_bastion_private_ipv6_addr(), 22)
            src_addr = ("0:0:0:0:0:0:0:0", 22)
        else:
            raise Exception(f"node.execute: Management IP Invalid: {management_ip}")
        dest_addr = (management_ip, 22)

        bastion_username = self.get_fablib_manager().get_bastion_username()
        bastion_key_file = self.get_fablib_manager().get_bastion_key_filename()

        if username != None:
            node_username = username
        else:
            node_username = self.username

        if private_key_file != None:
            node_key_file = private_key_file
        else:
            node_key_file = self.get_private_key_file()

        if private_key_passphrase != None:
            node_key_passphrase = private_key_passphrase
        else:
            node_key_passphrase = self.get_private_key_file()

        for attempt in range(int(retry)):
            try:
                key = self.get_paramiko_key(
                    private_key_file=node_key_file,
                    get_private_key_passphrase=node_key_passphrase,
                )
                bastion = paramiko.SSHClient()
                bastion.set_missing_host_key_policy(paramiko.AutoAddPolicy())
                bastion.connect(
                    self.get_fablib_manager().get_bastion_public_addr(),
                    username=bastion_username,
                    key_filename=bastion_key_file,
                )

                bastion_transport = bastion.get_transport()
                bastion_channel = bastion_transport.open_channel(
                    "direct-tcpip", dest_addr, src_addr
                )

                client = paramiko.SSHClient()
                # client.load_system_host_keys()
                # client.set_missing_host_key_policy(paramiko.MissingHostKeyPolicy())
                client.set_missing_host_key_policy(paramiko.AutoAddPolicy())

                client.connect(
                    management_ip,
                    username=node_username,
                    pkey=key,
                    sock=bastion_channel,
                )

                # stdin, stdout, stderr = client.exec_command('echo \"' + command + '\" > /tmp/fabric_execute_script.sh; chmod +x /tmp/fabric_execute_script.sh; /tmp/fabric_execute_script.sh')

                if timeout is not None:
                    command = (
                        f"sudo timeout --foreground -k 10 {timeout} " + command + "\n"
                    )

                stdin, stdout, stderr = client.exec_command(command)
                channel = stdout.channel

                # Only writing one command, so we can shut down stdin and
                # writing abilities
                stdin.close()
                channel.shutdown_write()

                # Read stdout and stderr:
                if not chunking:
                    # The old way
                    rtn_stdout = str(stdout.read(), "utf-8").replace("\\n", "\n")
                    rtn_stderr = str(stderr.read(), "utf-8").replace("\\n", "\n")
                    if quiet == False:
                        print(rtn_stdout, rtn_stderr)

                else:
                    # Credit to Stack Overflow user tintin's post here: https://stackoverflow.com/a/32758464
                    stdout_chunks = []
                    stdout_chunks.append(
                        stdout.channel.recv(len(stdout.channel.in_buffer))
                    )
                    stderr_chunks = []

                    while (
                        not channel.closed
                        or channel.recv_ready()
                        or channel.recv_stderr_ready()
                    ):
                        got_chunk = False
                        readq, _, _ = select.select(
                            [stdout.channel], [], [], read_timeout
                        )
                        for c in readq:
                            if c.recv_ready():
                                stdoutbytes = stdout.channel.recv(len(c.in_buffer))
                                if quiet == False:
                                    print(
                                        str(stdoutbytes, "utf-8").replace("\\n", "\n"),
                                        end="",
                                    )
                                if output_file:
                                    file.write(
                                        str(stdoutbytes, "utf-8").replace("\\n", "\n")
                                    )
                                    file.flush()

                                stdout_chunks.append(stdoutbytes)
                                got_chunk = True
                            if c.recv_stderr_ready():
                                # make sure to read stderr to prevent stall
                                stderrbytes = stderr.channel.recv_stderr(
                                    len(c.in_stderr_buffer)
                                )
                                if quiet == False:
                                    print(
                                        "\x1b[31m",
                                        str(stderrbytes, "utf-8").replace("\\n", "\n"),
                                        "\x1b[0m",
                                        end="",
                                    )
                                if output_file:
                                    file.write(
                                        str(stderrbytes, "utf-8").replace("\\n", "\n")
                                    )
                                    file.flush()
                                stderr_chunks.append(stderrbytes)
                                got_chunk = True

                        if (
                            not got_chunk
                            and stdout.channel.exit_status_ready()
                            and not stderr.channel.recv_stderr_ready()
                            and not stdout.channel.recv_ready()
                        ):
                            stdout.channel.shutdown_read()
                            stdout.channel.close()
                            break

                    stdout.close()
                    stderr.close()

                    # chunks are groups of bytes, combine and convert to str
                    rtn_stdout = b"".join(stdout_chunks).decode("utf-8")
                    rtn_stderr = b"".join(stderr_chunks).decode("utf-8")

                client.close()
                bastion_channel.close()

                if self.get_fablib_manager().get_log_level() == logging.DEBUG:
                    end = time.time()
                    logging.debug(
                        f"Running node.execute(): command: {command}, elapsed time: {end - start} seconds"
                    )

                logging.debug(f"rtn_stdout: {rtn_stdout}")
                logging.debug(f"rtn_stderr: {rtn_stderr}")

                if output_file:
                    file.close()

                return rtn_stdout, rtn_stderr
                # success, skip other tries
                break
            except Exception as e:
                logging.warning(f"{e}")
                try:
                    client.close()
                except:
                    logging.debug("Exception in client.close")
                    pass
                try:
                    bastion_channel.close()
                except:
                    logging.debug("Exception in bastion_channel.close()")
                    pass

                try:
                    if output_file:
                        file.close()
                except:
                    logging.debug("Exception in output_file close()")
                    pass

                if attempt + 1 == retry:
                    raise e

                # Fail, try again
                if self.get_fablib_manager().get_log_level() == logging.DEBUG:
                    logging.debug(
                        f"SSH execute fail. Slice: {self.get_slice().get_name()}, Node: {self.get_name()}, trying again"
                    )
                    logging.debug(e, exc_info=True)

                time.sleep(retry_interval)
                pass

        raise Exception("ssh failed: Should not get here")

    def upload_file_thread(
        self,
        local_file_path: str,
        remote_file_path: str,
        retry: int = 3,
        retry_interval: int = 10,
    ):
        """
        Creates a thread that calls node.upload_file().  Results from the thread can be
        retrieved with by calling thread.result()
        :param local_file_path: the path to the file to upload
        :type local_file_path: str
        :param remote_file_path: the destination path of the file on the node
        :type remote_file_path: str
        :param retry: how many times to retry SCP upon failure
        :type retry: int
        :param retry_interval: how often to retry SCP on failure
        :type retry_interval: int
        :return: a thread that called node.execute()
        :rtype: Thread
        :raise Exception: if management IP is invalid
        """
        return (
            self.get_fablib_manager()
            .get_ssh_thread_pool_executor()
            .submit(
                self.upload_file,
                local_file_path,
                remote_file_path,
                retry=retry,
                retry_interval=retry_interval,
            )
        )

    def upload_file(
        self,
        local_file_path: str,
        remote_file_path: str,
        retry: int = 3,
        retry_interval: int = 10,
    ):
        """
        Upload a local file to a remote location on the node.
        :param local_file_path: the path to the file to upload
        :type local_file_path: str
        :param remote_file_path: the destination path of the file on the node
        :type remote_file_path: str
        :param retry: how many times to retry SCP upon failure
        :type retry: int
        :param retry_interval: how often to retry SCP on failure
        :type retry_interval: int
        :raise Exception: if management IP is invalid
        """
        logging.debug(
            f"upload node: {self.get_name()}, local_file_path: {local_file_path}"
        )

        if self.get_fablib_manager().get_log_level() == logging.DEBUG:
            start = time.time()

        # Get and test src and management_ips
        management_ip = str(self.get_fim_node().get_property(pname="management_ip"))
        if self.validIPAddress(management_ip) == "IPv4":
            src_addr = ("0.0.0.0", 22)
        elif self.validIPAddress(management_ip) == "IPv6":
            src_addr = ("0:0:0:0:0:0:0:0", 22)
        else:
            raise Exception(f"upload_file: Management IP Invalid: {management_ip}")
        dest_addr = (management_ip, 22)

        for attempt in range(int(retry)):
            try:
                key = self.get_paramiko_key(
                    private_key_file=self.get_private_key_file(),
                    get_private_key_passphrase=self.get_private_key_file(),
                )

                bastion = paramiko.SSHClient()
                bastion.set_missing_host_key_policy(paramiko.AutoAddPolicy())
                bastion.connect(
                    self.get_fablib_manager().get_bastion_public_addr(),
                    username=self.get_fablib_manager().get_bastion_username(),
                    key_filename=self.get_fablib_manager().get_bastion_key_filename(),
                )

                bastion_transport = bastion.get_transport()
                bastion_channel = bastion_transport.open_channel(
                    "direct-tcpip", dest_addr, src_addr
                )

                client = paramiko.SSHClient()
                client.load_system_host_keys()
                client.set_missing_host_key_policy(paramiko.MissingHostKeyPolicy())
                client.set_missing_host_key_policy(paramiko.AutoAddPolicy())

                client.connect(
                    management_ip,
                    username=self.username,
                    pkey=key,
                    sock=bastion_channel,
                )

                ftp_client = client.open_sftp()
                file_attributes = ftp_client.put(local_file_path, remote_file_path)
                ftp_client.close()

                bastion_channel.close()

                if self.get_fablib_manager().get_log_level() == logging.DEBUG:
                    end = time.time()
                    logging.debug(
                        f"Running node.upload_file(): file: {local_file_path}, "
                        f"elapsed time: {end - start} seconds"
                    )

                return file_attributes
            except Exception as e:
                try:
                    client.close()
                except:
                    logging.debug("Exception in client.close")
                    pass
                try:
                    bastion_channel.close()
                except:
                    logging.debug("Exception in bastion_channel.close()")
                    pass

                if attempt + 1 == retry:
                    raise e

                # Fail, try again
                logging.warning(
                    f"SCP upload fail. Slice: {self.get_slice().get_name()}, Node: {self.get_name()}, trying again. Exception: {e}"
                )
                # traceback.print_exc()
                time.sleep(retry_interval)
                pass

        raise Exception("scp upload failed")

    def download_file_thread(
        self,
        local_file_path: str,
        remote_file_path: str,
        retry: int = 3,
        retry_interval: int = 10,
    ):
        """ "
        Creates a thread that calls node.download_file().  Results from the thread can be
        retrieved with by calling thread.result()
        :param local_file_path: the destination path for the remote file
        :type local_file_path: str
        :param remote_file_path: the path to the remote file to download
        :type remote_file_path: str
        :param retry: how many times to retry SCP upon failure
        :type retry: int
        :param retry_interval: how often to retry SCP upon failure
        :type retry_interval: int
        :return: a thread that called node.download_file()
        :rtype: Thread
        :raise Exception: if management IP is invalid
        """
        return (
            self.get_fablib_manager()
            .get_ssh_thread_pool_executor()
            .submit(
                self.download_file,
                local_file_path,
                remote_file_path,
                retry=retry,
                retry_interval=retry_interval,
            )
        )

    def download_file(
        self,
        local_file_path: str,
        remote_file_path: str,
        retry: int = 3,
        retry_interval: int = 10,
    ):
        """
        Download a remote file from the node to a local destination.
        :param local_file_path: the destination path for the remote file
        :type local_file_path: str
        :param remote_file_path: the path to the remote file to download
        :type remote_file_path: str
        :param retry: how many times to retry SCP upon failure
        :type retry: int
        :param retry_interval: how often to retry SCP upon failure
        :type retry_interval: int
        """
        logging.debug(
            f"download node: {self.get_name()}, remote_file_path: {remote_file_path}"
        )

        if self.get_fablib_manager().get_log_level() == logging.DEBUG:
            start = time.time()

        # Get and test src and management_ips
        management_ip = str(self.get_fim_node().get_property(pname="management_ip"))
        if self.validIPAddress(management_ip) == "IPv4":
            src_addr = ("0.0.0.0", 22)

        elif self.validIPAddress(management_ip) == "IPv6":
            src_addr = ("0:0:0:0:0:0:0:0", 22)
        else:
            raise Exception(f"upload_file: Management IP Invalid: {management_ip}")
        dest_addr = (management_ip, 22)

        for attempt in range(int(retry)):
            try:
                key = self.get_paramiko_key(
                    private_key_file=self.get_private_key_file(),
                    get_private_key_passphrase=self.get_private_key_file(),
                )

                bastion = paramiko.SSHClient()
                bastion.set_missing_host_key_policy(paramiko.AutoAddPolicy())
                bastion.connect(
                    self.get_fablib_manager().get_bastion_public_addr(),
                    username=self.get_fablib_manager().get_bastion_username(),
                    key_filename=self.get_fablib_manager().get_bastion_key_filename(),
                )

                bastion_transport = bastion.get_transport()
                bastion_channel = bastion_transport.open_channel(
                    "direct-tcpip", dest_addr, src_addr
                )

                client = paramiko.SSHClient()
                client.load_system_host_keys()
                client.set_missing_host_key_policy(paramiko.MissingHostKeyPolicy())
                client.set_missing_host_key_policy(paramiko.AutoAddPolicy())

                client.connect(
                    management_ip,
                    username=self.username,
                    pkey=key,
                    sock=bastion_channel,
                )

                ftp_client = client.open_sftp()
                file_attributes = ftp_client.get(remote_file_path, local_file_path)
                ftp_client.close()

                bastion_channel.close()

                if self.get_fablib_manager().get_log_level() == logging.DEBUG:
                    end = time.time()
                    logging.debug(
                        f"Running node.download(): file: {remote_file_path}, "
                        f"elapsed time: {end - start} seconds"
                    )

                return file_attributes
            except Exception as e:
                try:
                    client.close()
                except:
                    logging.debug("Exception in client.close")
                    pass
                try:
                    bastion_channel.close()
                except:
                    logging.debug("Exception in bastion_channel.close()")
                    pass

                if attempt + 1 == retry:
                    raise e

                # Fail, try again
                logging.warning(
                    f"SCP upload fail. Slice: {self.get_slice().get_name()}, Node: {self.get_name()}, trying again. Exception: {e}"
                )
                # traceback.print_exc()
                time.sleep(retry_interval)
                pass

        raise Exception("scp download failed")

    def upload_directory_thread(
        self,
        local_directory_path: str,
        remote_directory_path: str,
        retry: int = 3,
        retry_interval: int = 10,
    ):
        """ "
        Creates a thread that calls node.upload_directory. Results from the thread can be
        retrieved with by calling thread.result()
        :param local_directory_path: the path to the directory to upload
        :type local_directory_path: str
        :param remote_directory_path: the destination path of the directory on the node
        :type remote_directory_path: str
        :param retry: how many times to retry SCP upon failure
        :type retry: int
        :param retry_interval: how often to retry SCP on failure
        :type retry_interval: int
        :return: a thread that called node.download_file()
        :rtype: Thread
        :raise Exception: if management IP is invalid
        """
        return (
            self.get_fablib_manager()
            .get_ssh_thread_pool_executor()
            .submit(
                self.upload_directory,
                local_directory_path,
                remote_directory_path,
                retry=retry,
                retry_interval=retry_interval,
            )
        )

    def upload_directory(
        self,
        local_directory_path: str,
        remote_directory_path: str,
        retry: int = 3,
        retry_interval: int = 10,
    ):
        """
        Upload a directory to remote location on the node.
        Makes a gzipped tarball of a directory and uploades it to a node. Then
        unzips and tars the directory at the remote_directory_path
        :param local_directory_path: the path to the directory to upload
        :type local_directory_path: str
        :param remote_directory_path: the destination path of the directory on the node
        :type remote_directory_path: str
        :param retry: how many times to retry SCP upon failure
        :type retry: int
        :param retry_interval: how often to retry SCP on failure
        :type retry_interval: int
        :raise Exception: if management IP is invalid
        """
        import tarfile
        import os
        import tempfile

        logging.debug(
            f"upload node: {self.get_name()}, local_directory_path: {local_directory_path}"
        )

        output_filename = local_directory_path.split("/")[-1]
        root_size = len(local_directory_path) - len(output_filename)

        temp_name = next(tempfile._get_candidate_names())

        temp_file = "/tmp/" + str(temp_name) + ".tar.gz"

        with tarfile.open(temp_file, "w:gz") as tar_handle:
            for root, dirs, files in os.walk(local_directory_path):
                for file in files:
                    tar_handle.add(
                        os.path.join(root, file),
                        arcname=os.path.join(root, file)[root_size:],
                    )

        self.upload_file(temp_file, temp_file, retry, retry_interval)
        os.remove(temp_file)
        self.execute(
            "mkdir -p "
            + remote_directory_path
            + "; tar -xf "
            + temp_file
            + " -C "
            + remote_directory_path
            + "; rm "
            + temp_file,
            retry,
            retry_interval,
            quiet=True,
        )
        return "success"

    def download_directory_thread(
        self,
        local_directory_path: str,
        remote_directory_path: str,
        retry: int = 3,
        retry_interval: int = 10,
    ):
        """ "
        Creates a thread that calls node.download_directory. Results from the thread can be
        retrieved with by calling thread.result()
        :param local_directory_path: the path to the directory to upload
        :type local_directory_path: str
        :param remote_directory_path: the destination path of the directory on the node
        :type remote_directory_path: str
        :param retry: how many times to retry SCP upon failure
        :type retry: int
        :param retry_interval: how often to retry SCP on failure
        :type retry_interval: int
        :raise Exception: if management IP is invalid
        """
        return (
            self.get_fablib_manager()
            .get_ssh_thread_pool_executor()
            .submit(
                self.download_directory,
                local_directory_path,
                remote_directory_path,
                retry=retry,
                retry_interval=retry_interval,
            )
        )

    def download_directory(
        self,
        local_directory_path: str,
        remote_directory_path: str,
        retry: int = 3,
        retry_interval: int = 10,
    ):
        """
        Downloads a directory from remote location on the node.
        Makes a gzipped tarball of a directory and downloads it from a node. Then
        unzips and tars the directory at the local_directory_path
        :param local_directory_path: the path to the directory to upload
        :type local_directory_path: str
        :param remote_directory_path: the destination path of the directory on the node
        :type remote_directory_path: str
        :param retry: how many times to retry SCP upon failure
        :type retry: int
        :param retry_interval: how often to retry SCP on failure
        :type retry_interval: int
        :raise Exception: if management IP is invalid
        """
        import tarfile
        import os

        logging.debug(
            f"upload node: {self.get_name()}, local_directory_path: {local_directory_path}"
        )

        temp_file = "/tmp/unpackingfile.tar.gz"
        self.execute(
            "tar -czf " + temp_file + " " + remote_directory_path,
            retry,
            retry_interval,
            quiet=True,
        )

        self.download_file(temp_file, temp_file, retry, retry_interval)
        tar_file = tarfile.open(temp_file)
        tar_file.extractall(local_directory_path)

        self.execute("rm " + temp_file, retry, retry_interval, quiet=True)
        os.remove(temp_file)
        return "success"

    def test_ssh(self) -> bool:
        """
        Test whether SSH is functional on the node.
        :return: true if SSH is working, false otherwise
        :rtype: bool
        """
        logging.debug(f"test_ssh: node {self.get_name()}")

        try:
            if self.get_management_ip() is None:
                logging.debug(
                    f"Node: {self.get_name()} failed test_ssh because management_ip == None"
                )

            self.execute(
                f"echo test_ssh from {self.get_name()}",
                retry=1,
                retry_interval=10,
                quiet=True,
            )
        except Exception as e:
            # logging.debug(f"{e}")
            logging.debug(e, exc_info=True)
            return False
        return True

    def get_management_os_interface(self) -> str or None:
        """
        Gets the name of the management interface used by the node's operating
        system.
        :return: interface name
        :rtype: String
        """
        # TODO: Add docstring after doc networking classes
        # Assumes that the default route uses the management network
        logging.debug(f"{self.get_name()}->get_management_os_interface")
        stdout, stderr = self.execute("sudo ip -j route list", quiet=True)
        stdout_json = json.loads(stdout)

        # print(pythonObj)
        for i in stdout_json:
            if i["dst"] == "default":
                logging.debug(
                    f"{self.get_name()}->get_management_os_interface: management_os_interface {i['dev']}"
                )
                return i["dev"]
        return None

    def get_dataplane_os_interfaces(self) -> List[dict]:
        """
        Gets a list of all the dataplane interface names used by the node's
        operating system.
        :return: interface names
        :rtype: List[String]
        """
        management_dev = self.get_management_os_interface()

        stdout, stderr = self.execute("sudo ip -j addr list", quiet=True)
        stdout_json = json.loads(stdout)
        dataplane_devs = []
        for i in stdout_json:
            if i["ifname"] != "lo" and i["ifname"] != management_dev:
                dataplane_devs.append({"ifname": i["ifname"], "mac": i["address"]})

        return dataplane_devs

    def flush_all_os_interfaces(self):
        """
        Flushes the configuration of all dataplane interfaces in the node.
        """
        for iface in self.get_dataplane_os_interfaces():
            self.flush_os_interface(iface["ifname"])

    def flush_os_interface(self, os_iface: str):
        """
        Flush the configuration of an interface in the node
        :param os_iface: the name of the interface to flush
        :type os_iface: String
        """
        stdout, stderr = self.execute(f"sudo ip addr flush dev {os_iface}", quiet=True)
        stdout, stderr = self.execute(
            f"sudo ip -6 addr flush dev {os_iface}", quiet=True
        )

    def ip_addr_list(self, output="json", update=False):

        try:
            if self.ip_addr_list_json is not None and update == False:
                return self.ip_addr_list_json
            else:
                if output == "json":
                    stdout, stderr = self.execute(f"sudo  ip -j addr list", quiet=True)
                    self.ip_addr_list_json = json.loads(stdout)
                    return self.ip_addr_list_json
                else:
                    stdout, stderr = self.execute(f"sudo ip list", quiet=True)
                    return stdout
        except Exception as e:
            logging.warning(f"Failed to get ip addr list: {e}")
            raise e

    def ip_route_add(
        self,
        subnet: Union[IPv4Network, IPv6Network],
        gateway: Union[IPv4Address, IPv6Address],
    ):
        """
        Add a route on the node.
        :param subnet: The destination subnet
        :type subnet:  IPv4Network or IPv6Network
        :param gateway: The next hop gateway.
        :type gateway: IPv4Address or IPv6Address
        """
        ip_command = ""
        if type(subnet) == IPv6Network:
            ip_command = "sudo ip -6"
        elif type(subnet) == IPv4Network:
            ip_command = "sudo ip"

        try:
            self.execute(f"{ip_command} route add {subnet} via {gateway}", quiet=True)
        except Exception as e:
            logging.warning(f"Failed to add route: {e}")
            raise e

    def network_manager_stop(self):
        """
        Stop network manager on the node.
        """
        try:
            stdout, stderr = self.execute(
                f"sudo systemctl stop NetworkManager", quiet=True
            )
            logging.info(
                f"Stopped NetworkManager with 'sudo systemctl stop "
                f"NetworkManager': stdout: {stdout}\nstderr: {stderr}"
            )
        except Exception as e:
            logging.warning(f"Failed to stop network manager: {e}")
            raise e

    def network_manager_start(self):
        """
        (re)Start network manager on the node.
        """
        try:
            stdout, stderr = self.execute(
                f"sudo systemctl restart NetworkManager", quiet=True
            )
            logging.info(
                f"Started NetworkManager with 'sudo systemctl start NetworkManager': stdout: {stdout}\nstderr: {stderr}"
            )
        except Exception as e:
            logging.warning(f"Failed to start network manager: {e}")
            raise e

    def get_ip_routes(self):

        """
        Get a list of routes from the node.
        """
        try:
            stdout, stderr = self.execute("ip -j route list", quiet=True)
            return json.loads(stdout)
        except Exception as e:
            logging.warning(f"Exception: {e}")

    # fablib.Node.get_ip_addrs()
    def get_ip_addrs(self):
        """
        Get a list of ip address info from the node.
        """
        try:
            stdout, stderr = self.execute("ip -j addr list", quiet=True)

            addrs = json.loads(stdout)

            return addrs
        except Exception as e:
            logging.warning(f"Exception: {e}")

    def ip_route_del(
        self,
        subnet: Union[IPv4Network, IPv6Network],
        gateway: Union[IPv4Address, IPv6Address],
    ):
        """
        Delete a route on the node.
        :param subnet: The destination subnet
        :type subnet:  IPv4Network or IPv6Network
        :param gateway: The next hop gateway.
        :type gateway: IPv4Address or IPv6Address
        """
        ip_command = ""
        if type(subnet) == IPv6Network:
            ip_command = "sudo ip -6"
        elif type(subnet) == IPv4Network:
            ip_command = "sudo ip"

        try:
            self.execute(f"{ip_command} route del {subnet} via {gateway}", quiet=True)
        except Exception as e:
            logging.warning(f"Failed to del route: {e}")
            raise e

    def ip_addr_add(
        self,
        addr: Union[IPv4Address, IPv6Address],
        subnet: Union[IPv4Network, IPv6Network],
        interface: Interface,
    ):
        """
        Add an IP to an interface on the node.
        :param addr: IP address
        :type addr:  IPv4Address or IPv6Address
        :param subnet: subnet.
        :type subnet: IPv4Network or IPv6Network
        :param interface: the FABlib interface.
        :type interface: Interface
        """
        ip_command = ""
        if type(subnet) == IPv6Network:
            ip_command = "sudo ip -6"
        elif type(subnet) == IPv4Network:
            ip_command = "sudo ip"

        try:
            self.execute(
                f"{ip_command} addr add {addr}/{subnet.prefixlen} dev {interface.get_os_interface()} ",
                quiet=True,
            )
        except Exception as e:
            logging.warning(f"Failed to add addr: {e}")
            raise e

    def ip_addr_del(
        self,
        addr: Union[IPv4Address, IPv6Address],
        subnet: Union[IPv4Network, IPv6Network],
        interface: Interface,
    ):
        """
        Delete an IP to an interface on the node.
        :param addr: IP address
        :type addr:  IPv4Address or IPv6Address
        :param subnet: subnet.
        :type subnet: IPv4Network or IPv6Network
        :param interface: the FABlib interface.
        :type interface: Interface
        """
        ip_command = ""
        if type(subnet) == IPv6Network:
            ip_command = "sudo ip -6"
        elif type(subnet) == IPv4Network:
            ip_command = "sudo ip"

        try:
            self.execute(
                f"{ip_command} addr del {addr}/{subnet.prefixlen} dev {interface.get_os_interface()} ",
                quiet=True,
            )
        except Exception as e:
            logging.warning(f"Failed to del addr: {e}")
            raise e

    def ip_link_up(self, subnet: Union[IPv4Network, IPv6Network], interface: Interface):
        """
        Bring up a link on an interface on the node.
        :param subnet: subnet.
        :type subnet: IPv4Network or IPv6Network
        :param interface: the FABlib interface.
        :type interface: Interface
        """

        if interface == None:
            return

        try:
            network = interface.get_network()
            if network == None:
                return
            elif network.get_layer() == NSLayer.L3:
                if network.get_type() == ServiceType.FABNetv6:
                    ip_command = "sudo ip -6"
                elif interface.get_network().get_type() == ServiceType.FABNetv4:
                    ip_command = "sudo ip"
            else:
                ip_command = "sudo ip"
        except Exception as e:
            logging.warning(f"Failed to down link: {e}")
            return

        try:
            self.execute(
                f"{ip_command} link set dev {interface.get_physical_os_interface()} up",
                quiet=True,
            )
        except Exception as e:
            logging.warning(f"Failed to up link: {e}")
            raise e

        try:
            self.execute(
                f"{ip_command} link set dev {interface.get_os_interface()} up",
                quiet=True,
            )
        except Exception as e:
            logging.warning(f"Failed to up link: {e}")
            raise e

    def ip_link_down(
        self, subnet: Union[IPv4Network, IPv6Network], interface: Interface
    ):
        """
        Bring down a link on an interface on the node.
        :param subnet: subnet.
        :type subnet: IPv4Network or IPv6Network
        :param interface: the FABlib interface.
        :type interface: Interface
        """
        try:
            if interface.get_network().get_layer() == NSLayer.L3:
                if interface.get_network().get_type() == ServiceType.FABNetv6:
                    ip_command = "sudo ip -6"
                elif interface.get_network().get_type() == ServiceType.FABNetv4:
                    ip_command = "sudo ip"
            else:
                ip_command = "sudo ip"
        except Exception as e:
            # logging.warning(f"Failed to down link: {e}")
            return

        try:
            self.execute(
                f"{ip_command} link set dev {interface.get_os_interface()} down",
                quiet=True,
            )
        except Exception as e:
            logging.warning(f"Failed to down link: {e}")
            raise e

    def set_ip_os_interface(
        self,
        os_iface: str = None,
        vlan: str = None,
        ip: str = None,
        cidr: str = None,
        mtu: str = None,
    ):
        """
        Depricated
        """
        # TODO: Add docstring after doc networking classes
        if cidr:
            cidr = str(cidr)
        if mtu:
            mtu = str(mtu)

        if self.validIPAddress(ip) == "IPv4":
            ip_command = "sudo ip"
        elif self.validIPAddress(ip) == "IPv6":
            ip_command = "sudo ip -6"
        else:
            raise Exception(f"Invalid IP {ip}. IP must be vaild IPv4 or IPv6 string.")

        # Bring up base iface
        logging.debug(
            f"{self.get_name()}->set_ip_os_interface: os_iface {os_iface}, vlan {vlan}, ip {ip}, cidr {cidr}, mtu {mtu}"
        )
        command = f"{ip_command} link set dev {os_iface} up"

        if mtu is not None:
            command += f" mtu {mtu}"
        stdout, stderr = self.execute(command, quiet=True)

        # config vlan iface
        if vlan is not None:
            # create vlan iface
            command = f"{ip_command} link add link {os_iface} name {os_iface}.{vlan} type vlan id {vlan}"
            stdout, stderr = self.execute(command, quiet=True)

            # bring up vlan iface
            os_iface = f"{os_iface}.{vlan}"
            command = f"{ip_command} link set dev {os_iface} up"
            if mtu != None:
                command += f" mtu {mtu}"
            stdout, stderr = self.execute(command, quiet=True)

        if ip is not None and cidr is not None:
            # Set ip
            command = f"{ip_command} addr add {ip}/{cidr} dev {os_iface}"
            stdout, stderr = self.execute(command, quiet=True)

        stdout, stderr = self.execute(command, quiet=True)

    def clear_all_ifaces(self):
        """
        Flush all interfaces and delete VLAN os interfaces
        """
        # TODO: Add docstring after doc networking classes
        self.remove_all_vlan_os_interfaces()
        self.flush_all_os_interfaces()

    def remove_all_vlan_os_interfaces(self):
        """
        Delete all VLAN os interfaces
        """
        # TODO: Add docstring after doc networking classes
        management_os_iface = self.get_management_os_interface()

        stdout, stderr = self.execute("sudo ip -j addr list", quiet=True)
        stdout_json = json.loads(stdout)
        dataplane_devs = []
        for i in stdout_json:
            if i["ifname"] == management_os_iface or i["ifname"] == "lo":
                stdout_json.remove(i)
                continue

            # If iface is vlan linked to base iface
            if "link" in i.keys():
                self.remove_vlan_os_interface(os_iface=i["ifname"])

    def remove_vlan_os_interface(self, os_iface: str = None):
        """
        Remove one VLAN OS interface
        """
        # TODO: Add docstring after doc networking classes
        command = f"sudo ip -j addr show {os_iface}"
        stdout, stderr = self.execute(command, quiet=True)
        try:
            [stdout_json] = json.loads(stdout)
        except Exception as e:
            logging.warning(f"os_iface: {os_iface}, stdout: {stdout}, stderr: {stderr}")
            raise e

        link = stdout_json["link"]

        command = f"sudo ip link del link {link} name {os_iface}"
        stdout, stderr = self.execute(command, quiet=True)

    def add_vlan_os_interface(
        self,
        os_iface: str = None,
        vlan: str = None,
        ip: str = None,
        cidr: str = None,
        mtu: str = None,
        interface: str = None,
    ):
        """
        Depricated
        """
        # TODO: Add docstring after doc networking classes

        if vlan:
            vlan = str(vlan)
        if cidr:
            cidr = str(cidr)
        if mtu:
            mtu = str(mtu)

        try:
            gateway = None
            if interface.get_network().get_layer() == NSLayer.L3:
                if interface.get_network().get_type() == ServiceType.FABNetv6:
                    ip_command = "sudo ip -6"
                elif interface.get_network().get_type() == ServiceType.FABNetv4:
                    ip_command = "sudo ip"
            else:
                ip_command = "sudo ip"
        except Exception as e:
            logging.warning(f"Failed to get network layer and/or type: {e}")
            ip_command = "sudo ip"

        command = f"{ip_command} link add link {os_iface} name {os_iface}.{vlan} type vlan id {vlan}"
        stdout, stderr = self.execute(command, quiet=True)

        command = f"{ip_command} link set dev {os_iface} up"
        stdout, stderr = self.execute(command, quiet=True)

        command = f"{ip_command} link set dev {os_iface}.{vlan} up"
        stdout, stderr = self.execute(command, quiet=True)

        if ip != None and cidr != None:
            self.set_ip_os_interface(
                os_iface=f"{os_iface}.{vlan}", ip=ip, cidr=cidr, mtu=mtu
            )

    def ping_test(self, dst_ip: str) -> bool:
        """
        Test a ping from the node to a destination IP
        :param dst_ip: destination IP String.
        :type dst_ip: String
        """
        # TODO: Add docstring after doc networking classes
        logging.debug(f"ping_test: node {self.get_name()}")

        command = f"ping -c 1 {dst_ip}  2>&1 > /dev/null && echo Success"
        stdout, stderr = self.execute(command, quiet=True)
        if stdout.replace("\n", "") == "Success":
            return True
        else:
            return False

    def get_storage(self, name: str) -> Component:
        """
        Gets a particular storage associated with this node.
        :param name: the name of the storage
        :type name: String
        :raise Exception: if storage not found by name
        :return: the storage on the FABRIC node
        :rtype: Component
        """
        try:
            return Component(self, self.get_fim_node().components[name])
        except Exception as e:
            logging.error(e, exc_info=True)
            raise Exception(f"Storage not found: {name}")

    def add_storage(self, name: str, auto_mount: bool = False) -> Component:
        """
        Creates a new FABRIC Storage component and attaches it to the Node
        :param name: Name of the Storage volume created for the project outside the scope of the Slice
        :param auto_mount: Mount the storage volume
        :rtype: Component
        """
        return Component.new_storage(node=self, name=name, auto_mount=auto_mount)<|MERGE_RESOLUTION|>--- conflicted
+++ resolved
@@ -493,16 +493,6 @@
         # else:
         #    filter_function = name_filter
 
-<<<<<<< HEAD
-        return self.get_slice().list_interfaces(fields=fields, 
-                                                output=output, 
-                                                quiet=quiet, 
-                                                filter_function=combined_filter_function,
-                                                pretty_names=pretty_names)
-        
-
-    def list_networks(self, fields=None, output=None, quiet=False, filter_function=None, pretty_names=True):
-=======
         return self.get_slice().list_interfaces(
             fields=fields,
             output=output,
@@ -519,7 +509,6 @@
         filter_function=None,
         pretty_names=True,
     ):
->>>>>>> dfecd98c
         """
         Lists all the networks attached to  the nodes with their attributes.
 
