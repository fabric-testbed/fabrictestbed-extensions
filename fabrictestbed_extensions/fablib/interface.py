--- conflicted
+++ resolved
@@ -146,15 +146,9 @@
             return None
 
     def config_vlan_iface(self):
-<<<<<<< HEAD
-        if self.get_vlan() is not None:
-            self.get_node().add_vlan_os_interface(os_iface=self.get_physical_os_interface()['ifname'],
-                                                  vlan=self.get_vlan())
-=======
         if self.get_vlan() != None:
             self.get_node().add_vlan_os_interface(os_iface=self.get_physical_os_interface_name(),
                                                   vlan=self.get_vlan(), interface=self)
->>>>>>> 527fa10f
 
     def set_ip(self, ip=None, cidr=None, mtu=None):
         if cidr: cidr=str(cidr)
@@ -201,15 +195,6 @@
             vlan = None
         return vlan
 
-<<<<<<< HEAD
-    def get_name(self) -> str:
-        """
-        Gets the name of this interface.
-
-        :return: the name of this interface
-        :rtype: str
-        """
-=======
     def get_reservation_id(self):
         try:
             #TODO THIS DOESNT WORK.
@@ -232,7 +217,12 @@
 
 
     def get_name(self):
->>>>>>> 527fa10f
+        """
+        Gets the name of this interface.
+
+        :return: the name of this interface
+        :rtype: str
+        """
         return self.get_fim_interface().name
 
     def get_component(self) -> Component:
@@ -280,22 +270,13 @@
         """
         return self.get_component().get_node()
 
-<<<<<<< HEAD
-    def get_network(self) -> NetworkService:
+    def get_network(self):
         """
         Gets the network this interface is on.
 
         :return: the network service this interface is on
         :rtype: NetworkService
         """
-        for net in self.get_slice().get_l2networks():
-            if net.has_interface(self):
-                return net
-
-        return None
-        # raise Exception(f"Network not found: interface {self.get_name()}")
-=======
-    def get_network(self):
         if hasattr(self, 'network'):
             #print(f"hasattr(self, 'network'): {hasattr(self, 'network')}, {self.network.get_name()}")
             return self.network
@@ -307,5 +288,4 @@
                     return self.network
 
         #print(f"hasattr(self, 'network'): {hasattr(self, 'network')}, None")
-        return None
->>>>>>> 527fa10f
+        return None