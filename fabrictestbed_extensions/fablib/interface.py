--- conflicted
+++ resolved
@@ -76,25 +76,16 @@
 
     def __str__(self):
         if self.get_network():
-<<<<<<< HEAD
             network_name = self.get_network().get_name()
         else:
             network_name = None
-=======
-            network_name = iface.get_network().get_name()
->>>>>>> 1fff7008
-
+            
         table = [   [ "Name", self.get_name() ],
                     [ "Network", network_name ],
                     [ "Bandwidth", self.get_bandwidth() ],
                     [ "VLAN", self.get_vlan() ],
-<<<<<<< HEAD
                     [ "MAC", self.get_mac() ],
                     [ "Physical OS Interface", self.get_physical_os_interface_name() ],
-=======
-                    [ "MAC", get_mac() ],
-                    [ "Physical OS Interface", self.get_physical_os_interface() ],
->>>>>>> 1fff7008
                     [ "OS Interface", self.get_os_interface() ],
                     ]
 
@@ -147,12 +138,7 @@
     def config_vlan_iface(self):
         if self.get_vlan() != None:
             self.get_node().add_vlan_os_interface(os_iface=self.get_physical_os_interface_name(),
-<<<<<<< HEAD
                                                   vlan=self.get_vlan(), interface=self)
-=======
-                                                  vlan=self.get_vlan())
->>>>>>> 1fff7008
-
 
     def set_ip(self, ip=None, cidr=None, mtu=None):
         if cidr: cidr=str(cidr)
@@ -243,11 +229,7 @@
             #print(f"hasattr(self, 'network'): {hasattr(self, 'network')}, {self.network.get_name()}")
             return self.network
         else:
-<<<<<<< HEAD
             for net in self.get_slice().get_networks():
-=======
-            for net in self.get_slice().get_l2networks():
->>>>>>> 1fff7008
                 if net.has_interface(self):
                     self.network = net
                     #print(f"return found network, {self.network.get_name()}")
