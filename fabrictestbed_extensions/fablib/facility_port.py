#!/usr/bin/env python3
# MIT License
#
# Copyright (c) 2020 FABRIC Testbed
#
# Permission is hereby granted, free of charge, to any person obtaining a copy
# of this software and associated documentation files (the "Software"), to deal
# in the Software without restriction, including without limitation the rights
# to use, copy, modify, merge, publish, distribute, sublicense, and/or sell
# copies of the Software, and to permit persons to whom the Software is
# furnished to do so, subject to the following conditions:
#
# The above copyright notice and this permission notice shall be included in all
# copies or substantial portions of the Software.
#
# THE SOFTWARE IS PROVIDED "AS IS", WITHOUT WARRANTY OF ANY KIND, EXPRESS OR
# IMPLIED, INCLUDING BUT NOT LIMITED TO THE WARRANTIES OF MERCHANTABILITY,
# FITNESS FOR A PARTICULAR PURPOSE AND NONINFRINGEMENT. IN NO EVENT SHALL THE
# AUTHORS OR COPYRIGHT HOLDERS BE LIABLE FOR ANY CLAIM, DAMAGES OR OTHER
# LIABILITY, WHETHER IN AN ACTION OF CONTRACT, TORT OR OTHERWISE, ARISING FROM,
# OUT OF OR IN CONNECTION WITH THE SOFTWARE OR THE USE OR OTHER DEALINGS IN THE
# SOFTWARE.
#
# Author: Paul Ruth (pruth@renci.org)

"""
This module contains methods to work with FABRIC `facility ports`_.

.. _`facility ports`: https://learn.fabric-testbed.net/knowledge-base/glossary/#facility_port
"""

from __future__ import annotations

import json
from typing import TYPE_CHECKING, List, Union

import jinja2
from fabrictestbed.slice_editor import Capacities, Labels
from tabulate import tabulate

from fabrictestbed_extensions.fablib.interface import Interface

if TYPE_CHECKING:
    from fim.user.node import Node as FimNode

    from fabrictestbed_extensions.fablib.slice import Slice


class FacilityPort:
    """
    A class for working with FABRIC facility ports.
    """

    fim_interface = None
    slice = None

    def __init__(self, slice: Slice, fim_interface: FimNode):
        """
        :param slice: the fablib slice to have this node on
        :type slice: Slice

        :param fim_interface:
        :type fim_interface: FimInterface
        """
        super().__init__()
        self.fim_interface = fim_interface
        self.slice = slice

    def __str__(self):
        """
        Creates a tabulated string describing the properties of the
        node.  Intended for printing node information.

        :return: Tabulated string of node information
        :rtype: String
        """
        table = [["name", self.get_name()]]

        return tabulate(table)

    def toJson(self):
        """
        Return a JSON representation of the facility port.
        """
        return json.dumps(self.toDict(), indent=4)

    def get_pretty_name_dict(self):
        """
        Return a mapping used when rendering table headers.
        """
        return {
            "name": "Name",
        }

    def toDict(self, skip=[]):
        """
        Return a Python `dict` representation of the facility port.
        """
        return {"name": str(self.get_name())}

    def get_template_context(self):
        return self.get_slice().get_template_context(self)

    def render_template(self, input_string):
        environment = jinja2.Environment()
        template = environment.from_string(input_string)
        output_string = template.render(self.get_template_context())

        return output_string

    def show(
        self, fields=None, output=None, quiet=False, colors=False, pretty_names=True
    ):
        """
        Get a human-readable representation of the facility port.
        """
        data = self.toDict(pretty_names=True)

        # fields = ["Name",
        #         ]

        if pretty_names:
            pretty_names_dict = self.get_pretty_name_dict()
        else:
            pretty_names_dict = {}

        table = self.get_fablib_manager().show_table(
            data,
            fields=fields,
            title="Facility Port",
            output=output,
            quiet=quiet,
            pretty_names_dict=pretty_names_dict,
        )

        return table

    def get_fim_interface(self) -> FimNode:
        """
        .. warning::
            Not recommended for most users.

        Gets the node's FABRIC Information Model (fim) object.  This
        method is used to access data at a lower level than FABlib.
        """
        return self.fim_interface

    def get_model(self) -> str:
        """
        Get fablib model name for the facility port.
        """
        return "Facility_Port"

    def get_name(self) -> str:
        """
        Gets the name of the FABRIC node.

        :return: the name of the node
        :rtype: String
        """
        return self.get_fim_interface().name

    def get_site(self) -> str:
        """
        Gets the site associated with the facility port.
        """
        return self.fim_interface.site

    @staticmethod
    def new_facility_port(
        slice: Slice = None,
        name: str = None,
        site: str = None,
        vlan: Union[List, str] = None,
        bandwidth: int = 10,
        labels: Labels = None,
        peer_labels: Labels = None,
        capacities: Capacities = None,
    ):
<<<<<<< HEAD
        if capacities is None:
            if not bandwidth:
                bandwidth = 10
            capacities = Capacities(bw=bandwidth)

        interfaces = None

        if vlan:
=======
        """
        Create a new facility port.

        You might want to :py:meth:`Slice.add_facility_port()`, in
        most cases.

        :param Slice: Slice associated with the facility port.
        :param name: name of the facility port.
        :param site: site associated with the facility port.
        :param vlan: VLAN.
        :param bandwidth: bandwidth to be used, in Gbps.
        """
        if isinstance(vlan, list):
            interfaces = []
>>>>>>> 755984fe
            index = 1
            interfaces = []
            if isinstance(vlan, str):
                vlan = [vlan]

            for v in vlan:
                iface_tuple = (
                    f"iface-{index}",
                    Labels(vlan=v),
                    capacities,
                )
                interfaces.append(iface_tuple)

        fim_facility_port = slice.get_fim_topology().add_facility(
            name=name,
            site=site,
            capacities=capacities,
            labels=labels,
            peer_labels=peer_labels,
            interfaces=interfaces,
        )
        return FacilityPort(slice, fim_facility_port)

    @staticmethod
    def get_facility_port(slice: Slice = None, facility_port: FimNode = None):
        """

        :param slice:
        :param facility_port:
        :return:
        """
        return FacilityPort(slice, facility_port)

    def get_slice(self) -> Slice:
        """
        Gets the fablib slice associated with this node.

        :return: the fablib slice on this node
        :rtype: Slice
        """
        return self.slice

    def get_interfaces(self) -> List[Interface]:
        """
        Gets a particular interface associated with a FABRIC node.

        Accepts either the interface name or a network_name.  If a
        network name is used this method will return the interface on
        the node that is connected to the network specified.  If a
        name and network_name are both used, the interface name will
        take precedence.

        :param name: interface name to search for
        :type name: str

        :param network_name: network name to search for

        :type name: str

        :raise Exception: if interface is not found

        :return: an interface on the node
        :rtype: Interface
        """
        ifaces = []
        for fim_interface in self.get_fim_interface().interface_list:
            ifaces.append(Interface(node=self, fim_interface=fim_interface))

        return ifaces<|MERGE_RESOLUTION|>--- conflicted
+++ resolved
@@ -168,16 +168,31 @@
 
     @staticmethod
     def new_facility_port(
-        slice: Slice = None,
-        name: str = None,
-        site: str = None,
-        vlan: Union[List, str] = None,
-        bandwidth: int = 10,
-        labels: Labels = None,
-        peer_labels: Labels = None,
-        capacities: Capacities = None,
-    ):
-<<<<<<< HEAD
+            slice: Slice = None,
+            name: str = None,
+            site: str = None,
+            vlan: Union[List, str] = None,
+            bandwidth: int = 10,
+            labels: Labels = None,
+            peer_labels: Labels = None,
+            capacities: Capacities = None,
+    ) -> FacilityPort:
+        """
+        Create a new facility port in the given slice.
+
+        You might want to :py:meth:`Slice.add_facility_port()`, in
+        most cases.
+
+        :param slice: The slice in which the facility port will be created.
+        :param name: The name of the facility port.
+        :param site: The site where the facility port will be located.
+        :param vlan: A list or single string representing the VLANs for the facility port.
+        :param bandwidth: The bandwidth capacity for the facility port, default is 10.
+        :param labels: Labels associated with the facility port.
+        :param peer_labels: Peer labels associated with the facility port.
+        :param capacities: The capacities object representing the bandwidth capacities.
+        :return: A FacilityPort object representing the created facility port.
+        """
         if capacities is None:
             if not bandwidth:
                 bandwidth = 10
@@ -186,22 +201,6 @@
         interfaces = None
 
         if vlan:
-=======
-        """
-        Create a new facility port.
-
-        You might want to :py:meth:`Slice.add_facility_port()`, in
-        most cases.
-
-        :param Slice: Slice associated with the facility port.
-        :param name: name of the facility port.
-        :param site: site associated with the facility port.
-        :param vlan: VLAN.
-        :param bandwidth: bandwidth to be used, in Gbps.
-        """
-        if isinstance(vlan, list):
-            interfaces = []
->>>>>>> 755984fe
             index = 1
             interfaces = []
             if isinstance(vlan, str):
