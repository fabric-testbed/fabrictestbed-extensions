--- conflicted
+++ resolved
@@ -41,16 +41,6 @@
 
 
 class Component:
-<<<<<<< HEAD
-    component_model_map = { 'NIC_Basic': ComponentModelType.SharedNIC_ConnectX_6,
-                            'NIC_ConnectX_6': ComponentModelType.SmartNIC_ConnectX_6,
-                            'NIC_ConnectX_5': ComponentModelType.SmartNIC_ConnectX_5,
-                            'NVME_P4510': ComponentModelType.NVME_P4510,
-                            'GPU_TeslaT4': ComponentModelType.GPU_Tesla_T4,
-                            'GPU_RTX6000': ComponentModelType.GPU_RTX6000,
-                            'NIC_OpenStack': ComponentModelType.SharedNIC_OpenStack_vNIC
-                            }
-=======
     component_model_map = {
         "NIC_Basic": ComponentModelType.SharedNIC_ConnectX_6,
         "NIC_ConnectX_6": ComponentModelType.SmartNIC_ConnectX_6,
@@ -58,8 +48,8 @@
         "NVME_P4510": ComponentModelType.NVME_P4510,
         "GPU_TeslaT4": ComponentModelType.GPU_Tesla_T4,
         "GPU_RTX6000": ComponentModelType.GPU_RTX6000,
+        "NIC_OpenStack": ComponentModelType.SharedNIC_OpenStack_vNIC,
     }
->>>>>>> dfecd98c
 
     def __str__(self):
         """
