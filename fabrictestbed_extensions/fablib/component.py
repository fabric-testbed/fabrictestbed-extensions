--- conflicted
+++ resolved
@@ -184,8 +184,7 @@
             return 'NIC_Basic'
         else:
             return None
-
-<<<<<<< HEAD
+          
     def get_reservation_id(self):
         try:
             #This does not work
@@ -205,9 +204,6 @@
             return self.get_fim_component().get_property(pname='reservation_info').error_message
         except:
             return ""
-=======
->>>>>>> 1fff7008
-
 
     def get_fim_model(self):
         return self.get_fim_component().model
