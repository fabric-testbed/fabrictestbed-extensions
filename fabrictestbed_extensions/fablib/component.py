--- conflicted
+++ resolved
@@ -78,9 +78,6 @@
                             'GPU_RTX6000': ComponentModelType.GPU_RTX6000
                             }
 
-<<<<<<< HEAD
-=======
-
     def __str__(self):
 
         table = [   [ "Name", self.get_name() ],
@@ -116,9 +113,6 @@
 
         return tabulate(table, headers=["Name", "Network", "Bandwidth", "VLAN", "MAC", "Physical OS Interface", "OS Interface" ])
 
-
-
->>>>>>> 527fa10f
     @staticmethod
     def calculate_name(node=None, name=None):
         # Hack to make it possile to find interfaces
@@ -234,17 +228,6 @@
     def get_pci_addr(self):
         return self.get_fim_component().get_property(pname='label_allocations').bdf
 
-<<<<<<< HEAD
-    def get_model(self) -> str:
-        """
-        Gets the model name of this component.
-
-        :return: this component's model name
-        :rtype: str
-        """
-        #TODO: get new model names (NIC_Basic, etc.)
-        return self.get_fim_model()
-=======
     def get_model(self):
         #TODO: This a hack that need a real fix
         if str(self.get_type()) == "SmartNIC" and str(self.get_fim_model()) == "ConnectX-6":
@@ -281,7 +264,6 @@
             return self.get_fim_component().get_property(pname='reservation_info').error_message
         except:
             return ""
->>>>>>> 527fa10f
 
     def get_fim_model(self):
         return self.get_fim_component().model
