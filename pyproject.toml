[build-system]
requires = ["flit_core >=3.2,<4"]
build-backend = "flit_core.buildapi"

[project]
name = "fabrictestbed_extensions"
<<<<<<< HEAD
version = "1.8.1"
=======
version = "1.8.2"
>>>>>>> 44c4ee5b
description = "FABRIC Python Client Library and CLI Extensions"
authors = [
  { name = "Paul Ruth", email = "pruth@renci.org" },
  { name = "Komal Thareja", email = "kthare10@renci.org" },
]

readme = { file = "README.md", content-type = "text/markdown" }
license = { file = "LICENSE" }
requires-python = ">=3.9"
dependencies = [
    "ipycytoscape",
    "ipywidgets",
    "ipyleaflet",
    "ipycytoscape",
    "tabulate",
<<<<<<< HEAD
    "fabrictestbed==1.8.1b0",
=======
    "fabrictestbed==1.8.1",
>>>>>>> 44c4ee5b
    "paramiko",
    "jinja2>=3.0.0",
    "pandas",
    "numpy",
    "ipython>=8.12.0",
    "fabric_fss_utils>=1.5.1",
    "recordclass==0.21.1",
    "atomicwrites",
    "fabric_paramiko_expect"
    ]

classifiers = [
  "Programming Language :: Python :: 3",
  "License :: OSI Approved :: MIT License",
  "Operating System :: OS Independent",
]

[project.urls]
Homepage = "https://fabric-testbed.net/"
Sources = "https://github.com/fabric-testbed/fabrictestbed-extensions"
Documentation = "https://fabric-fablib.readthedocs.io/"
ChangeLog = "https://github.com/fabric-testbed/fabrictestbed-extensions/blob/main/CHANGELOG.md"

[project.optional-dependencies]
doc = [
  "sphinx",
  "sphinx-autodoc-typehints",
  "furo",
]
test = [
  "black==24.*",
  "isort==5.*",
  "tox==4.*",
  "pytest",
  "coverage[toml]"
]

[tool.coverage.run]
branch = true
omit = ["fabrictestbed_extensions/tests/*"]

[tool.isort]
profile = "black"
src_paths = ["fabrictestbed_extensions", "docs/source/conf.py", "tests"]

[tool.pytest.ini_options]
minversion = "6.0"
addopts = "-ra -q"
# By default, run only unit tests when pytest is invoked.  Integration
# tests will require some manual setup (namely token acquisition), and
# thus we can't run them on CI.
testpaths = ["tests/unit/"]

[tool.interrogate]
ignore-init-method = true
ignore-init-module = true
ignore-magic = true
ignore-module = true
ignore-nested-functions = true
ignore-nested-classes = true
ignore-private = true
ignore-semiprivate = true
omit-covered-files = true
verbose = 0
fail-under = 92.6
exclude = ["tests", "fabrictestbed_extensions/editors"]<|MERGE_RESOLUTION|>--- conflicted
+++ resolved
@@ -4,11 +4,7 @@
 
 [project]
 name = "fabrictestbed_extensions"
-<<<<<<< HEAD
-version = "1.8.1"
-=======
 version = "1.8.2"
->>>>>>> 44c4ee5b
 description = "FABRIC Python Client Library and CLI Extensions"
 authors = [
   { name = "Paul Ruth", email = "pruth@renci.org" },
@@ -24,11 +20,7 @@
     "ipyleaflet",
     "ipycytoscape",
     "tabulate",
-<<<<<<< HEAD
-    "fabrictestbed==1.8.1b0",
-=======
     "fabrictestbed==1.8.1",
->>>>>>> 44c4ee5b
     "paramiko",
     "jinja2>=3.0.0",
     "pandas",
