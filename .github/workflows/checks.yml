--- conflicted
+++ resolved
@@ -43,13 +43,10 @@
       - name: Run "black --check"
         run: |
           python -m black --check .
-<<<<<<< HEAD
-=======
 
       - name: Run "isort --check"
         run: |
           python -m isort --profile black --check .
->>>>>>> 121195e7
 
       # Remind PR authors to update CHANGELOG.md
       - name: Check that Changelog has been updated
