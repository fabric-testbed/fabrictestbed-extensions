# ChangeLog

This is the changelog file for FABRIC testbed extensions.  All notable
changes to this project will be documented in this file.

The format is based on [Keep a Changelog](https://keepachangelog.com/en/1.0.0/),
and this project adheres to [Semantic Versioning](https://semver.org/spec/v2.0.0.html).

## [Unreleased]

- Address a crash when querying NUMA properties. (Issue
  [#191](https://github.com/fabric-testbed/fabrictestbed-extensions/issues/191),
  PR [#192](https://github.com/fabric-testbed/fabrictestbed-extensions/pull/192))
- Add/update integration tests (Issues
  [#184](https://github.com/fabric-testbed/fabrictestbed-extensions/issues/184),
  [#186](https://github.com/fabric-testbed/fabrictestbed-extensions/pull/186),
  PR [#187](https://github.com/fabric-testbed/fabrictestbed-extensions/pull/187))


## [1.4.4] - 2023-05-21

### Fixed

- Changed some error that were printing to stdout to log instead.

### Added

- Added a get_public_ips call to NetworkService for user to get list of public IPs assigned to their FabNetExt


## [1.4.3] - 2023-04-22

### Fixed

- The interface.get_ip_addr() fuction now returns address strings for devs that were manually configured. 

## [1.4.2] - 2023-04-21

### Added

- Support new GPU models has been added (PR
  [#122](https://github.com/fabric-testbed/fabrictestbed-extensions/pull/122)).
- Support for maintenance mode (PR
  [#137](https://github.com/fabric-testbed/fabrictestbed-extensions/pull/137/),
  issues
  [#120](https://github.com/fabric-testbed/fabrictestbed-extensions/issues/120),
  [#125](https://github.com/fabric-testbed/fabrictestbed-extensions/issues/125))
- Userdata support.
- Automatically assigning IPs, depending on mode.
- Support for post-boot configuration.  Files or directories can be
  uploaded post-boot, and commands can be submitted to be run
  post-boot.
- A way to define layer-2 networks.
- A way to query link and facility port information
- Added function to make IP address of node publicly routable with external networking. `make_ip_publicly_routable`
- Streamlined polling after a submit to reduce load on the control framework
<<<<<<< HEAD
- FablibManager validates its configuration (PR
  [#121](https://github.com/fabric-testbed/fabrictestbed-extensions/pull/121),
  [#136](https://github.com/fabric-testbed/fabrictestbed-extensions/pull/136))
=======
- Added easy, one-line "add_fabnet" functionality simple L3 networks
- ipython 8.12.0 is added as a direct dependency; this is a short-term
  workaround until FABRIC's JupyterHub is updated.
>>>>>>> e7e39f62

### Changed

- Fablib now uses pyproject.toml for specifying packaging metadata
  instead of setup.py and friends (issue
  [#74](https://github.com/fabric-testbed/fabrictestbed-extensions/issues/74)).
- Make configure_nvme() more generic (PR
  [#126](https://github.com/fabric-testbed/fabrictestbed-extensions/pull/126)).



### Fixed


- Fablib will now fail early when required configuration is missing
  (issue
  [#69](https://github.com/fabric-testbed/fabrictestbed-extensions/issues/69)).
- Fixed an issue with auto network configuration executing twice
- Fablib will now fail early when required configuration is missing
  (issue
  [#69](https://github.com/fabric-testbed/fabrictestbed-extensions/issues/69)).
- A workaround for Debian/Ubuntu nmcli transition.


## [1.3.4] - 2023-01-19

### Fixed

- FABLIB: Better clean up of SSH connections to bastion proxy.


## [1.3.3] - 2022-12-01


### Added
- FABLIB:  Show and list functionallity for all resource object types.

### Changed

- FABLIB: Now leaves network manager for management iface but does not
  manage other ifaces

### Fixed

- FABLIB: node.upload_directory now uses correct temporary file names


## [1.3.2] - 2022-10-25

Older changes are not included in ChangeLog.<|MERGE_RESOLUTION|>--- conflicted
+++ resolved
@@ -8,9 +8,19 @@
 
 ## [Unreleased]
 
+### Fixed
+
 - Address a crash when querying NUMA properties. (Issue
   [#191](https://github.com/fabric-testbed/fabrictestbed-extensions/issues/191),
   PR [#192](https://github.com/fabric-testbed/fabrictestbed-extensions/pull/192))
+
+### Changed
+
+- FablibManager validates ssh keys (PR
+  [#136](https://github.com/fabric-testbed/fabrictestbed-extensions/pull/136))
+
+### Added
+
 - Add/update integration tests (Issues
   [#184](https://github.com/fabric-testbed/fabrictestbed-extensions/issues/184),
   [#186](https://github.com/fabric-testbed/fabrictestbed-extensions/pull/186),
@@ -54,15 +64,10 @@
 - A way to query link and facility port information
 - Added function to make IP address of node publicly routable with external networking. `make_ip_publicly_routable`
 - Streamlined polling after a submit to reduce load on the control framework
-<<<<<<< HEAD
-- FablibManager validates its configuration (PR
-  [#121](https://github.com/fabric-testbed/fabrictestbed-extensions/pull/121),
-  [#136](https://github.com/fabric-testbed/fabrictestbed-extensions/pull/136))
-=======
 - Added easy, one-line "add_fabnet" functionality simple L3 networks
 - ipython 8.12.0 is added as a direct dependency; this is a short-term
   workaround until FABRIC's JupyterHub is updated.
->>>>>>> e7e39f62
+
 
 ### Changed
 
