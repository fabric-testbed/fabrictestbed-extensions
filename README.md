# fabrictestbed-extensions

[![pypi-badge]][pypy] [![api-docs-badge]][api-docs]

This repository contains implementation of a Python API, otherwise
known as "FABlib", for intereacting with [FABRIC][fabric] testbed.


## Installing FABlib

You can install released versions of FABlib from PyPI:

```console
$ pip install fabrictestbed-extensions
```

If you need the current development version of FABlib, install it from
the git repository:

```console
$ pip install git+https://github.com/fabric-testbed/fabrictestbed-extensions@main
```

Note that installing FABlib using either methods will also install a
number of dependencies, so you might want to install FABlib in a
virtual environment. Your favorite tool for managing virtual
environments ([venv], [virtualenv], or [virtualenvwrapper]) should
work. FABRIC team tends to favor virtualenvwrapper.


## Using FABlib

Once installed, you can use FABlib in your Python projects:

```python
from fabrictestbed_extensions.fablib.fablib import FablibManager as fablib_manager

try:
    fablib = fablib_manager()
    fablib.show_config()
except Exception as e:
    print(f"Exception: {e}")
```

Your first encounter with FABlib however might be through FABRIC
project's [JupyterHub][fabric-jupyter] instance. You will be presented
with many examples on FABlib usage when you log in there. The
[notebook sources][fabric-jupyter-examples] can be found on GitHub as
well.

Since FABlib 1.4, API docs can be found [here][fablib-api-rtd]. Older
API docs are [here][fablib-api-old].

If you want to interact with FABRIC from Jupyter installed on your
computer, see: [Install the FABRIC Python API][fablib-install].


<<<<<<< HEAD
## Building FABlib
=======
## Testing FABlib

Run tests with [pytest]:

```console
$ pip install -e .[test]
$ pytest
```

## Building Python packages
>>>>>>> d88c6293

FABlib uses [flit] as the build backend.  To build source and wheel
packages, do this:

```console
$ pip install flit
$ flit build
```

While using flit as the build backend, continuing to use [build] as
the build frontend should work too:

```
$ pip install build
$ python -m build
```


## Releasing FABlib

When it is time to release a new version of FABlib, remember to: (1)
update the package version in top-level `__init__.py`, (2) build the
source and wheel packages, and (3) upload packages to PyPI:

```console
$ flit publish
```

Continuing to use twine to publish packages is an option too:

```console
$ twine upload dist/*
```

For details about publishing to PyPI, see flit documentation about
[package uploads].


<!-- URLs -->

[pypy]: https://pypi.org/project/fabrictestbed-extensions/
[pypi-badge]: https://img.shields.io/pypi/v/fabrictestbed-extensions?style=plastic (PyPI)

[api-docs]: https://fabric-fablib.readthedocs.io/en/latest/?badge=latest
[api-docs-badge]: https://readthedocs.org/projects/fabric-fablib/badge/?version=latest (Documentation Status)

[fabric]: https://fabric-testbed.net/

[venv]: https://docs.python.org/3/library/venv.html
[virtualenv]: https://virtualenv.pypa.io/en/latest/
[virtualenvwrapper]: https://virtualenvwrapper.readthedocs.io/en/latest/

[fabric-jupyter]: https://jupyter.fabric-testbed.net/
[fabric-jupyter-examples]: https://github.com/fabric-testbed/jupyter-examples
[fablib-install]: https://learn.fabric-testbed.net/knowledge-base/install-the-python-api/

[fablib-api-rtd]: https://fabric-fablib.readthedocs.io/en/latest/
[fablib-api-old]: https://learn.fabric-testbed.net/docs/fablib/fablib.html

<<<<<<< HEAD
[flit]: https://flit.pypa.io/en/stable/
[package uploads]: https://flit.pypa.io/en/latest/upload.html

[build]: https://pypi.org/project/build/
=======
[pytest]: https://pypi.org/project/pytest/
>>>>>>> d88c6293
<|MERGE_RESOLUTION|>--- conflicted
+++ resolved
@@ -55,9 +55,6 @@
 computer, see: [Install the FABRIC Python API][fablib-install].
 
 
-<<<<<<< HEAD
-## Building FABlib
-=======
 ## Testing FABlib
 
 Run tests with [pytest]:
@@ -67,8 +64,7 @@
 $ pytest
 ```
 
-## Building Python packages
->>>>>>> d88c6293
+## Packaging FABlib
 
 FABlib uses [flit] as the build backend.  To build source and wheel
 packages, do this:
@@ -128,11 +124,8 @@
 [fablib-api-rtd]: https://fabric-fablib.readthedocs.io/en/latest/
 [fablib-api-old]: https://learn.fabric-testbed.net/docs/fablib/fablib.html
 
-<<<<<<< HEAD
 [flit]: https://flit.pypa.io/en/stable/
 [package uploads]: https://flit.pypa.io/en/latest/upload.html
 
 [build]: https://pypi.org/project/build/
-=======
 [pytest]: https://pypi.org/project/pytest/
->>>>>>> d88c6293
