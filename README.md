--- conflicted
+++ resolved
@@ -93,13 +93,15 @@
 $ flit publish
 ```
 
+For details about publishing to PyPI using flit, see flit
+documentation about [package uploads].
+
 Continuing to use twine to publish packages is an option too:
 
 ```console
 $ twine upload dist/*
 ```
 
-<<<<<<< HEAD
 ## Building API documentation
 
 FABlib API documentation is generated from Python docstrings using
@@ -110,11 +112,6 @@
 $ pip install .[docs]
 $ ./sphinx.sh
 ```
-=======
-For details about publishing to PyPI, see flit documentation about
-[package uploads].
-
->>>>>>> 8d99d29e
 
 <!-- URLs -->
 
@@ -137,12 +134,10 @@
 [fablib-api-rtd]: https://fabric-fablib.readthedocs.io/en/latest/
 [fablib-api-old]: https://learn.fabric-testbed.net/docs/fablib/fablib.html
 
-<<<<<<< HEAD
 [sphinx]: https://www.sphinx-doc.org/
-=======
+
 [flit]: https://flit.pypa.io/en/stable/
 [package uploads]: https://flit.pypa.io/en/latest/upload.html
 
 [build]: https://pypi.org/project/build/
->>>>>>> 8d99d29e
-[pytest]: https://pypi.org/project/pytest/
+[pytest]: https://pypi.org/project/pytest/