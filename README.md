# fabrictestbed-extensions

[![pypi-badge]][pypy] [![api-docs-badge]][api-docs]

This repository contains implementation of a Python API, otherwise
known as "FABlib", for intereacting with [FABRIC][fabric] testbed.


## Installing FABlib

You can install released versions of FABlib from PyPI:

```console
$ pip install fabrictestbed-extensions
```

If you need the current development version of FABlib, install it from
the git repository:

```console
$ pip install git+https://github.com/fabric-testbed/fabrictestbed-extensions@main
```

Note that installing FABlib using either methods will also install a
number of dependencies, so you might want to install FABlib in a
virtual environment. Your favorite tool for managing virtual
environments ([venv], [virtualenv], or [virtualenvwrapper]) should
work. FABRIC team tends to favor virtualenvwrapper.


## Using FABlib

Once installed, you can use FABlib in your Python projects:

```python
from fabrictestbed_extensions.fablib.fablib import FablibManager as fablib_manager

try:
    fablib = fablib_manager()
    fablib.show_config()
except Exception as e:
    print(f"Exception: {e}")
```

Your first encounter with FABlib however might be through FABRIC
project's [JupyterHub][fabric-jupyter] instance. You will be presented
with many examples on FABlib usage when you log in there. The
[notebook sources][fabric-jupyter-examples] can be found on GitHub as
well.

Since FABlib 1.4, API docs can be found [here][fablib-api-rtd]. Older
API docs are [here][fablib-api-old].

If you want to interact with FABRIC from Jupyter installed on your
computer, see: [Install the FABRIC Python API][fablib-install].


## Contributing to FABlib

Contributions to FABlib are made with GitHub Pull Requests. When you
submit a pull request, some tests will run against it:

- Code formatting will be checked using [black] and [isort].  Be sure
  that your code is formatted with these tools.
- Unit tests will be run.
- Packages will be built.
- CHANGELOG.md will be checked for updates.


## Testing FABlib

FABlib currently has a modest set of unit and integration tests, under
the top-level `tests` directory.  Unit tests can be run like so, using
[tox]:

```console
$ pip install -e .[test]
$ tox
```

Integration tests can be run like so:

```console
$ tox -e integration
```

Tox attempts to run tests in an isolated virtual environment.  If you
want to run some tests directly using [pytest], that is possible too:

```
$ pytest -s tests/integration/test_hello_fabric.py
```

## Documenting FABlib

FABlib uses Sphinx to generate API documentation from Python
docstrings. Publishing them at [Read the Docs][fablib-api-rtd] is a
mostly automated process.

When working on API documentation on your local setup, in order to
preview the generated HTML, run:

```
$ tox -e docs
```

Resulting files can be found in `docs/build/html/`.


## Packaging FABlib

FABlib uses [flit] as the build backend.  To build source and wheel
packages, do this:

```console
$ pip install flit
$ flit build
```

## Releasing FABlib

<<<<<<< HEAD
When it is time to release a new version of FABlib, remember to: 
=======
The "[publish]" workflow automates building packages and publishing
them on PyPI.  In order to publish a new FABlib version on PyPI,
follow these steps:

1. Bump up version in top-level `__init__.py`.
2. Update changelog.
3. Start a PR with these changes, and get it merged.
4. Tag the release, and push the tag to GitHub:

   ```console
   $ git tag --sign --message="Great set of features" relX.Y.Z <ref>
   $ git push <origin> --tags relX.Y.Z
   ```
This should trigger the publish workflow that will: (1) run unit
tests, (2) build FABlib sdist and wheel packages, (3) publish
the packages on PyPI, and (4) create a GitHub release.


### Manual steps

In order to "manually" upload FABlib packages (such as in the case of
release candidate versions), bump up the version string in the
appropriate place, and then do:
>>>>>>> e716c26b

1. Update the package version in `pyproject.toml`.
2. Build the source and wheel packages, and upload packages to PyPI with:

    ```console
    $ flit publish
    ```

For details about publishing to PyPI, see flit documentation about
[package uploads].


<!-- URLs -->

[pypy]: https://pypi.org/project/fabrictestbed-extensions/
[pypi-badge]: https://img.shields.io/pypi/v/fabrictestbed-extensions?style=plastic (PyPI)

[api-docs]: https://fabric-fablib.readthedocs.io/en/latest/?badge=latest
[api-docs-badge]: https://readthedocs.org/projects/fabric-fablib/badge/?version=latest (Documentation Status)

[fabric]: https://fabric-testbed.net/

[venv]: https://docs.python.org/3/library/venv.html
[virtualenv]: https://virtualenv.pypa.io/en/latest/
[virtualenvwrapper]: https://virtualenvwrapper.readthedocs.io/en/latest/

[fabric-jupyter]: https://jupyter.fabric-testbed.net/
[fabric-jupyter-examples]: https://github.com/fabric-testbed/jupyter-examples
[fablib-install]: https://learn.fabric-testbed.net/knowledge-base/install-the-python-api/

[fablib-api-rtd]: https://fabric-fablib.readthedocs.io/en/latest/
[fablib-api-old]: https://learn.fabric-testbed.net/docs/fablib/fablib.html

[flit]: https://flit.pypa.io/en/stable/
[package uploads]: https://flit.pypa.io/en/latest/upload.html

[tox]: https://pypi.org/project/tox/
[pytest]: https://pypi.org/project/pytest/
[black]: https://pypi.org/project/black/
[isort]: https://pypi.org/project/isort/

[publish]: ./.github/workflows/publish.yml<|MERGE_RESOLUTION|>--- conflicted
+++ resolved
@@ -119,9 +119,6 @@
 
 ## Releasing FABlib
 
-<<<<<<< HEAD
-When it is time to release a new version of FABlib, remember to: 
-=======
 The "[publish]" workflow automates building packages and publishing
 them on PyPI.  In order to publish a new FABlib version on PyPI,
 follow these steps:
@@ -145,7 +142,6 @@
 In order to "manually" upload FABlib packages (such as in the case of
 release candidate versions), bump up the version string in the
 appropriate place, and then do:
->>>>>>> e716c26b
 
 1. Update the package version in `pyproject.toml`.
 2. Build the source and wheel packages, and upload packages to PyPI with:
