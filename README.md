--- conflicted
+++ resolved
@@ -2,38 +2,10 @@
 
 [![pypi-badge]][pypy] [![api-docs-badge]][api-docs]
 
-<<<<<<< HEAD
-Extensions for the FABRIC API/CLI.
-
-## Build instructions
-
-FABlib uses [flit](https://flit.pypa.io/en/stable/) as the build
-backend.  To build source and wheel packages, do this:
-
-```console
-$ pip install flit
-$ flit build
-```
-
-To upload packages to PyPI:
-
-```console
-$ flit publish
-```
-
-For details about publishing to PyPI, see flit documentation about
-[package uploads](https://flit.pypa.io/en/latest/upload.html).
-
-## Install Instructions
-```
-git clone https://github.com/fabric-testbed/fabrictestbed-extensions.git
-cd fabrictestbed-extensions
-pip install --user .
-```
-=======
 This repository contains implementation of a Python API for
 intereacting with [FABRIC][fabric] testbed, otherwise known as
 "FABlib".
+
 
 ## Installing FABlib
 
@@ -84,20 +56,25 @@
 computer, see: [Install the FABRIC Python API][fablib-install].
 
 
-## Building Python packages
+## Building FABlib
 
-Do not do `python setup.py sdist bdist_wheel`. Instead, do:
+FABlib uses [flit](https://flit.pypa.io/en/stable/) as the build
+backend.  To build source and wheel packages, do this:
 
 ```console
-$ pip install build
-$ python -m build
+$ pip install flit
+$ flit build
 ```
 
-Following that, upload to PyPi using:
+To upload packages to PyPI:
 
 ```console
-$ twine upload dist/*
+$ flit publish
 ```
+
+For details about publishing to PyPI, see flit documentation about
+[package uploads](https://flit.pypa.io/en/latest/upload.html).
+
 
 <!-- URLs -->
 
@@ -118,5 +95,4 @@
 [fablib-install]: https://learn.fabric-testbed.net/knowledge-base/install-the-python-api/
 
 [fablib-api-rtd]: https://fabric-fablib.readthedocs.io/en/latest/
-[fablib-api-old]: https://learn.fabric-testbed.net/docs/fablib/fablib.html
->>>>>>> dfecd98c
+[fablib-api-old]: https://learn.fabric-testbed.net/docs/fablib/fablib.html