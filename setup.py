--- conflicted
+++ resolved
@@ -49,11 +49,7 @@
     ],
     python_requires=">=3.9",
     install_requires=requirements,
-<<<<<<< HEAD
-=======
-    setup_requires=requirements,
     extras_require={
         "test": ["pytest", "coverage[toml]"],
     },
->>>>>>> 9ce06f3a
 )